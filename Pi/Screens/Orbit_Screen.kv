#:kivy 1.8
#:import kivy kivy
#:import win kivy.core.window
<Orbit_Screen>:
    name: 'orbit'
    FloatLayout:
        Image:
            id: Orbit_background
            source: '/home/pi/Mimic/Pi/imgs/orbit/OrbitBase.png'
            allow_stretch: False
<<<<<<< HEAD
        ## AsyncImage:
           ##  id: OrbitMap
            ## source: './imgs/orbit/map.jpg'
            ## pos_hint: {"center_x": 0.5, "center_y": 0.56}
            ## size_hint_y: 0.598
            ## allow_stretch: False
            ## keep_ratio: True
=======
        AsyncImage:
            id: OrbitMap
            source: '/home/pi/Mimic/Pi/imgs/orbit/map.jpg'
            pos_hint: {"center_x": 0.5, "center_y": 0.56}
            size_hint_y: 0.598
            allow_stretch: False
            keep_ratio: True
>>>>>>> c00ec536
        Image:
            id: OrbitISStiny
            source: '/home/pi/Mimic/Pi/imgs/orbit/OrbitYellowISSicon.png'
            keep_ratio: False
            allow_stretch: True
            size_hint: 0.07,0.07
            pos_hint: {"center_x": 0.888, "center_y": 0.888}
        Label:
            id: dailyorbit
            pos_hint: {"center_x": 0.08, "center_y": 0.7}
            text: '0'
            markup: True
            color: 1,1,1
            font_size: 50
        Label:
            id: totalorbits
            pos_hint: {"center_x": 0.08, "center_y": 0.5}
            text: '0'
            markup: True
            color: 1,1,1
            font_size: 26
        Label:
            id: iss_next_pass
            pos_hint: {"center_x": 0.5, "center_y": 0.2}
            text: ''
            markup: True
            color: 1,1,1
            font_size: 16
        Label:
            id: latitude
            pos_hint: {"center_x": 0.12, "center_y": 0.22}
            text: '0.00'
            markup: True
            color: 1,1,1
            font_size: 16
        Label:
            id: longitude
            pos_hint: {"center_x": 0.13, "center_y": 0.185}
            text: '0.00'
            markup: True
            color: 1,1,1
            font_size: 16
        Button:
            size_hint: 0.1,0.11
            pos_hint: {"center_x": 0.9375, "center_y": 0.082}
            background_normal: '/home/pi/Mimic/Pi/imgs/eva/BackButton.png'
            text: ''
            font_size: 30
            on_release: app.root.current = 'mimic'
        Image:
            id: signal
            source: "/home/pi/Mimic/Pi/imgs/signal/pulse-transparent.zip"
            size_hint_y: 0.15
            anim_delay: 0.12
            anim_loop: 0
            keep_ratio: True
            pos_hint: {"center_x": 0.05, "center_y": 0.07}<|MERGE_RESOLUTION|>--- conflicted
+++ resolved
@@ -8,15 +8,6 @@
             id: Orbit_background
             source: '/home/pi/Mimic/Pi/imgs/orbit/OrbitBase.png'
             allow_stretch: False
-<<<<<<< HEAD
-        ## AsyncImage:
-           ##  id: OrbitMap
-            ## source: './imgs/orbit/map.jpg'
-            ## pos_hint: {"center_x": 0.5, "center_y": 0.56}
-            ## size_hint_y: 0.598
-            ## allow_stretch: False
-            ## keep_ratio: True
-=======
         AsyncImage:
             id: OrbitMap
             source: '/home/pi/Mimic/Pi/imgs/orbit/map.jpg'
@@ -24,7 +15,6 @@
             size_hint_y: 0.598
             allow_stretch: False
             keep_ratio: True
->>>>>>> c00ec536
         Image:
             id: OrbitISStiny
             source: '/home/pi/Mimic/Pi/imgs/orbit/OrbitYellowISSicon.png'
