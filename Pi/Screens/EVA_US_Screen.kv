--- conflicted
+++ resolved
@@ -6,23 +6,16 @@
     FloatLayout:
         Image:
             id: US_EVA_background
-<<<<<<< HEAD
-            source: './imgs/eva/USpageEVAbaseNew.png'
-=======
             source: '/home/pi/Mimic/Pi/imgs/eva/USpageEVAbase.png'
->>>>>>> c00ec536
             allow_stretch: False
             ##size_hint_y: 1
             ##keep_ratio: False
         Image:
             id: EVA_needle
-<<<<<<< HEAD
             source: './imgs/eva/GuageNeedle.png'
             pos_hint: {"center_x": 0.83, "center_y": 0.633}
-=======
             source: '/home/pi/Mimic/Pi/imgs/eva/GuageNeedle.png'
             pos_hint: {"center_x": 0.83, "center_y": 0.583}
->>>>>>> c00ec536
             size_hint_x: 0.24 
             allow_stretch: False
             keep_ratio: True
@@ -253,13 +246,8 @@
         Button:
             size_hint: 0.1,0.11
             ##pos_hint: {"Left": 1, "Bottom": 1}
-<<<<<<< HEAD
-            pos_hint: {"center_x": 0.9375, "center_y": 0.082}
-            background_normal: './imgs/eva/BackButton.png'
-=======
             pos_hint: {"center_x": 0.32, "center_y": 0.085}
             background_normal: '/home/pi/Mimic/Pi/imgs/eva/BackButton.png'
->>>>>>> c00ec536
             text: ''
             font_size: 30
             on_release: app.root.current = 'eva_main'