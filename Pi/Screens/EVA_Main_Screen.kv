--- conflicted
+++ resolved
@@ -15,26 +15,18 @@
             size_hint: 0.15,0.13
             ##pos_hint: {"Left": 1, "Bottom": 1}
             pos_hint: {"center_x": 0.31, "center_y": 0.465}
-<<<<<<< HEAD
-            background_normal: './imgs/eva/GenericEVAusButton.png'
-=======
             background_normal: '/home/pi/Mimic/Pi/imgs/eva/GenericEVAusButton.png'
             text: ''
             font_size: 30
->>>>>>> c00ec536
             on_release: app.root.current = 'us_eva'
         Button:
             id: RS_EVA_Button
             size_hint: 0.15,0.13
             ##pos_hint: {"Left": 1, "Bottom": 1}
             pos_hint: {"center_x": 0.31, "center_y": 0.23}
-<<<<<<< HEAD
-            background_normal: './imgs/eva/GenericEVArsButton.png'
-=======
             ##background_normal: '/home/pi/Mimic/Pi/imgs/eva/GenericEVArsButton.png'
             text: ''
             font_size: 30
->>>>>>> c00ec536
             on_release: app.root.current = 'rs_eva'
         Image:
             id: signal
@@ -48,11 +40,7 @@
             size_hint: 0.1,0.11
             ##pos_hint: {"Left": 1, "Bottom": 1}
             pos_hint: {"center_x": 0.9375, "center_y": 0.082}
-<<<<<<< HEAD
-            background_normal: './imgs/eva/BackButton.png'
-=======
             background_normal: '/home/pi/Mimic/Pi/imgs/eva/BackButton.png'
->>>>>>> c00ec536
             text: ''
             font_size: 30
             on_release: app.root.current = 'mimic'