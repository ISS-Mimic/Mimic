# Pi/Screens/orbit_screen.py
from __future__ import annotations

import json, math, pytz, sqlite3
from pathlib import Path
from subprocess import Popen
from typing import Optional
from kivy.base import ExceptionManager, ExceptionHandler
import traceback, sys, logging

class _Reraise(ExceptionHandler):
    def handle_exception(self, inst):
        traceback.print_exception(type(inst), inst, inst.__traceback__, file=sys.stderr)
        logging.getLogger("Mimic").exception("Unhandled Kivy error")
        return ExceptionManager.PASS

ExceptionManager.add_handler(_Reraise())

from math import degrees
from datetime import datetime, timedelta
import ephem
from kivy.clock import Clock
from kivy.lang import Builder

from ._base import MimicBase
from utils.logger import log_info, log_error

Builder.load_file(str(Path(__file__).with_name("Orbit_Screen.kv")))

# ────────────────────────────────────────────────────────────────────────────
class Orbit_Screen(MimicBase):
    """Everything related to ground tracks, TDRS icons, next-pass timers."""
    """
    Everything related to ground tracks, TDRS icons, next-pass timers.
    Only six satellites are shown:
        • East  : TDRS 6, 12
        • Z-belt: TDRS 7, 8
        • West  : TDRS 10, 11
    """

    _TDRS_IDS = {"TDRS 6", "TDRS 12", "TDRS 7", "TDRS 8", "TDRS 10", "TDRS 11"}

    # ---------------------------------------------------------------- state
    iss_tle:          Optional[ephem.EarthSatellite] = None
    tdrs_tles:        dict[str, ephem.EarthSatellite] = {}
    location         = ephem.Observer()          # reused by many helpers
    last_map_refresh = 0.                        # epoch seconds
    
    # User location (default: Houston, TX)
    user_lat: float = 29.585736
    user_lon: float = -95.1327829
    
    # Active TDRS tracking
    active_tdrs: list[int] = [0, 0]  # TDRS1, TDRS2 from database

    # ---------------------------------------------------------------- enter
    def on_enter(self):
        log_info("Orbit Screen Initialized")
        
        # Debug: Check what widgets are available
        log_info(f"Available widget IDs: {list(self.ids.keys())}")
        
        # periodic updates
        Clock.schedule_interval(self.update_orbit,         1)
        Clock.schedule_interval(self.update_iss,           1)
        Clock.schedule_interval(self.update_groundtrack,   1)
        Clock.schedule_interval(self.update_nightshade,  120)
        Clock.schedule_interval(self.update_orbit_map,    31)
        Clock.schedule_interval(self.update_globe_image,  55)
        Clock.schedule_interval(self.update_globe,        31)
        Clock.schedule_interval(self.update_tdrs,        607)
        Clock.schedule_interval(self.update_sun,         489) 

        # one-shots that existed in MainApp.build()
        Clock.schedule_once(self.update_iss_tle,          14)
        Clock.schedule_once(self.update_tdrs_tle,          7)
        Clock.schedule_once(self.update_tdrs,             30)
        Clock.schedule_once(self.update_nightshade,       20)
        Clock.schedule_once(self.update_sun,              11)
        
        # Update user location on screen enter
        Clock.schedule_once(self.update_user_location,     1)
        
        # Update active TDRS circles
        Clock.schedule_interval(self.update_active_tdrs,  30)  # Check every 30 seconds
        Clock.schedule_once(self.update_active_tdrs,       5)  # Initial check after 5 seconds

    # ---------------------------------------------------------------- leave
    def on_leave(self):
        log_info("Orbit Screen Leaving - Cleaning up scheduled events")
        # Cancel all scheduled events to prevent memory leaks and unnecessary processing
        Clock.unschedule(self.update_orbit)
        Clock.unschedule(self.update_iss)
        Clock.unschedule(self.update_groundtrack)
        Clock.unschedule(self.update_nightshade)
        Clock.unschedule(self.update_orbit_map)
        Clock.unschedule(self.update_globe_image)
        Clock.unschedule(self.update_globe)
        Clock.unschedule(self.update_tdrs)
        Clock.unschedule(self.update_sun)
        Clock.unschedule(self.update_active_tdrs) 

    # ─────────────────────── user location ─────────────────────────────────────
    def update_user_location(self, _dt=0) -> None:
        """Update the user location dot on the map."""
        try:
            if "user_location" not in self.ids:
                log_error("User location widget not found in KV file")
                return
                
            x, y = self.map_px(self.user_lat, self.user_lon)
            self.ids.user_location.center = (x, y)
            
        except Exception as exc:
            log_error(f"Update user location failed: {exc}")
            import traceback
            traceback.print_exc()

    def update_active_tdrs(self, _dt=0) -> None:
        """Update the active TDRS circles based on database."""
        try:
            # Read active TDRS from database
<<<<<<< HEAD
            tdrs_db_path = Path("/dev/shm/tdrs.db")
=======
            tdrs_db_path = Path(r"/dev/shm/tdrs.db")
>>>>>>> 38f8acd2
            if not tdrs_db_path.exists():
                # Try Windows path
                tdrs_db_path = Path.home() / ".mimic_data" / "tdrs.db"
                if not tdrs_db_path.exists():
                    log_error("TDRS database not found")
                    return
                
            conn = sqlite3.connect(str(tdrs_db_path))
            cursor = conn.cursor()
            cursor.execute("SELECT TDRS1, TDRS2 FROM tdrs LIMIT 1")
            result = cursor.fetchone()
            conn.close()
            
            print(result)
            
            if result:
                new_active_tdrs = [int(result[0]) if result[0] != '0' else 0, 
                                  int(result[1]) if result[1] != '0' else 0]
                
                # Only update if the active TDRS have changed
                if new_active_tdrs != self.active_tdrs:
                    self.active_tdrs = new_active_tdrs
                    log_info(f"Active TDRS updated: {self.active_tdrs}")
                    
                    # Update all TDRS circle visibility
                    self._update_tdrs_circles()
                    
        except Exception as exc:
            log_error(f"Update active TDRS failed: {exc}")
            import traceback
            traceback.print_exc()

    def _update_tdrs_circles(self) -> None:
        """Update the visibility of active TDRS circles."""
        try:
            # TDRS IDs that can be active
            tdrs_ids = [6, 7, 8, 10, 11, 12]
            
            for tdrs_id in tdrs_ids:
                circle_id = f"TDRS{tdrs_id}_active_circle"
                if circle_id in self.ids:
                    circle_widget = self.ids[circle_id]
                    
                    # Show circle if this TDRS is active
                    if tdrs_id in self.active_tdrs:
                        circle_widget.opacity = 1.0
                        # Position the circle around the TDRS dot
                        tdrs_widget = self.ids[f"TDRS{tdrs_id}"]
                        circle_widget.center = tdrs_widget.center
                    else:
                        circle_widget.opacity = 0.0
                        
        except Exception as exc:
            log_error(f"Update TDRS circles failed: {exc}")
            import traceback
            traceback.print_exc()

    def set_user_location(self, lat: float, lon: float) -> None:
        """Set the user location and update the display."""
        self.user_lat = lat
        self.user_lon = lon
        
        # Update the observer location for pass calculations
        self.location.lat = str(lat)
        self.location.lon = str(lon)
        
        # Update the display
        self.update_user_location()

    def on_size(self, *args):
        """Handle screen size changes for responsive design."""
        # Update user location when screen size changes
        Clock.schedule_once(self.update_user_location, 0.1)

    # ─────────────────────── map helper (root pixels) ──────────────────────────
    def map_px(self, lat: float, lon: float) -> tuple[float, float]:
        """
        lat/lon → root-pixel coordinates that you can assign to widget.pos.
        Works regardless of OrbitMap letter-boxing.
        """
        mp = self.ids.OrbitMap
        tw, th = mp.texture_size
        if tw == 0 or th == 0:
            return 0, 0                           # texture not loaded yet
    
        nw, nh = mp.norm_image_size
        pad_x  = (mp.width  - nw) / 2             # black bars left/right
        pad_y  = (mp.height - nh) / 2             # black bars top/bottom
    
        fx = (lon + 180.0) / 360.0                # west→east  0 … 1
        fy = (lat +  90.0) / 180.0                # north→south 0 … 1
    
        x = mp.x + pad_x + fx * nw
        y = mp.y + pad_y + fy * nh        # invert Y
        return x, y
    
    
    # ─────────────────────── Sun updater ───────────────────────────────────────
    def update_sun(self, _dt=0) -> None:
        if "sun_icon" not in self.ids:
            return                                # KV not built yet
    
        now = ephem.now()
        sun = ephem.Sun(now)
    
        # latitude = declination
        lat = degrees(sun.dec)
    
        # longitude: λ = RA − GST  (east-positive, wrap to −180…+180)
        g = ephem.Observer(); g.lon = '0'; g.lat = '0'; g.date = now
        lon = degrees(sun.ra - g.sidereal_time())
        lon = (lon + 180) % 360 - 180
    
        x, y = self.map_px(lat, lon)
        
        icon = self.ids.sun_icon
        icon.center = (x, y)
    
    # ---------------------------------------------------------------- files
    @property
    def map_jpg(self) -> Path:
        return Path.home() / ".mimic_data" / "map.jpg"

    @property
    def globe_png(self) -> Path:
        return Path.home() / ".mimic_data" / "globe.png"

    def update_orbit_map(self, _dt=0):
        self.ids.OrbitMap.source = str(self.map_jpg)
        self.ids.OrbitMap.reload()

    def update_globe_image(self, _dt=0):
        try:
            self.ids.orbit3d.source = str(self.globe_png)
            self.ids.orbit3d.reload()
        except Exception as exc:
            log_error(f"Globe image load error: {exc}")

    # ---------------------------------------------------------------- spawn helpers
    def update_globe(self, _dt=0):
        Popen(["python", f"{self.mimic_directory}/Mimic/Pi/orbitGlobe.py"])

    def update_nightshade(self, _dt=0):
        Popen(["python", f"{self.mimic_directory}/Mimic/Pi/NightShade.py"])

    def update_iss_tle(self, _dt=0):
        Popen(["python", f"{self.mimic_directory}/Mimic/Pi/getTLE_ISS.py"])

    def update_tdrs_tle(self, _dt=0):
        Popen(["python", f"{self.mimic_directory}/Mimic/Pi/getTLE_TDRS.py"])

    # ---------------------------------------------------------------- TDRS ground-track
    def update_tdrs(self, _dt=0):
        try:
            log_info("Update TDRS")
            cfg = Path.home() / ".mimic_data" / "tdrs_tle_config.json"
            try:
                db = json.loads(cfg.read_text())
                # keep only the six satellites we actually display
                self.tdrs_tles = {
                    name: ephem.readtle(name, *lines)
                    for name, lines in db["TDRS_TLEs"].items()
                    if name in self._TDRS_IDS
                }
            except Exception as exc:
                log_error(f"TDRS TLE load failed: {exc}")
                return

            for name, sat in self.tdrs_tles.items():
                id_name = name.replace(" ", "")           # "TDRS 6" ? "TDRS6"
                if id_name not in self.ids:               # icon missing in KV ? skip
                    log_error(f"Missing KV id: {id_name}")
                    continue

                img = self.ids[id_name]                   # the small ellipse icon

                try:
                    sat.compute(datetime.utcnow())
                    lon = sat.sublong * 180 / math.pi      # ephem radians?deg
                    lat = sat.sublat  * 180 / math.pi
                except Exception as exc:
                    log_error(f"{name} compute failed: {exc}")
                    continue

                tex_w, tex_h  = self.ids.OrbitMap.texture_size
                norm_w, norm_h = self.ids.OrbitMap.norm_image_size
                nX = 1 if tex_w == 0 else norm_w / tex_w
                nY = 1 if tex_h == 0 else norm_h / tex_h

                x, y = self.map_px(lat, lon)        # root-pixel centre of the dot
                img.pos = (x - img.width  * nX / 2,
                           y - img.height * nY / 2)

                # Update ground track for this TDRS satellite
                track_id = f"{id_name}_track"
                if track_id in self.ids:
                    # Generate ground track points (simplified - one orbit ahead)
                    track_points = []
                    t = datetime.utcnow()
                    step = timedelta(minutes=1)
                    
                    for _ in range(1496):  # ~ one orbit ahead
                        try:
                            sat.compute(t)
                            track_lat = degrees(sat.sublat)
                            track_lon = degrees(sat.sublong)
                            track_x, track_y = self.map_px(track_lat, track_lon)
                            track_points.extend([track_x, track_y])
                            t += step
                        except Exception as exc:
                            log_error(f"{name} track compute failed: {exc}")
                            break
                    
                    # Update the track line
                    for instruction in self.ids[track_id].canvas.children:
                        if hasattr(instruction, 'points'):
                            instruction.points = track_points
                            break
                
                # Update active circle position if this TDRS is active
                circle_id = f"{id_name}_active_circle"
                if circle_id in self.ids:
                    circle_widget = self.ids[circle_id]
                    tdrs_id = int(name.split()[1])  # Extract TDRS number
                    if tdrs_id in self.active_tdrs:
                        circle_widget.center = img.center

            # Check if ZOE widgets exist before accessing them
            if 'ZOE' in self.ids and 'ZOElabel' in self.ids:
                x, y = self.map_px(0, 77)
                self.ids.ZOE.pos = (x - self.ids.ZOE.width / 2,
                                    y - self.ids.ZOE.height / 2)

                self.ids.ZOElabel.pos = (x, y + 40) 
                # Fix: ZOE is a Widget, not a Label, so we need to update the canvas color
                self.ids.ZOE.col = (1, 0, 1, 0.5)
            else:
                log_error("ZOE widgets not found in KV file")
        
            log_info("Update TDRS done")
        except Exception as exc:
            log_error(f"Update TDRS failed: {exc}")
            import traceback
            traceback.print_exc()

    # ---------------------------------------------------------------- ISS + next-pass
    def update_orbit(self, _dt=0):
        #log_info("Update Orbit")
        cfg = Path.home() / ".mimic_data" / "iss_tle_config.json"
        try:
            lines   = json.loads(cfg.read_text())
            self.iss_tle = ephem.readtle(
                "ISS (ZARYA)", lines["ISS_TLE_Line1"], lines["ISS_TLE_Line2"]
            )
        except Exception as exc:
            log_error(f"ISS TLE load failed: {exc}")
            return
    
        # --- observer (user location) ---------------------------------------
        loc             = self.location
        loc.lat, loc.lon = str(self.user_lat), str(self.user_lon)
        loc.elevation    = 10
        loc.date         = ephem.now()          # ← **reset each tick**
    
        # ----------------------------------------------------------------------
        try:
            next_pass = loc.next_pass(self.iss_tle)   # (AOS, …, max-el)
        except Exception as exc:
            log_error(f"next_pass failed: {exc}")
            return
        if next_pass[0] is None:      # never rises
            self.ids.iss_next_pass1.text = "n/a"
            self.ids.iss_next_pass2.text = "n/a"
            self.ids.countdown.text      = "n/a"
            return
    
        # — localise AOS time for display --------------------------------------
        utc_dt = datetime.strptime(str(next_pass[0]), "%Y/%m/%d %H:%M:%S")
        # For now, use Houston timezone. In the future, this could be configurable
        local  = utc_dt.replace(tzinfo=pytz.utc)\
                       .astimezone(pytz.timezone("America/Chicago"))
    
        self.ids.iss_next_pass1.text = local.strftime("%Y-%m-%d")
        self.ids.iss_next_pass2.text = local.strftime("%H:%M:%S")
    
        # — countdown ----------------------------------------------------------
        delta  = next_pass[0] - loc.date            # loc.date is *now*
        hrs    = delta * 24.0
        mins   = (hrs  - math.floor(hrs)) * 60
        secs   = (mins - math.floor(mins)) * 60
        self.ids.countdown.text = f"{int(hrs):02d}:{int(mins):02d}:{int(secs):02d}"
    
        # — visible / not visible flag ----------------------------------------
        sun         = ephem.Sun()
        loc.date    = next_pass[2]                  # max-elevation time
        sun.compute(loc)
        self.iss_tle.compute(loc)
        sun_alt = float(str(sun.alt).split(":")[0])
        self.ids.ISSvisible.text = (
            "Visible Pass!" if (not self.iss_tle.eclipsed and -18 < sun_alt < -6)
            else "Not Visible"
        )
        
    # ----------------------------------------------------------------- ISS icon + track
    def update_iss(self, _dt=0):
        """
        Update icon centre + rolling ground-track.
        """
        if "iss_icon" not in self.ids or self.iss_tle is None:
            return            # not ready yet

        # -- current sub-lat / sub-lon ---------------------------------------
        try:
            self.iss_tle.compute(datetime.utcnow())
            lat = degrees(self.iss_tle.sublat)
            lon = degrees(self.iss_tle.sublong)
        except Exception as exc:
            log_error(f"ISS compute failed: {exc}")
            return

        # -- icon position ---------------------------------------------------
        x, y = self.map_px(lat, lon)
        self.ids.iss_icon.center = (x, y)

    def update_groundtrack(self, _dt=0) -> None:
        """
        Draw one full upcoming orbit (~96 min) as two Line objects so the
        path wraps cleanly at +-180 degrees 
        """
        try:
            if self.iss_tle is None or "OrbitMap" not in self.ids:
                log_error("ISS TLE or OrbitMap not available")
                return

            # Check if track line widgets exist
            if "iss_track_line_a" not in self.ids or "iss_track_line_b" not in self.ids:
                log_error("Track line widgets not found in KV file")
                return

            #---------- propagate ISS one orbit ahead -----------------------------
            
            future_pts: list[tuple[float, float]] = []

            t = datetime.utcnow()                 # start time as real datetime
            step = timedelta(minutes=1)           # 60-s increments

            for _ in range(96):                   # ~ one orbit ahead
                self.iss_tle.compute(t)
                lat = degrees(self.iss_tle.sublat)
                lon = degrees(self.iss_tle.sublong)
                future_pts.append((lat, lon))
                t += step                         # advance to next minute

        

            # ---------- split where path crosses dateline ------------------------
            seg_a: list[float] = []
            seg_b: list[float] = []
            current = seg_a

            last_lon = future_pts[0][1]
            for lat, lon in future_pts:
                #if jump > 180, switch segments
                if abs(lon - last_lon) > 180:
                    current = seg_b if current is seg_a else seg_a
                x, y = self.map_px(lat, lon)
                current.extend([x, y])
                last_lon = lon

            # ---------- push to the Line widgets ---------------------------------
            # Access the line instructions directly from canvas
            for instruction in self.ids.iss_track_line_a.canvas.children:
                if hasattr(instruction, 'points'):
                    instruction.points = seg_a
                    break
            for instruction in self.ids.iss_track_line_b.canvas.children:
                if hasattr(instruction, 'points'):
                    instruction.points = seg_b
                    break
            
        except Exception as exc:
            log_error(f"Update ground track failed: {exc}")
            import traceback
            traceback.print_exc()<|MERGE_RESOLUTION|>--- conflicted
+++ resolved
@@ -120,11 +120,7 @@
         """Update the active TDRS circles based on database."""
         try:
             # Read active TDRS from database
-<<<<<<< HEAD
             tdrs_db_path = Path("/dev/shm/tdrs.db")
-=======
-            tdrs_db_path = Path(r"/dev/shm/tdrs.db")
->>>>>>> 38f8acd2
             if not tdrs_db_path.exists():
                 # Try Windows path
                 tdrs_db_path = Path.home() / ".mimic_data" / "tdrs.db"
