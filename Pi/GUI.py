#!/usr/bin/env python3

import argparse
import sys
import os
import traceback

# Parse command line arguments first, before any other imports
def parse_arguments():
    parser = argparse.ArgumentParser(description='ISS Mimic GUI Application')
    parser.add_argument('--debug', action='store_true', 
                       help='Enable debug logging (INFO level)')
    parser.add_argument('--verbose', action='store_true',
                       help='Enable verbose logging (INFO level) - same as --debug')
    parser.add_argument('--quiet', action='store_true',
                       help='Suppress all logging output')
    parser.add_argument('--console-logging', action='store_true',
                       help='Enable console logging in addition to file logging')
    
    return parser.parse_args()

# Parse arguments and set environment variables for logger configuration
args = parse_arguments()

if args.debug or args.verbose:
    os.environ['MIMIC_LOG_LEVEL'] = 'INFO'
    #print("Debug logging enabled - INFO level and above will be logged")
elif args.quiet:
    os.environ['MIMIC_LOG_LEVEL'] = 'CRITICAL'
    #print("Quiet mode enabled - only critical errors will be logged")
else:
    os.environ['MIMIC_LOG_LEVEL'] = 'ERROR'
    #print("Normal mode - ERROR level and above will be logged")

if args.console_logging:
    os.environ['MIMIC_CONSOLE_LOGGING'] = '1'
    #print("Console logging enabled")

# Now import the rest of the modules
import os.path as op

import os # used to remove database on program exit; also used for importing config.json
os.environ["KIVY_NO_CONSOLELOG"] = "1"   # Kivy: no automatic console handler
os.environ["KIVY_LOG_LEVEL"]    = "error"  # (< INFO is ignored without handler,

from datetime import datetime, timedelta #used for time conversions and logging timestamps
from dateutil.relativedelta import relativedelta
import datetime as dtime #this is different from above for... reasons?
import threading, subprocess #used for background monitoring of USB ports for playback data
import time #used for time
import math #used for math
import glob #used to parse serial port names
import sqlite3 #used to access ISS telemetry database
import pytz #used for timezone conversion in orbit pass predictions
from bs4 import BeautifulSoup #used to parse webpages for data (EVA stats, ISS TLE)
import ephem #used for TLE orbit information on orbit screen
import serial #used to send data over serial to arduino
import json # used for serial port config and storing TLEs and crew info
import argparse
import sys
import os.path as op #use for getting mimic directory
from pathlib import Path
import pathlib, sys, signal
import math
import time
from datetime import datetime
from dateutil.relativedelta import relativedelta

# Conditional import for pyudev (Linux only)
try:
    from pyudev import Context, Devices, Monitor, MonitorObserver # for automatically detecting Arduinos - not available on Windows
    PYUDEV_AVAILABLE = True
except ImportError:
    PYUDEV_AVAILABLE = False
    # Create dummy classes for Windows
    class Context: pass
    class Devices: pass
    class Monitor: pass
    class MonitorObserver: pass

# This is here because Kivy gets upset if you pass in your own non-Kivy args
CONFIG_FILE_PATH = os.path.join(os.path.dirname(__file__), "config.json")
parser = argparse.ArgumentParser(description='ISS Mimic GUI. Arguments listed below are non-Kivy arguments.')
parser.add_argument(
        '--config', action='store_true',
        help='use config.json to manually specify serial ports to use',
        default=False)
args, kivy_args = parser.parse_known_args()
sys.argv[1:] = kivy_args
USE_CONFIG_JSON = args.config


from kivy.app import App
from kivy.lang import Builder
from kivy.network.urlrequest import UrlRequest #using this to request webpages
from kivy.clock import Clock
from kivy.event import EventDispatcher
from kivy.core.window import Window
from kivy.properties import ObjectProperty, BooleanProperty, StringProperty
from kivy.uix.screenmanager import ScreenManager, Screen, SwapTransition, NoTransition
from kivy.uix.popup import Popup
from kivy.uix.label import Label
from functools import partial
from kivy.network.urlrequest import UrlRequest

import Screens as screens
from utils.logger import log_info, log_error

mimic_data_directory = Path.home() / '.mimic_data'
mimic_directory = op.abspath(op.join(__file__, op.pardir, op.pardir, op.pardir))

# Constants
SERIAL_SPEED = 9600

os.environ['KIVY_GL_BACKEND'] = 'gl' #need this to fix a kivy segfault that occurs with python3 for some reason

#-------------------------Look for an internet connection-----------------------------------

def probe_internet(callback, timeout=1.0) -> None:
    """
    Fire a single UrlRequest to `http://www.google.com/generate_204`.
    Calls `callback(bool_is_up)` on completion.
    """
    url = "http://www.google.com/generate_204"  # cheap 204 response

    def _done(req, *_):      # *_ swallows result / errors
        callback(True)

    def _fail(req, *_):
        callback(False)

    UrlRequest(url, on_success=_done, on_redirect=_done,
               on_failure=_fail, on_error=_fail,
               timeout=timeout)

#-------------------------Look for a connected arduino-----------------------------------

def remove_tty_device(name_to_remove):
    """ Removes tty device from list of serial ports. """
    global SERIAL_PORTS, OPEN_SERIAL_PORTS
    try:
        SERIAL_PORTS.remove(name_to_remove)
        idx_to_remove = -1
        for x in range(len(OPEN_SERIAL_PORTS)):
            if name_to_remove in str(OPEN_SERIAL_PORTS[x]):
                idx_to_remove = x
        if idx_to_remove != -1:
            del OPEN_SERIAL_PORTS[idx_to_remove]
            log_str = "Removed %s." % name_to_remove
            log_info(log_str)
            log_info(log_str)
    except ValueError:
        # Not printing anything because it sometimes tries too many times and is irrelevant
        pass

def add_tty_device(name_to_add):
    """ Adds tty device to list of serial ports after it successfully opens. """
    global SERIAL_PORTS, OPEN_SERIAL_PORTS
    if name_to_add not in SERIAL_PORTS:
        try:
            SERIAL_PORTS.append(name_to_add)
            OPEN_SERIAL_PORTS.append(serial.Serial(SERIAL_PORTS[-1], SERIAL_SPEED, write_timeout=0.5, timeout=0))
            log_str = "Added and opened %s." % name_to_add
            log_info(log_str)
        except IOError as e:
            # Not printing anything because sometimes it successfully opens soon after
            remove_tty_device(name_to_add) # don't leave it in the list if it didn't open

def detect_device_event(device):
    """ Callback for MonitorObserver to detect tty device and add or remove it. """
    if 'tty' in device.device_path:
        name = '/dev/' + (device.device_path).split('/')[-1:][0]
        if device.action == 'remove':
            remove_tty_device(name)
        if device.action == 'add':
            add_tty_device(name)

def is_arduino_id_vendor_string(text):
    """
    It's not ideal to have to include FTDI because that's somewhat
    generic, but if we want to use something like the Arduino Nano,
    that's what it shows up as. If it causes a problem, we can change
    it -- or the user can specify to use the config.json file instead.
    """
    if "Arduino" in text or "Adafruit" in text or "FTDI" in text:
        return True
    return False

def parse_tty_name(device, val):
    """
    Parses tty name from ID_VENDOR string.

    Example of device as a string:
    Device('/sys/devices/platform/scb/fd500000.pcie/pci0000:00/0000:00:00.0/0000:01:00.0/usb1/1-1/1-1.1/1-1.1.1/1-1.1.1:1.0/tty/ttyACM0')
    """
    if is_arduino_id_vendor_string(val):
        name = str(device).split('/')[-1:][0][:-2] # to get ttyACM0, etc.
        return '/dev/' + name
    log_info("Skipping serial device:\n%s" % str(device))

def get_tty_dev_names(context):
    """ Checks ID_VENDOR string of tty devices to identify Arduinos. """
    if not PYUDEV_AVAILABLE:
        # Return empty list on Windows where pyudev is not available
        return []
    
    names = []
    try:
        devices = context.list_devices(subsystem='tty')
        for d in devices:
            for k, v in d.items():
                # Check for both ID_VENDOR and ID_USB_VENDOR
                if k in ['ID_VENDOR', 'ID_USB_VENDOR']:
                    names.append(parse_tty_name(d, v))
    except Exception as e:
        log_error(f"Warning: Could not enumerate TTY devices: {e}")
        return []
    return names
        
def get_config_data():
    """ Get the JSON config data. """
    data = {}
    with open (CONFIG_FILE_PATH, 'r') as f:
        data = json.load(f)
    return data

def get_serial_ports(context, using_config_file=False):
    """ Gets the serial ports either from a config file or pyudev """
    serial_ports = []
    if using_config_file:
        data = get_config_data()
        serial_ports = data['arduino']['serial_ports']
    else:
        serial_ports = get_tty_dev_names(context)
    serial_ports = list(set(serial_ports)) #remove duplicate ports that show up somehow
    return serial_ports

def open_serial_ports(serial_ports):
    """ Open all the serial ports in the list. Used when the GUI is first opened. """
    global OPEN_SERIAL_PORTS
    try:
        for s in serial_ports:
            OPEN_SERIAL_PORTS.append(serial.Serial(s, SERIAL_SPEED, write_timeout=0, timeout=0))
    except (OSError, serial.SerialException) as e:
        if USE_CONFIG_JSON:
            log_info("\nNot all serial ports were detected. Check config.json for accuracy.\n\n%s" % e)
        raise Exception(e)

context = Context()
if not USE_CONFIG_JSON and PYUDEV_AVAILABLE:
    MONITOR = Monitor.from_netlink(context)
    TTY_OBSERVER = MonitorObserver(MONITOR, callback=detect_device_event, name='monitor-observer')
    TTY_OBSERVER.daemon = False
else:
    MONITOR = None
    TTY_OBSERVER = None

SERIAL_PORTS = get_serial_ports(context, USE_CONFIG_JSON)
OPEN_SERIAL_PORTS = []

# Only try to open serial ports if we have any
if SERIAL_PORTS:
    try:
        open_serial_ports(SERIAL_PORTS)
        log_str = "Serial ports opened: " + str(SERIAL_PORTS)
        log_info(log_str)
    except Exception as e:
        log_error(f"Could not open serial ports: {e}")
        SERIAL_PORTS = []
        OPEN_SERIAL_PORTS = []
else:
    log_info("No serial ports available")

if not USE_CONFIG_JSON and PYUDEV_AVAILABLE and TTY_OBSERVER:
    TTY_OBSERVER.start()
    log_str = "Started monitoring serial ports."
    log_info(log_str)

#-----------------------------Checking Databases-----------------------------------------
# Cross-platform database path handling
def get_db_path(db_name):
    shm_dir = pathlib.Path('/dev/shm')
    if shm_dir.exists() and shm_dir.is_dir():
        return str(shm_dir / db_name)
    return str(pathlib.Path.home() / '.mimic_data' / db_name)

# Initialize database connections as None - will connect when needed
TDRSconn = None
VVconn = None
conn = None
c = None

def get_telemetry_connection():
    """Get a fresh connection to the telemetry database."""
    global conn, c
    try:
        if conn is None or not conn:
            conn = sqlite3.connect(get_db_path('iss_telemetry.db'))
            conn.isolation_level = None
            c = conn.cursor()
        return conn, c
    except Exception as e:
        log_error(f"Failed to connect to telemetry database: {e}")
        return None, None

def get_tdrs_connection():
    """Get a fresh connection to the TDRS database."""
    global TDRSconn, TDRScursor
    try:
        if TDRSconn is None or not TDRSconn:
            TDRSconn = sqlite3.connect(get_db_path('tdrs.db'))
            TDRSconn.isolation_level = None
            TDRScursor = TDRSconn.cursor()
        return TDRSconn, TDRScursor
    except Exception as e:
        log_error(f"Failed to connect to TDRS database: {e}")
        return None, None

def get_vv_connection():
    """Get a fresh connection to the VV database."""
    global VVconn, VVcursor
    try:
        if VVconn is None or not VVconn:
            VVconn = sqlite3.connect(get_db_path('vv.db'))
            VVconn.isolation_level = None
            VVcursor = VVconn.cursor()
        return VVconn, VVcursor
    except Exception as e:
        log_error(f"Failed to connect to VV database: {e}")
        return None, None

def staleTelemetry():
    log_info("Stale telemetry")
    conn, c = get_telemetry_connection()
    if conn and c:
        try:
            c.execute("UPDATE telemetry SET Value = 'Unsubscribed' where Label = 'Lightstreamer'")
        except Exception as e:
            log_error(f"Failed to update stale telemetry: {e}")
#----------------------------------Variables---------------------------------------------

SCREEN_DEFS = {
    "main":            screens.MainScreen,
    "manualcontrol":   screens.ManualControlScreen,
    "led":             screens.LED_Screen,
    "playback":        screens.Playback_Screen,
    "settings":        screens.Settings_Screen,
    "mimic":           screens.MimicScreen,
    "iss":             screens.ISS_Screen,
    "cdh":             screens.CDH_Screen,
    "crew":            screens.Crew_Screen,
    "ct_camera":       screens.CT_Camera_Screen,
    "ct_sasa":         screens.CT_SASA_Screen,
    "ct_sgant":        screens.CT_SGANT_Screen,
    "ct":              screens.CT_Screen,
    "ct_uhf":          screens.CT_UHF_Screen,
    "iatcs":           screens.ECLSS_IATCS_Screen,
    "eclss":           screens.ECLSS_Screen,
    "wrm":             screens.ECLSS_WRM_Screen,
    "eps":             screens.EPS_Screen,
    "eva_emu":         screens.EVA_EMU_Screen,
    "eva_main":        screens.EVA_Main_Screen,
    "eva_pictures":    screens.EVA_Pictures,
    "ext_science":     screens.Science_EXT_Screen,
    "gnc":             screens.GNC_Screen,
    "int_science":     screens.Science_INT_Screen,
    "jef_science":     screens.Science_JEF_Screen,
    "mt":              screens.MSS_MT_Screen,
    "nral_science":    screens.Science_NRAL_Screen,
    "orbit_data":      screens.Orbit_Data,
    "orbit_pass":      screens.Orbit_Pass,
    "orbit":           screens.Orbit_Screen,
    "robo":            screens.Robo_Screen,
    "rs_dock":         screens.RS_Dock_Screen,
    "rs_eva":          screens.EVA_RS_Screen,
    "rs":              screens.RS_Screen,
    "science":         screens.Science_Screen,
    "spdm":            screens.SPDM_Screen,
    "ssrms":           screens.SSRMS_Screen,
    "tcs":             screens.TCS_Screen,
    "us_eva":          screens.EVA_US_Screen,
    "usos":            screens.USOS_Screen,
    "vv_image":        screens.VV_Image,
    "vv":              screens.VV_Screen,
}

class MainScreenManager(ScreenManager):
    mimic_directory = op.abspath(op.join(__file__, op.pardir, op.pardir, op.pardir))
<<<<<<< HEAD
=======
    
    def __init__(self, **kwargs):
        super(Playback_Screen, self).__init__(**kwargs)
        self.usb_drives = self.get_mount_points()  # Initialize with already connected drives
        self.start_usb_monitoring()
        Clock.schedule_once(self.update_dropdown)  # Update dropdown with initial drives

    def get_mount_points(self):
        # This function returns a set of current mount points
        mount_points = []
        #try:
        #    mount_points = set(os.listdir('/media/pi'))
        #except Exception as e:
        #    #log_error(e)
        #    #continue
        return mount_points

    def usb_monitoring_task(self):
        initial_mounts = self.get_mount_points()
        while True:
            current_mounts = self.get_mount_points()
            if current_mounts != initial_mounts:
                new_drive = current_mounts - initial_mounts
                if new_drive:
                    self.usb_drives.update(new_drive)
                    Clock.schedule_once(self.update_dropdown)  # Schedule the update
                initial_mounts = current_mounts
            time.sleep(5)
>>>>>>> 4f736910

class MainApp(App):
    mimic_directory = op.abspath(op.join(__file__, op.pardir, op.pardir, op.pardir))
    INTERNET_POLL_S = 1.0 # check internet connection every 1s

    mimicbutton = BooleanProperty(False)

    def __init__(self, **kwargs):
        super().__init__(**kwargs)
        self.internet: bool | None = None # None = "unknown"

        # Don't assign db_cursor here - will get it when needed
        self.db_cursor = None
        # Process variables
        self.p = None
        self.p2 = None
        self.tty_observer = None

        self.mimic_directory = mimic_directory
        
        # Bind mimicbutton property to update global variable
        self.bind(mimicbutton=self._on_mimicbutton_change)
    
    def _on_mimicbutton_change(self, instance, value):
        """Update global mimicbutton variable when app property changes."""
        global mimicbutton
        mimicbutton = value
        
    def get_db_cursor(self):
        """Get a fresh database cursor when needed."""
        conn, c = get_telemetry_connection()
        return c

    def build(self):
        try:
            log_info("Starting build process...")
            # 1. instantiate once, store in a dict
            log_info("Creating screens...")
            self.screens = {}
            for sid, cls in SCREEN_DEFS.items():
                try:
                    log_info(f"Creating screen: {sid}")
                    screen = cls(name=sid)
                    self.screens[sid] = screen
                    log_info(f"Successfully created screen: {sid}")
                except Exception as e:
                    log_error(f"Error creating screen {sid}: {e}")
                    traceback.print_exc()
                    # Continue with other screens instead of crashing
                    continue
            log_info(f"Created {len(self.screens)} screens")

            # 2. ScreenManager wiring
            log_info("Creating screen manager...")
            root = MainScreenManager(transition=NoTransition())
            log_info("Adding screens to manager...")
            for sid, scr in self.screens.items():
                try:
                    log_info(f"Adding screen {sid} to manager...")
                    root.add_widget(scr)
                    log_info(f"Successfully added screen {sid} to manager")
                except Exception as e:
                    log_error(f"Error adding screen {sid} to manager: {e}")
                    traceback.print_exc()
                    # Continue with other screens instead of crashing
                    continue
            log_info("All screens added")
            
            if not self.screens:
                log_error("No screens were created successfully!")
                raise Exception("No screens available")
                
            root.current = "main"
            log_info("Set current screen to main")

            log_info("Scheduling update functions...")
            Clock.schedule_interval(self.update_signal_status, 1) #all telemetry wil refresh and get pushed to arduinos every half second!
            Clock.schedule_interval(self.updateArduinoCount, 5) #update arduino count every 5 seconds
            Clock.schedule_interval(self._schedule_internet_probe,
                                    self.INTERNET_POLL_S) # check for active internet connection

            log_info("All functions scheduled")
            log_info("Build process completed successfully")
            return root
            
        except Exception as e:
            log_error(f"Error during build: {e}")
            traceback.print_exc()
            # Return a simple error screen instead of crashing
            from kivy.uix.label import Label
            error_label = Label(text=f'Error loading application:\n{str(e)}')
            return error_label

    def _schedule_internet_probe(self, _dt) -> None:
        # Callbacks run async; keep lambda tiny.
        probe_internet(self._on_internet_result)

    def _on_internet_result(self, is_up: bool) -> None:
        if is_up == self.internet:
            return  # state unchanged ? nothing to do
        self.internet = is_up

        if is_up:
            self.signal_acquired()
        else:
            self.signal_client_offline()


    def set_mimic_transmission_status(self, is_transmitting: bool) -> None:
        """
        Called by mimic screen to inform GUI.py about transmission status.
        This allows GUI.py to update Arduino animations across all screens.
        """
        try:
            # Update the mimic button status
            self.mimicbutton = is_transmitting
            
            # Force an immediate Arduino count update to show transmit animation
            self.updateArduinoCount(0)
            
            log_info(f"Mimic transmission status set to: {is_transmitting}")
            
        except Exception as exc:
            log_error(f"Failed to set mimic transmission status: {exc}")

    def updateArduinoCount(self, dt) -> None:
        """
        Refresh the little Arduino-status icon and counter on every screen
        that actually defines the two Image/Label widgets.
        
        - How it works now ----------------------------------------------
        Reads the global variables

        - Migration Path ----------------------------------------------
        1. when you create or update the serial port list elsewhere, also
            set self.serial_ports (e.g. in the hot plug handler)
        2. When the UI mimic button toggles, set self.mimicbutton
        3. Delete the global fall bals below
        """
        arduino_count = (
            len(getattr(self, "serial_ports", []))
            if hasattr(self, "serial_ports")
            else len(SERIAL_PORTS)         # ? existing global
        )

        # Get mimic transmission status
        mimic_is_tx = (
            getattr(self, "mimicbutton", False)
            if hasattr(self, "mimicbutton")
            else False
        )

        """
        Refresh the Arduino-status icon & counter on screens that have them.
        Skip screens that have local animation control.
        """
        
        # Screens that should have local animation control (don't override)
        local_control_screens = {'manualcontrol', 'led', 'playback', 'main'}
        
        for scr in self.screens.values():
            ids = scr.ids

            # Skip screens without the widgets.
            if "arduino_count" not in ids or "arduino" not in ids:
                continue
                
            # Skip screens that have local animation control
            if scr.name in local_control_screens:
                # Only update the count, not the animation source
                if arduino_count > 0:
                    ids.arduino_count.text = str(arduino_count)
                else:
                    ids.arduino_count.text = ""
                continue

            # For other screens, update both count and animation
            if arduino_count > 0:
                ids.arduino_count.text = str(arduino_count)
                new_source = (
                    f"{self.mimic_directory}/Mimic/Pi/imgs/signal/"
                    + ("arduino_transmit.zip" if mimic_is_tx
                       else "arduino_notransmit.png")
                )
                ids.arduino.source = new_source
            else:
                ids.arduino_count.text = ""
                offline_source = f"{self.mimic_directory}/Mimic/Pi/imgs/signal/arduino_offline.png"
                ids.arduino.source = offline_source

    
    def flashROBObutton(self, instance):
        #log_info("Function call - flashRobo")

        self.screens["mimic"].ids.Robo_button.background_color = (0, 0, 1, 1)
        def reset_color(*args):
            self.screens["mimic"].ids.Robo_button.background_color = (1, 1, 1, 1)
        Clock.schedule_once(reset_color, 0.5)
    
    def flashUS_EVAbutton(self, instance):
        #log_info("Function call - flashUS_EVA")

        self.screens["eva_main"].ids.US_EVA_Button.background_color = (0, 0, 1, 1)
        def reset_color(*args):
            self.screens["eva_main"].ids.US_EVA_Button.background_color = (1, 1, 1, 1)
        Clock.schedule_once(reset_color, 0.5)

    def flashRS_EVAbutton(self, instance):
        #log_info("Function call - flashRS_EVA")

        self.screens["eva_main"].ids.RS_EVA_Button.background_color = (0, 0, 1, 1)
        def reset_color(*args):
            self.screens["eva_main"].ids.RS_EVA_Button.background_color = (1, 1, 1, 1)
        Clock.schedule_once(reset_color, 0.5)

    def flashEVAbutton(self, instance):
        #log_info("Function call - flashEVA")

        self.screens["mimic"].ids.EVA_button.background_color = (0, 0, 1, 1)
        def reset_color(*args):
            self.screens["mimic"].ids.EVA_button.background_color = (1, 1, 1, 1)
        Clock.schedule_once(reset_color, 0.5)


    def changeColors(self, r, g, b, *_) -> None:
        """
        Update the Kivy `signalcolor` property on every screen.

        Parameters
        ----------
        r, g, b : float
            Normalised RGB components (0-1) that the kv files bind to.
        *_      : any
            Extra positional args are ignored; they let the method still be
            scheduled by `Clock` if you pass `(dt,)`.
        """
        for scr in self.screens.values():
            scr.signalcolor = (r, g, b)


    def _broadcast_signal(self,
                          filename: str,
                          rgb: tuple[float, float, float],
                          anim_delay: float | None = None,
                          size_hint_y: float = 0.112) -> None:
        """
        Apply the same signal icon + colour to every screen.

        Parameters
        ----------
        filename      : just the file name, e.g. "offline.png"
        rgb           : (r, g, b) floats in 0-1 range
        anim_delay    : None ? leave current delay unchanged
        size_hint_y   : height of the Image widget
        """
        source_path = f"{self.mimic_directory}/Mimic/Pi/imgs/signal/{filename}"

        for scr in self.screens.values():
            sig = scr.ids.signal
            sig.source = source_path
            sig.size_hint_y = size_hint_y
            if anim_delay is not None:
                sig.anim_delay = anim_delay

        # update colour on every kv label bound to `signalcolor`
        self.changeColors(*rgb)

    def signal_unsubscribed(self):
        if not self.internet:
            self._broadcast_signal("offline.png", (0.5, 0.5, 0.5))
            log_info("Signal unsubscribed, internet offline")
        else:
            self._broadcast_signal("SignalClientLost.png", (1, 0.5, 0))
            log_info("Signal unsubscribed, internet online")

    def signal_lost(self):
        if not self.internet:
            self._broadcast_signal("offline.png", (0.5, 0.5, 0.5))
            log_info("Signal lost, internet offline")
        else:
            self._broadcast_signal("signalred.zip", (1, 0, 0), anim_delay=0.4)
            log_info("Signal lost, internet online")

    def signal_acquired(self):
        if not self.internet:
            self._broadcast_signal("offline.png", (0.5, 0.5, 0.5))
            #log_info("Signal acquired, internet offline")
        else:
            self._broadcast_signal("pulse-transparent.zip", (0, 1, 0),
                                   anim_delay=0.05, size_hint_y=0.15)
            #log_info("Signal acquired, internet online")

    def signal_stale(self):
        if not self.internet:
            self._broadcast_signal("offline.png", (0.5, 0.5, 0.5))
            #log_info("Signal stale, internet offline")
        else:
            self._broadcast_signal("SignalOrangeGray.png", (1, 0.5, 0),
                                   anim_delay=0.12)
            #log_info("Signal stale, internet online")

    def signal_client_offline(self):
        if not self.internet:
            self._broadcast_signal("offline.png", (0.5, 0.5, 0.5))
            #log_info("Signal client offline, internet offline")
        else:
            self._broadcast_signal("SignalClientLost.png", (1, 0.5, 0),
                                   anim_delay=0.12)
            #log_info("Signal client offline, internet online")

    def update_signal_status(self, dt):
        """
        Update the signal status on all screens.
        - Reads only the needed telemetry rows by label.
        - Avoids relying on implicit SQLite row ordering.
        - Compares AOS numerically.
        """
        try:
            # Get a fresh connection to the telemetry database
            conn, c = get_telemetry_connection()
            if not conn or not c:
                log_error("Failed to get telemetry database connection")
                return
                
            # Fetch Lightstreamer and AOS directly by label
            c.execute("SELECT Value FROM telemetry WHERE Label = 'Lightstreamer'")
            row = c.fetchone()
            if not row:
                log_error("Lightstreamer status not found in telemetry table")
                return
            sub_status = str(row[0])

            c.execute("SELECT Value, Timestamp FROM telemetry WHERE Label = 'aos'")
            row = c.fetchone()
            if not row:
                log_error("AOS not found in telemetry table")
                return

            # iss_telemetry writes 0/1/2 here
            aos_val = int(float(row[0]))  # robust if stored as '0', '0.0', etc.

        except Exception as e:
            log_error(f"Error getting telemetry values: {e}")
            return

        # Only react when we’re actually subscribed
        if sub_status == "Subscribed":
            # Map AOS state to the right visual
            if aos_val == 1:
                self.signal_acquired()
            elif aos_val == 0:
                self.signal_lost()
            elif aos_val == 2:
                self.signal_stale()
        else:
            self.signal_unsubscribed()

<<<<<<< HEAD
=======
    def deleteURLPictures(self, dt):
        log_info("Function call - deleteURLPictures")
        global EVA_picture_urls
        del EVA_picture_urls[:]
        EVA_picture_urls[:] = []

    def changePictures(self, dt):
        log_info("Function call - changeURLPictures")
        global EVA_picture_urls
        global urlindex
        urlsize = len(EVA_picture_urls)

        if urlsize > 0:
            self.us_eva.ids.EVAimage.source = EVA_picture_urls[urlindex]
            self.eva_pictures.ids.EVAimage.source = EVA_picture_urls[urlindex]

        urlindex = urlindex + 1
        if urlindex > urlsize-1:
            urlindex = 0

    def updateNASAVVImage(self, dt):
        self.vv_image.ids.VVimage.source = str(mimic_data_directory) + '/vv.png'
        self.vv_image.ids.VVimage.reload()
                
    def updateOrbitMap(self, dt):
        self.orbit_screen.ids.OrbitMap.source = str(mimic_data_directory) + '/map.jpg'
        self.orbit_screen.ids.OrbitMap.reload()

    def updateOrbitGlobeImage(self, dt):
        globe_image_path = mimic_data_directory / 'globe.png'
        
        try:
            self.orbit_screen.ids.orbit3d.source = str(globe_image_path)
            self.orbit_screen.ids.orbit3d.reload()
        except Exception as e:
            log_error(f"Error loading globe image: {e}")
        
        #try:
        #    if globe_image_path.exists():
        #        self.orbit_screen.ids.orbit3d.source = str(globe_image_path)
        #        self.orbit_screen.ids.orbit3d.reload()
        #    else:
        #        log_error("Globe image does not exist.")
        #except Exception as e:
        #    log_error(f"Error loading globe image: {e}")

    def updateOrbitGlobe(self, dt):
        proc = Popen(["python", mimic_directory + "/Mimic/Pi/orbitGlobe.py"])

    def updateNightShade(self, dt):
        proc = Popen(["python", mimic_directory + "/Mimic/Pi/NightShade.py"])

    def updateVV(self, dt):
        proc = Popen(["python", mimic_directory + "/Mimic/Pi/VVcheck.py"])

    def updateISS_TLE(self, dt):
        proc = Popen(["python", mimic_directory + "/Mimic/Pi/getTLE_ISS.py"])

    def updateTDRS_TLE(self, dt):
        proc = Popen(["python", mimic_directory + "/Mimic/Pi/getTLE_TDRS.py"])

    def check_EVA_stats(self, lastname1, firstname1, lastname2, firstname2):
        global numEVAs1, EVAtime_hours1, EVAtime_minutes1, numEVAs2, EVAtime_hours2, EVAtime_minutes2
        log_info("Function call - check EVA stats")
        eva_url = 'http://www.spacefacts.de/eva/e_eva_az.htm'

        def on_success(req, result):
            log_info("Check EVA Stats - Successs")
            soup = BeautifulSoup(result, 'html.parser') #using bs4 to parse website
            numEVAs1 = 0
            EVAtime_hours1 = 0
            EVAtime_minutes1 = 0
            numEVAs2 = 0
            EVAtime_hours2 = 0
            EVAtime_minutes2 = 0

            tabletags = soup.find_all("td")
            for tag in tabletags:
                if  lastname1 in tag.text:
                    if firstname1 in tag.find_next_sibling("td").text:
                        numEVAs1 = tag.find_next_sibling("td").find_next_sibling("td").find_next_sibling("td").text
                        EVAtime_hours1 = int(tag.find_next_sibling("td").find_next_sibling("td").find_next_sibling("td").find_next_sibling("td").text)
                        EVAtime_minutes1 = int(tag.find_next_sibling("td").find_next_sibling("td").find_next_sibling("td").find_next_sibling("td").find_next_sibling("td").text)
                        EVAtime_minutes1 += (EVAtime_hours1 * 60)

            for tag in tabletags:
                if lastname2 in tag.text:
                    if firstname2 in tag.find_next_sibling("td").text:
                        numEVAs2 = tag.find_next_sibling("td").find_next_sibling("td").find_next_sibling("td").text
                        EVAtime_hours2 = int(tag.find_next_sibling("td").find_next_sibling("td").find_next_sibling("td").find_next_sibling("td").text)
                        EVAtime_minutes2 = int(tag.find_next_sibling("td").find_next_sibling("td").find_next_sibling("td").find_next_sibling("td").find_next_sibling("td").text)
                        EVAtime_minutes2 += (EVAtime_hours2 * 60)

            EV1_EVA_number = numEVAs1
            EV1_EVA_time  = EVAtime_minutes1
            EV2_EVA_number = numEVAs2
            EV2_EVA_time  = EVAtime_minutes2

            EV1_minutes = str(EV1_EVA_time%60).zfill(2)
            EV2_minutes = str(EV2_EVA_time%60).zfill(2)
            EV1_hours = int(EV1_EVA_time/60)
            EV2_hours = int(EV2_EVA_time/60)

            self.us_eva.ids.EV1.text = " (EV): " + str(firstname1) + " " + str(lastname1)
            self.us_eva.ids.EV2.text = " (EV): " + str(firstname2) + " " + str(lastname2)

            self.us_eva.ids.EV1_EVAnum.text = "Number of EVAs = " + str(EV1_EVA_number)
            self.us_eva.ids.EV2_EVAnum.text = "Number of EVAs = " + str(EV2_EVA_number)
            self.us_eva.ids.EV1_EVAtime.text = "Total EVA Time = " + str(EV1_hours) + "h " + str(EV1_minutes) + "m"
            self.us_eva.ids.EV2_EVAtime.text = "Total EVA Time = " + str(EV2_hours) + "h " + str(EV2_minutes) + "m"

        def on_redirect(req, result):
            log_info("Warning - EVA stats failure (redirect)")

        def on_failure(req, result):
            log_info("Warning - EVA stats failure (url failure)")

        def on_error(req, result):
            log_info("Warning - EVA stats failure (url error)")

        #obtain eva statistics web page for parsing
        req = UrlRequest(eva_url, on_success, on_redirect, on_failure, on_error, timeout=1)

    def checkBlogforEVA(self, dt):
        iss_blog_url =  'https://blogs.nasa.gov/spacestation/tag/spacewalk/'
        def on_success(req, data): #if blog data is successfully received, it is processed here
            log_info("Blog Success")
            soup = BeautifulSoup(data, "lxml")
            blog_entries = soup.find("div", {"class": "entry-content"})
            blog_text = blog_entries.get_text()

            iss_EVcrew_url = 'https://www.howmanypeopleareinspacerightnow.com/peopleinspace.json'

            def on_success2(req2, data2):
                log_info("Successfully fetched EV crew JSON")
                number_of_space = int(data2['number'])
                names = []
                for num in range(0, number_of_space):
                    names.append(str(data2['people'][num]['name']))

                try:
                    self.checkBlog(names,blog_text)
                except Exception as e:
                    log_error("Error checking blog: " + str(e))

            def on_redirect2(req, result):
                log_error("Warning - Get EVA crew failure (redirect)")
                log_error(result)

            def on_failure2(req, result):
                log_error("Warning - Get EVA crew failure (url failure)")

            def on_error2(req, result):
                log_error("Warning - Get EVA crew failure (url error)")

            req2 = UrlRequest(iss_EVcrew_url, on_success2, on_redirect2, on_failure2, on_error2, timeout=1)

        def on_redirect(req, result):
            log_error("Warning - Get nasa blog failure (redirect)")

        def on_failure(req, result):
            log_error("Warning - Get nasa blog failure (url failure)")

        def on_error(req, result):
            log_error("Warning - Get nasa blog failure (url error)")

        req = UrlRequest(iss_blog_url, on_success, on_redirect, on_failure, on_error, timeout=1)

    def checkBlog(self, names, blog_text): #takes the nasa blog and compares it to people in space
        ev1_surname = ''
        ev1_firstname = ''
        ev2_surname = ''
        ev2_firstname = ''
        ev1name = ''
        ev2name = ''

        name_position = 1000000
        for name in names: #search for text in blog that matchs people in space list, choose 1st result as likely EV1
            if name in blog_text:
                if blog_text.find(name) < name_position:
                    name_position = blog_text.find(name)
                    ev1name = name

        name_position = 1000000

        for name in names: #search for text in blog that matchs people in space list, choose 2nd result as likely EV2
            if name in blog_text and name != ev1name:
                if blog_text.find(name) < name_position:
                    name_position = blog_text.find(name)
                    ev2name = name

        log_info("Likely EV1: "+ev1name)
        log_info("Likely EV2: "+ev2name)

        ev1_surname = ev1name.split()[-1]
        ev1_firstname = ev1name.split()[0]
        ev2_surname = ev2name.split()[-1]
        ev2_firstname = ev2name.split()[0]

        try:
            self.check_EVA_stats(ev1_surname,ev1_firstname,ev2_surname,ev2_firstname)
        except Exception as e:
            log_error("Error retrieving EVA stats: " + str(e))

    def flashROBObutton(self, instance):
        #log_info("Function call - flashRobo")

        self.mimic_screen.ids.Robo_button.background_color = (0, 0, 1, 1)
        def reset_color(*args):
            self.mimic_screen.ids.Robo_button.background_color = (1, 1, 1, 1)
        Clock.schedule_once(reset_color, 0.5)
    
    def flashUS_EVAbutton(self, instance):
        #log_info("Function call - flashUS_EVA")

        self.eva_main.ids.US_EVA_Button.background_color = (0, 0, 1, 1)
        def reset_color(*args):
            self.eva_main.ids.US_EVA_Button.background_color = (1, 1, 1, 1)
        Clock.schedule_once(reset_color, 0.5)

    def flashRS_EVAbutton(self, instance):
        #log_info("Function call - flashRS_EVA")

        self.eva_main.ids.RS_EVA_Button.background_color = (0, 0, 1, 1)
        def reset_color(*args):
            self.eva_main.ids.RS_EVA_Button.background_color = (1, 1, 1, 1)
        Clock.schedule_once(reset_color, 0.5)

    def flashEVAbutton(self, instance):
        #log_info("Function call - flashEVA")

        self.mimic_screen.ids.EVA_button.background_color = (0, 0, 1, 1)
        def reset_color(*args):
            self.mimic_screen.ids.EVA_button.background_color = (1, 1, 1, 1)
        Clock.schedule_once(reset_color, 0.5)

    def EVA_clock(self, dt):
        global seconds, minutes, hours, EVAstartTime
        unixconvert = time.gmtime(time.time())
        currenthours = float(unixconvert[7])*24+unixconvert[3]+float(unixconvert[4])/60+float(unixconvert[5])/3600
        difference = (currenthours-EVAstartTime)*3600
        minutes, seconds = divmod(difference, 60)
        hours, minutes = divmod(minutes, 60)

        hours = int(hours)
        minutes = int(minutes)
        seconds = int(seconds)

        self.us_eva.ids.EVA_clock.text =(str(hours) + ":" + str(minutes).zfill(2) + ":" + str(int(seconds)).zfill(2))
        self.us_eva.ids.EVA_clock.color = 0.33, 0.7, 0.18

    def animate(self, instance):
        global new_x2, new_y2
        self.main_screen.ids.ISStiny2.size_hint = 0.07, 0.07
        new_x2 = new_x2+0.007
        new_y2 = (math.sin(new_x2*30)/18)+0.75
        if new_x2 > 1:
            new_x2 = new_x2-1.0
        self.main_screen.ids.ISStiny2.pos_hint = {"center_x": new_x2, "center_y": new_y2}

    def animate3(self, instance):
        global new_x, new_y, sizeX, sizeY, startingAnim
        if new_x<0.886:
            new_x = new_x+0.007
            new_y = (math.sin(new_x*30)/18)+0.75
            self.main_screen.ids.ISStiny.pos_hint = {"center_x": new_x, "center_y": new_y}
        else:
            if sizeX <= 0.15:
                sizeX = sizeX + 0.01
                sizeY = sizeY + 0.01
                self.main_screen.ids.ISStiny.size_hint = sizeX, sizeY
            else:
                if startingAnim:
                    Clock.schedule_interval(self.animate, 0.1)
                    startingAnim = False

    def changeColors(self, *args):   #this function sets all labels on mimic screen to a certain color based on signal status
        #the signalcolor is a kv property that will update all signal status dependant values to whatever color is received by this function
        global ScreenList

        for x in ScreenList:
            getattr(self, x).signalcolor = args[0], args[1], args[2]

    def changeManualControlBoolean(self, *args):
        global manualcontrol
        manualcontrol = args[0]

    def TDRSupdate(self, dt):
        tdrs_config_filename = mimic_data_directory / 'tdrs_tle_config.json'

        # Load TDRS TLE data from the config file
        try:
            with open(tdrs_config_filename, 'r') as file:
                config = json.load(file)
            tdrs_tles = config['TDRS_TLEs']
            # You should have keys like 'TDRS12_TLE', 'TDRS6_TLE', etc. in your TDRS_TLEs dictionary.
        except (FileNotFoundError, json.JSONDecodeError, KeyError) as e:
            # Handle the error: if the config is missing or corrupt, TDRS TLEs can't be updated.
            log_error(f"Error loading TDRS TLE data: {e}")
            return  # Exit the function if we can't get the TLE data

        TDRS12_TLE = ephem.readtle("TDRS 12", tdrs_tles.get('TDRS 12')[0], tdrs_tles.get('TDRS 12')[1])
        TDRS6_TLE = ephem.readtle("TDRS 6",tdrs_tles.get('TDRS 6')[0],tdrs_tles.get('TDRS 6')[1])
        TDRS10_TLE = ephem.readtle("TDRS 10", tdrs_tles.get('TDRS 10')[0], tdrs_tles.get('TDRS 10')[1])
        TDRS11_TLE = ephem.readtle("TDRS 11", tdrs_tles.get('TDRS 11')[0], tdrs_tles.get('TDRS 11')[1])
        TDRS7_TLE = ephem.readtle("TDRS 7", tdrs_tles.get('TDRS 7')[0], tdrs_tles.get('TDRS 7')[1])
        
        def safe_divide(numerator, denominator):
            if denominator == 0:
                return 1
            else:
                return numerator / denominator
        
        # added safe divide to fix #378
        normalizedX = safe_divide(self.orbit_screen.ids.OrbitMap.norm_image_size[0],self.orbit_screen.ids.OrbitMap.texture_size[0])
        normalizedY = safe_divide(self.orbit_screen.ids.OrbitMap.norm_image_size[1],self.orbit_screen.ids.OrbitMap.texture_size[1])
        
        def scaleLatLon(latitude, longitude):
            #converting lat lon to x, y for orbit map
            fromLatSpan = 180.0
            fromLonSpan = 360.0
            toLatSpan = 0.598
            toLonSpan = 0.716
            valueLatScaled = (float(latitude)+90.0)/float(fromLatSpan)
            valueLonScaled = (float(longitude)+180.0)/float(fromLonSpan)
            newLat = (0.265) + (valueLatScaled * toLatSpan)
            newLon = (0.14) + (valueLonScaled * toLonSpan)
            return {'newLat': newLat, 'newLon': newLon}

        def scaleLatLon2(in_latitude,in_longitude):
            MAP_HEIGHT = self.orbit_screen.ids.OrbitMap.texture_size[1]
            MAP_WIDTH = self.orbit_screen.ids.OrbitMap.texture_size[0]

            new_x = ((MAP_WIDTH / 360.0) * (180 + in_longitude))
            new_y = ((MAP_HEIGHT / 180.0) * (90 + in_latitude))
            return {'new_y': new_y, 'new_x': new_x}

        #TDRS East 2 sats
        try:
            TDRS12_TLE.compute(datetime.utcnow()) #41 West
        except NameError:
            TDRS12lon = -41
            TDRS12lat = 0
        else:
            TDRS12lon = float(str(TDRS12_TLE.sublong).split(':')[0]) + float(str(TDRS12_TLE.sublong).split(':')[1])/60 + float(str(TDRS12_TLE.sublong).split(':')[2])/3600
            TDRS12lat = float(str(TDRS12_TLE.sublat).split(':')[0]) + float(str(TDRS12_TLE.sublat).split(':')[1])/60 + float(str(TDRS12_TLE.sublat).split(':')[2])/3600
            TDRS12_groundtrack = []
            date_i = datetime.utcnow()
            groundtrackdate = datetime.utcnow()
            while date_i < groundtrackdate + timedelta(days=1):
                TDRS12_TLE.compute(date_i)

                TDRS12lon_gt = float(str(TDRS12_TLE.sublong).split(':')[0]) + float(
                    str(TDRS12_TLE.sublong).split(':')[1]) / 60 + float(str(TDRS12_TLE.sublong).split(':')[2]) / 3600
                TDRS12lat_gt = float(str(TDRS12_TLE.sublat).split(':')[0]) + float(
                    str(TDRS12_TLE.sublat).split(':')[1]) / 60 + float(str(TDRS12_TLE.sublat).split(':')[2]) / 3600

                TDRS12_groundtrack.append(scaleLatLon2(TDRS12lat_gt, TDRS12lon_gt)['new_x'])
                TDRS12_groundtrack.append(scaleLatLon2(TDRS12lat_gt, TDRS12lon_gt)['new_y'])

                date_i += timedelta(minutes=10)

            self.orbit_screen.ids.TDRS12groundtrack.width = 1
            self.orbit_screen.ids.TDRS12groundtrack.col = (0,0,1,1)
            self.orbit_screen.ids.TDRS12groundtrack.points = TDRS12_groundtrack

        try:
            TDRS6_TLE.compute(datetime.utcnow()) #46 West
        except NameError:
            TDRS6lon = -46
            TDRS6lat = 0
        else:
            TDRS6lon = float(str(TDRS6_TLE.sublong).split(':')[0]) + float(str(TDRS6_TLE.sublong).split(':')[1])/60 + float(str(TDRS6_TLE.sublong).split(':')[2])/3600
            TDRS6lat = float(str(TDRS6_TLE.sublat).split(':')[0]) + float(str(TDRS6_TLE.sublat).split(':')[1])/60 + float(str(TDRS6_TLE.sublat).split(':')[2])/3600
            TDRS6_groundtrack = []
            date_i = datetime.utcnow()
            groundtrackdate = datetime.utcnow()
            while date_i < groundtrackdate + timedelta(days=1):
                TDRS6_TLE.compute(date_i)

                TDRS6lon_gt = float(str(TDRS6_TLE.sublong).split(':')[0]) + float(
                    str(TDRS6_TLE.sublong).split(':')[1]) / 60 + float(str(TDRS6_TLE.sublong).split(':')[2]) / 3600
                TDRS6lat_gt = float(str(TDRS6_TLE.sublat).split(':')[0]) + float(
                    str(TDRS6_TLE.sublat).split(':')[1]) / 60 + float(str(TDRS6_TLE.sublat).split(':')[2]) / 3600

                TDRS6_groundtrack.append(scaleLatLon2(TDRS6lat_gt, TDRS6lon_gt)['new_x'])
                TDRS6_groundtrack.append(scaleLatLon2(TDRS6lat_gt, TDRS6lon_gt)['new_y'])

                date_i += timedelta(minutes=10)

            self.orbit_screen.ids.TDRS6groundtrack.width = 1
            self.orbit_screen.ids.TDRS6groundtrack.col = (0,0,1,1)
            self.orbit_screen.ids.TDRS6groundtrack.points = TDRS6_groundtrack

        #TDRS West 2 sats
        try:
            TDRS11_TLE.compute(datetime.utcnow()) #171 West
        except NameError:
            TDRS11lon = -171
            TDRS11lat = 0
        else:
            TDRS11lon = float(str(TDRS11_TLE.sublong).split(':')[0]) + float(str(TDRS11_TLE.sublong).split(':')[1])/60 + float(str(TDRS11_TLE.sublong).split(':')[2])/3600
            TDRS11lat = float(str(TDRS11_TLE.sublat).split(':')[0]) + float(str(TDRS11_TLE.sublat).split(':')[1])/60 + float(str(TDRS11_TLE.sublat).split(':')[2])/3600
            TDRS11_groundtrack = []
            date_i = datetime.utcnow()
            groundtrackdate = datetime.utcnow()
            while date_i < groundtrackdate + timedelta(days=1):
                TDRS11_TLE.compute(date_i)

                TDRS11lon_gt = float(str(TDRS11_TLE.sublong).split(':')[0]) + float(
                    str(TDRS11_TLE.sublong).split(':')[1]) / 60 + float(str(TDRS11_TLE.sublong).split(':')[2]) / 3600
                TDRS11lat_gt = float(str(TDRS11_TLE.sublat).split(':')[0]) + float(
                    str(TDRS11_TLE.sublat).split(':')[1]) / 60 + float(str(TDRS11_TLE.sublat).split(':')[2]) / 3600

                TDRS11_groundtrack.append(scaleLatLon2(TDRS11lat_gt, TDRS11lon_gt)['new_x'])
                TDRS11_groundtrack.append(scaleLatLon2(TDRS11lat_gt, TDRS11lon_gt)['new_y'])

                date_i += timedelta(minutes=10)

            self.orbit_screen.ids.TDRS11groundtrack.width = 1
            self.orbit_screen.ids.TDRS11groundtrack.col = (0,0,1,1)
            self.orbit_screen.ids.TDRS11groundtrack.points = TDRS11_groundtrack

        try:
            TDRS10_TLE.compute(datetime.utcnow()) #174 West
        except NameError:
            TDRS10lon = -174
            TDRS10lat = 0
        else:
            TDRS10lon = float(str(TDRS10_TLE.sublong).split(':')[0]) + float(str(TDRS10_TLE.sublong).split(':')[1])/60 + float(str(TDRS10_TLE.sublong).split(':')[2])/3600
            TDRS10lat = float(str(TDRS10_TLE.sublat).split(':')[0]) + float(str(TDRS10_TLE.sublat).split(':')[1])/60 + float(str(TDRS10_TLE.sublat).split(':')[2])/3600
            TDRS10_groundtrack = []
            date_i = datetime.utcnow()
            groundtrackdate = datetime.utcnow()
            while date_i < groundtrackdate + timedelta(days=1):
                TDRS10_TLE.compute(date_i)

                TDRS10lon_gt = float(str(TDRS10_TLE.sublong).split(':')[0]) + float(
                    str(TDRS10_TLE.sublong).split(':')[1]) / 60 + float(str(TDRS10_TLE.sublong).split(':')[2]) / 3600
                TDRS10lat_gt = float(str(TDRS10_TLE.sublat).split(':')[0]) + float(
                    str(TDRS10_TLE.sublat).split(':')[1]) / 60 + float(str(TDRS10_TLE.sublat).split(':')[2]) / 3600

                TDRS10_groundtrack.append(scaleLatLon2(TDRS10lat_gt, TDRS10lon_gt)['new_x'])
                TDRS10_groundtrack.append(scaleLatLon2(TDRS10lat_gt, TDRS10lon_gt)['new_y'])

                date_i += timedelta(minutes=10)

            self.orbit_screen.ids.TDRS10groundtrack.width = 1
            self.orbit_screen.ids.TDRS10groundtrack.col = (0,0,1,1)
            self.orbit_screen.ids.TDRS10groundtrack.points = TDRS10_groundtrack

        #ZOE TDRS-Z
        try:
            TDRS7_TLE.compute(datetime.utcnow()) #275 West
        except NameError:
            TDRS7lon = 85
            TDRS7lat = 0
        else:
            TDRS7lon = float(str(TDRS7_TLE.sublong).split(':')[0]) + float(str(TDRS7_TLE.sublong).split(':')[1])/60 + float(str(TDRS7_TLE.sublong).split(':')[2])/3600
            TDRS7lat = float(str(TDRS7_TLE.sublat).split(':')[0]) + float(str(TDRS7_TLE.sublat).split(':')[1])/60 + float(str(TDRS7_TLE.sublat).split(':')[2])/3600
            TDRS7_groundtrack = []
            date_i = datetime.utcnow()
            groundtrackdate = datetime.utcnow()
            while date_i < groundtrackdate + timedelta(days=1):
                TDRS7_TLE.compute(date_i)

                TDRS7lon_gt = float(str(TDRS7_TLE.sublong).split(':')[0]) + float(
                    str(TDRS7_TLE.sublong).split(':')[1]) / 60 + float(str(TDRS7_TLE.sublong).split(':')[2]) / 3600
                TDRS7lat_gt = float(str(TDRS7_TLE.sublat).split(':')[0]) + float(
                    str(TDRS7_TLE.sublat).split(':')[1]) / 60 + float(str(TDRS7_TLE.sublat).split(':')[2]) / 3600

                TDRS7_groundtrack.append(scaleLatLon2(TDRS7lat_gt, TDRS7lon_gt)['new_x'])
                TDRS7_groundtrack.append(scaleLatLon2(TDRS7lat_gt, TDRS7lon_gt)['new_y'])

                date_i += timedelta(minutes=10)

            self.orbit_screen.ids.TDRS7groundtrack.width = 1
            self.orbit_screen.ids.TDRS7groundtrack.col = (0,0,1,1)
            self.orbit_screen.ids.TDRS7groundtrack.points = TDRS7_groundtrack

        #draw the TDRS satellite locations
        self.orbit_screen.ids.TDRS12.pos = (scaleLatLon2(TDRS12lat, TDRS12lon)['new_x']-((self.orbit_screen.ids.TDRS12.width/2)*normalizedX),scaleLatLon2(TDRS12lat, TDRS12lon)['new_y']-((self.orbit_screen.ids.TDRS12.height/2)*normalizedY))
        self.orbit_screen.ids.TDRS6.pos = (scaleLatLon2(TDRS6lat, TDRS6lon)['new_x']-((self.orbit_screen.ids.TDRS6.width/2)*normalizedX),scaleLatLon2(TDRS6lat, TDRS6lon)['new_y']-((self.orbit_screen.ids.TDRS6.height/2)*normalizedY))
        self.orbit_screen.ids.TDRS11.pos = (scaleLatLon2(TDRS11lat, TDRS11lon)['new_x']-((self.orbit_screen.ids.TDRS11.width/2)*normalizedX),scaleLatLon2(TDRS11lat, TDRS11lon)['new_y']-((self.orbit_screen.ids.TDRS11.height/2)*normalizedY))
        self.orbit_screen.ids.TDRS10.pos = (scaleLatLon2(TDRS10lat, TDRS10lon)['new_x']-((self.orbit_screen.ids.TDRS10.width/2)*normalizedX),scaleLatLon2(TDRS10lat, TDRS10lon)['new_y']-((self.orbit_screen.ids.TDRS10.height/2)*normalizedY))
        self.orbit_screen.ids.TDRS7.pos = (scaleLatLon2(TDRS7lat, TDRS7lon)['new_x']-((self.orbit_screen.ids.TDRS7.width/2)*normalizedX),scaleLatLon2(TDRS7lat, TDRS7lon)['new_y']-((self.orbit_screen.ids.TDRS7.height/2)*normalizedY))
        #add labels and ZOE
        self.orbit_screen.ids.TDRSeLabel.pos_hint = {"center_x": scaleLatLon(0, -36)['newLon']+0.06, "center_y": scaleLatLon(0, -41)['newLat']}
        self.orbit_screen.ids.TDRSwLabel.pos_hint = {"center_x": scaleLatLon(0, -166)['newLon']+0.06, "center_y": scaleLatLon(0, -174)['newLat']}
        self.orbit_screen.ids.TDRSzLabel.pos_hint = {"center_x": scaleLatLon(0, 87)['newLon']+0.05, "center_y": scaleLatLon(0, 85)['newLat']}
        self.orbit_screen.ids.ZOE.pos_hint = {"center_x": scaleLatLon(0, 77)['newLon'], "center_y": scaleLatLon(0, 77)['newLat']}
        self.orbit_screen.ids.ZOElabel.pos_hint = {"center_x": scaleLatLon(0, 77)['newLon'], "center_y": scaleLatLon(0, 77)['newLat']+0.1}

    def orbitUpdate(self, dt):
        iss_config_filename = mimic_data_directory / 'iss_tle_config.json'
        try:
            with open(iss_config_filename, 'r') as file:
                config = json.load(file)
                ISS_TLE_Line1 = config['ISS_TLE_Line1']
                ISS_TLE_Line2 = config['ISS_TLE_Line2']
                ISS_TLE = ephem.readtle("ISS (ZARYA)",config['ISS_TLE_Line1'],config['ISS_TLE_Line2'])
        except (FileNotFoundError, json.JSONDecodeError, KeyError) as e:
            # If any error occurs, we assume we need to fetch a new TLE
            log_info(e)
            return

        def scaleLatLon(latitude, longitude):
            #converting lat lon to x, y for orbit map
            fromLatSpan = 180.0
            fromLonSpan = 360.0
            toLatSpan = 0.598
            toLonSpan = 0.716
            valueLatScaled = (float(latitude)+90.0)/float(fromLatSpan)
            valueLonScaled = (float(longitude)+180.0)/float(fromLonSpan)
            newLat = (0.265) + (valueLatScaled * toLatSpan)
            newLon = (0.14) + (valueLonScaled * toLonSpan)
            return {'newLat': newLat, 'newLon': newLon}

        def scaleLatLon2(in_latitude,in_longitude):
            MAP_HEIGHT = self.orbit_screen.ids.OrbitMap.texture_size[1]
            MAP_WIDTH = self.orbit_screen.ids.OrbitMap.texture_size[0]

            new_x = ((MAP_WIDTH / 360.0) * (180 + in_longitude))
            new_y = ((MAP_HEIGHT / 180.0) * (90 + in_latitude))
            return {'new_y': new_y, 'new_x': new_x}

        #copied from apexpy - copyright 2015 Christer van der Meeren MIT license
        def subsolar(datetime):

            year = datetime.year
            doy = datetime.timetuple().tm_yday
            ut = datetime.hour * 3600 + datetime.minute * 60 + datetime.second

            if not 1601 <= year <= 2100:
                raise ValueError('Year must be in [1601, 2100]')

            yr = year - 2000

            nleap = int(math.floor((year - 1601.0) / 4.0))
            nleap -= 99
            if year <= 1900:
                ncent = int(math.floor((year - 1601.0) / 100.0))
                ncent = 3 - ncent
                nleap = nleap + ncent

            l0 = -79.549 + (-0.238699 * (yr - 4.0 * nleap) + 3.08514e-2 * nleap)
            g0 = -2.472 + (-0.2558905 * (yr - 4.0 * nleap) - 3.79617e-2 * nleap)

            # Days (including fraction) since 12 UT on January 1 of IYR:
            df = (ut / 86400.0 - 1.5) + doy

            # Mean longitude of Sun:
            lmean = l0 + 0.9856474 * df

            # Mean anomaly in radians:
            grad = math.radians(g0 + 0.9856003 * df)

            # Ecliptic longitude:
            lmrad = math.radians(lmean + 1.915 * math.sin(grad)
                               + 0.020 * math.sin(2.0 * grad))
            sinlm = math.sin(lmrad)

            # Obliquity of ecliptic in radians:
            epsrad = math.radians(23.439 - 4e-7 * (df + 365 * yr + nleap))

            # Right ascension:
            alpha = math.degrees(math.atan2(math.cos(epsrad) * sinlm, math.cos(lmrad)))

            # Declination, which is also the subsolar latitude:
            sslat = math.degrees(math.asin(math.sin(epsrad) * sinlm))

            # Equation of time (degrees):
            etdeg = lmean - alpha
            nrot = round(etdeg / 360.0)
            etdeg = etdeg - 360.0 * nrot

            # Subsolar longitude:
            sslon = 180.0 - (ut / 240.0 + etdeg) # Earth rotates one degree every 240 s.
            nrot = round(sslon / 360.0)
            sslon = sslon - 360.0 * nrot

            return sslat, sslon

        ISS_TLE.compute(datetime.utcnow())
        #------------------Latitude/Longitude Stuff---------------------------
        latitude = float(str(ISS_TLE.sublat).split(':')[0]) + float(str(ISS_TLE.sublat).split(':')[1])/60 + float(str(ISS_TLE.sublat).split(':')[2])/3600
        longitude = float(str(ISS_TLE.sublong).split(':')[0]) + float(str(ISS_TLE.sublong).split(':')[1])/60 + float(str(ISS_TLE.sublong).split(':')[2])/3600

        #inclination = ISS_TLE.inc

        #TEMP FIX TO ERROR DO NOT MERGE THESE LINES
        if self.orbit_screen.ids.OrbitMap.texture_size[0] == 0: #temp fix to ensure no divide by 0
            normalizedX = 1
        else:
            normalizedX = self.orbit_screen.ids.OrbitMap.norm_image_size[0] / self.orbit_screen.ids.OrbitMap.texture_size[0]

        if self.orbit_screen.ids.OrbitMap.texture_size[1] == 0:
            normalizedY = 1
        else:
            normalizedY = self.orbit_screen.ids.OrbitMap.norm_image_size[1] / self.orbit_screen.ids.OrbitMap.texture_size[1]


        self.orbit_screen.ids.OrbitISStiny.pos = (
                scaleLatLon2(latitude, longitude)['new_x'] - (self.orbit_screen.ids.OrbitISStiny.width / 2),
                scaleLatLon2(latitude, longitude)['new_y'] - (self.orbit_screen.ids.OrbitISStiny.height / 2))

        #get the position of the sub solar point to add the sun icon to the map
        
        def update_sun_position(self):
            sunlatitude, sunlongitude = subsolar(datetime.utcnow())
            scaled_coordinates = scaleLatLon2(int(sunlatitude),int(sunlongitude))

            #Adjust for centering of the sun image
            sun_x = scaled_coordinates['new_x'] - (self.orbit_screen.ids.OrbitSun.width / 2)
            sun_y = scaled_coordinates['new_y'] - (self.orbit_screen.ids.OrbitSun.height / 2)

            self.orbit_screen.ids.OrbitSun.pos = (sun_x, sun_y)


        update_sun_position(self)

        #draw the ISS groundtrack behind and ahead of the 180 longitude cutoff
        ISS_groundtrack = []
        ISS_groundtrack2 = []
        date_i = datetime.utcnow()
        groundtrackdate = datetime.utcnow()
        while date_i < groundtrackdate + timedelta(minutes=95):
            ISS_TLE.compute(date_i)

            ISSlon_gt = float(str(ISS_TLE.sublong).split(':')[0]) + float(
                str(ISS_TLE.sublong).split(':')[1]) / 60 + float(str(ISS_TLE.sublong).split(':')[2]) / 3600
            ISSlat_gt = float(str(ISS_TLE.sublat).split(':')[0]) + float(
                str(ISS_TLE.sublat).split(':')[1]) / 60 + float(str(ISS_TLE.sublat).split(':')[2]) / 3600

            if ISSlon_gt < longitude-1: #if the propagated groundtrack is behind the iss (i.e. wraps around the screen) add to new groundtrack line
                ISS_groundtrack2.append(scaleLatLon2(ISSlat_gt, ISSlon_gt)['new_x'])
                ISS_groundtrack2.append(scaleLatLon2(ISSlat_gt, ISSlon_gt)['new_y'])
            else:
                ISS_groundtrack.append(scaleLatLon2(ISSlat_gt, ISSlon_gt)['new_x'])
                ISS_groundtrack.append(scaleLatLon2(ISSlat_gt, ISSlon_gt)['new_y'])

            date_i += timedelta(seconds=60)

        self.orbit_screen.ids.ISSgroundtrack.width = 1
        self.orbit_screen.ids.ISSgroundtrack.col = (1, 0, 0, 1)
        self.orbit_screen.ids.ISSgroundtrack.points = ISS_groundtrack

        self.orbit_screen.ids.ISSgroundtrack2.width = 1
        self.orbit_screen.ids.ISSgroundtrack2.col = (1, 0, 0, 1)
        self.orbit_screen.ids.ISSgroundtrack2.points = ISS_groundtrack2

        self.orbit_screen.ids.latitude.text = str("{:.2f}".format(latitude))
        self.orbit_screen.ids.longitude.text = str("{:.2f}".format(longitude))

        TDRScursor.execute('select TDRS1 from tdrs')
        tdrs1 = int(TDRScursor.fetchone()[0])
        TDRScursor.execute('select TDRS2 from tdrs')
        tdrs2 = int(TDRScursor.fetchone()[0])
        TDRScursor.execute('select Timestamp from tdrs')
        tdrs_timestamp = TDRScursor.fetchone()[0]

        # THIS SECTION NEEDS IMPROVEMENT
        tdrs = "n/a"
        self.ct_sgant_screen.ids.tdrs_east12.angle = (-1*longitude)-41
        self.ct_sgant_screen.ids.tdrs_east6.angle = (-1*longitude)-46
        self.ct_sgant_screen.ids.tdrs_z7.angle = ((-1*longitude)-41)+126
        self.ct_sgant_screen.ids.tdrs_west11.angle = ((-1*longitude)-41)-133
        self.ct_sgant_screen.ids.tdrs_west10.angle = ((-1*longitude)-41)-130

        if ((tdrs1 or tdrs2) == 12) and float(aos) == 1.0:
            tdrs = "east-12"
            self.ct_sgant_screen.ids.tdrs_label.text = "TDRS-East-12"
        if ((tdrs1 or tdrs2) == 6) and float(aos) == 1.0:
            tdrs = "east-6"
            self.ct_sgant_screen.ids.tdrs_label.text = "TDRS-East-6"
        if ((tdrs1 or tdrs2) == 10) and float(aos) == 1.0:
            tdrs = "west-10"
            self.ct_sgant_screen.ids.tdrs_label.text = "TDRS-West-10"
        if ((tdrs1 or tdrs2) == 11) and float(aos) == 1.0:
            tdrs = "west-11"
            self.ct_sgant_screen.ids.tdrs_label.text = "TDRS-West-11"
        if ((tdrs1 or tdrs2) == 7) and float(aos) == 1.0:
            tdrs = "z-7"
            self.ct_sgant_screen.ids.tdrs_label.text = "TDRS-Z-7"
        elif tdrs1 == 0 and tdrs2 == 0:
            self.ct_sgant_screen.ids.tdrs_label.text = "-"
            tdrs = "----"

        self.ct_sgant_screen.ids.tdrs_z7.color = 1, 1, 1, 1
        self.orbit_screen.ids.TDRSwLabel.color = (1,1,1,1)
        self.orbit_screen.ids.TDRSeLabel.color = (1,1,1,1)
        self.orbit_screen.ids.TDRSzLabel.color = (1,1,1,1)
        self.orbit_screen.ids.TDRS11.col = (1,1,1,1)
        self.orbit_screen.ids.TDRS10.col = (1,1,1,1)
        self.orbit_screen.ids.TDRS12.col = (1,1,1,1)
        self.orbit_screen.ids.TDRS6.col = (1,1,1,1)
        self.orbit_screen.ids.TDRS7.col = (1,1,1,1)
        self.orbit_screen.ids.ZOElabel.color = (1,1,1,1)
        self.orbit_screen.ids.ZOE.col = (1,0.5,0,0.5)

        if "10" in tdrs: #tdrs10 and 11 west
            self.orbit_screen.ids.TDRSwLabel.color = (1,0,1,1)
            self.orbit_screen.ids.TDRS10.col = (1,0,1,1)
        if "11" in tdrs: #tdrs10 and 11 west
            self.orbit_screen.ids.TDRSwLabel.color = (1,0,1,1)
            self.orbit_screen.ids.TDRS11.col = (1,0,1,1)
            self.orbit_screen.ids.TDRS10.col = (1,1,1,1)
        if "6" in tdrs: #tdrs6 and 12 east
            self.orbit_screen.ids.TDRSeLabel.color = (1,0,1,1)
            self.orbit_screen.ids.TDRS6.col = (1,0,1,1)
        if "12" in tdrs: #tdrs6 and 12 east
            self.orbit_screen.ids.TDRSeLabel.color = (1,0,1,1)
            self.orbit_screen.ids.TDRS12.col = (1,0,1,1)
        if "7" in tdrs: #tdrs7 z
            self.ct_sgant_screen.ids.tdrs_z7.color = 1, 1, 1, 1
            self.orbit_screen.ids.TDRSzLabel.color = (1,0,1,1)
            self.orbit_screen.ids.TDRS7.col = (1,0,1,1)
            self.orbit_screen.ids.ZOElabel.color = 0, 0, 0, 0
            self.orbit_screen.ids.ZOE.col = (0,0,0,0)

        #------------------Orbit Stuff---------------------------
        now = datetime.utcnow()
        mins = (now - now.replace(hour=0,minute=0,second=0,microsecond=0)).total_seconds()
        orbits_today = math.floor((float(mins)/60)/90)
        self.orbit_screen.ids.dailyorbit.text = str(int(orbits_today)) #display number of orbits since utc midnight

        year = int('20' + str(ISS_TLE_Line1[18:20]))
        decimal_days = float(ISS_TLE_Line1[20:32])
        converted_time = datetime(year, 1 ,1) + timedelta(decimal_days - 1)
        time_since_epoch = ((now - converted_time).total_seconds()) #convert time difference to hours
        totalorbits = int(ISS_TLE_Line2[63:68]) + 100000 + int(float(time_since_epoch)/(90*60)) #add number of orbits since the tle was generated
        self.orbit_screen.ids.totalorbits.text = str(totalorbits) #display number of orbits since utc midnight
        #------------------ISS Pass Detection---------------------------
        location = ephem.Observer()
        location.lon         = '-95:21:59' #will next to make these an input option
        location.lat         = '29:45:43'
        location.elevation   = 10
        location.name        = 'location'
        location.horizon    = '10'
        location.pressure = 0
        location.date = datetime.utcnow()

        #use location to draw dot on orbit map
        mylatitude = float(str(location.lat).split(':')[0]) + float(str(location.lat).split(':')[1])/60 + float(str(location.lat).split(':')[2])/3600
        mylongitude = float(str(location.lon).split(':')[0]) + float(str(location.lon).split(':')[1])/60 + float(str(location.lon).split(':')[2])/3600
        self.orbit_screen.ids.mylocation.col = (0,0,1,1)
        self.orbit_screen.ids.mylocation.pos = (scaleLatLon2(mylatitude, mylongitude)['new_x']-((self.orbit_screen.ids.mylocation.width/2)*normalizedX),scaleLatLon2(mylatitude, mylongitude)['new_y']-((self.orbit_screen.ids.mylocation.height/2)*normalizedY))

        def isVisible(pass_info):
            def seconds_between(d1, d2):
                return abs((d2 - d1).seconds)

            def datetime_from_time(tr):
                year, month, day, hour, minute, second = tr.tuple()
                dt = dtime.datetime(year, month, day, hour, minute, int(second))
                return dt

            tr, azr, tt, altt, ts, azs = pass_info
            max_time = datetime_from_time(tt)

            location.date = max_time

            sun = ephem.Sun()
            sun.compute(location)
            ISS_TLE.compute(location)
            sun_alt = float(str(sun.alt).split(':')[0]) + float(str(sun.alt).split(':')[1])/60 + float(str(sun.alt).split(':')[2])/3600
            visible = False
            if ISS_TLE.eclipsed is False and -18 < sun_alt < -6:
                visible = True
            #on the pass screen add info for why not visible
            return visible

        ISS_TLE.compute(location) #compute tle propagation based on provided location
        try:    
            nextpassinfo = location.next_pass(ISS_TLE)
        except Exception as e:
            log_error("Orbit Update error: " + str(e))
        else:
            log_info("Successfull pass prediction update")

        if 'nextpassinfo' in locals(): # check for existence of nextpassinfo first
            if nextpassinfo[0] is None:
                self.orbit_screen.ids.iss_next_pass1.text = "n/a"
                self.orbit_screen.ids.iss_next_pass2.text = "n/a"
                self.orbit_screen.ids.countdown.text = "n/a"
            else:
                nextpassdatetime = datetime.strptime(str(nextpassinfo[0]), '%Y/%m/%d %H:%M:%S') #convert to datetime object for timezone conversion
                nextpassinfo_format = nextpassdatetime.replace(tzinfo=pytz.utc)
                localtimezone = pytz.timezone('America/Chicago')
                localnextpass = nextpassinfo_format.astimezone(localtimezone)
                self.orbit_screen.ids.iss_next_pass1.text = str(localnextpass).split()[0] #display next pass time
                self.orbit_screen.ids.iss_next_pass2.text = str(localnextpass).split()[1].split('-')[0] #display next pass time
                timeuntilnextpass = nextpassinfo[0] - location.date
                nextpasshours = timeuntilnextpass*24.0
                nextpassmins = (nextpasshours-math.floor(nextpasshours))*60
                nextpassseconds = (nextpassmins-math.floor(nextpassmins))*60
                if isVisible(nextpassinfo):
                    self.orbit_screen.ids.ISSvisible.text = "Visible Pass!"
                else:
                    self.orbit_screen.ids.ISSvisible.text = "Not Visible"
                self.orbit_screen.ids.countdown.text = str("{:.0f}".format(math.floor(nextpasshours))) + ":" + str("{:.0f}".format(math.floor(nextpassmins))) + ":" + str("{:.0f}".format(math.floor(nextpassseconds))) #display time until next pass


    def map_rotation(self, args):
        scalefactor = 0.083333
        scaledValue = float(args)/scalefactor
        return scaledValue

    def map_psi_bar(self, args):
        scalefactor = 0.015
        scaledValue = (float(args)*scalefactor)+0.72
        return scaledValue

    def map_hold_bar(self, args):
        scalefactor = 0.0015
        scaledValue = (float(args)*scalefactor)+0.71
        return scaledValue

    def hold_timer(self, dt):
        global seconds2, holdstartTime
        log_info("Function Call - hold timer")
        unixconvert = time.gmtime(time.time())
        currenthours = float(unixconvert[7])*24+unixconvert[3]+float(unixconvert[4])/60+float(unixconvert[5])/3600
        seconds2 = (currenthours-EVAstartTime)*3600
        seconds2 = int(seconds2)

        new_bar_x = self.map_hold_bar(260-seconds2)
        self.us_eva.ids.leak_timer.text = "~"+ str(int(seconds2)) + "s"
        self.us_eva.ids.Hold_bar.pos_hint = {"center_x": new_bar_x, "center_y": 0.47}
        self.us_eva.ids.Crewlock_Status_image.source = mimic_directory + '/Mimic/Pi/imgs/eva/LeakCheckLights.png'

    def signal_unsubscribed(self): #change images, used stale signal image
        global internet, ScreenList

        if not internet:
            for x in ScreenList:
                #log_info(x)
                getattr(self, x).ids.signal.source = mimic_directory + '/Mimic/Pi/imgs/signal/offline.png'
            self.changeColors(0.5, 0.5, 0.5)
        else:
            for x in ScreenList:
                getattr(self, x).ids.signal.source = mimic_directory + '/Mimic/Pi/imgs/signal/SignalClientLost.png'
            self.changeColors(1, 0.5, 0)

        for x in ScreenList:
            getattr(self, x).ids.signal.size_hint_y = 0.112

    def signal_lost(self):
        global internet, ScreenList

        if not internet:
            for x in ScreenList:
                getattr(self, x).ids.signal.source = mimic_directory + '/Mimic/Pi/imgs/signal/offline.png'
            self.changeColors(0.5, 0.5, 0.5)
        else:
            for x in ScreenList:
                getattr(self, x).ids.signal.source = mimic_directory + '/Mimic/Pi/imgs/signal/signalred.zip'
            self.changeColors(1, 0, 0)

        for x in ScreenList:
            getattr(self, x).ids.signal.anim_delay = 0.4
        for x in ScreenList:
            getattr(self, x).ids.signal.size_hint_y = 0.112

    def signal_acquired(self):
        global internet, ScreenList

        if not internet:
            for x in ScreenList:
                getattr(self, x).ids.signal.source = mimic_directory + '/Mimic/Pi/imgs/signal/offline.png'
            self.changeColors(0.5, 0.5, 0.5)
        else:
            for x in ScreenList:
                getattr(self, x).ids.signal.source = mimic_directory + '/Mimic/Pi/imgs/signal/pulse-transparent.zip'
            self.changeColors(0, 1, 0)

        for x in ScreenList:
            getattr(self, x).ids.signal.anim_delay = 0.05
        for x in ScreenList:
            getattr(self, x).ids.signal.size_hint_y = 0.15

    def signal_stale(self):
        global internet, ScreenList

        if not internet:
            for x in ScreenList:
                getattr(self, x).ids.signal.source = mimic_directory + '/Mimic/Pi/imgs/signal/offline.png'
            self.changeColors(0.5, 0.5, 0.5)
        else:
            for x in ScreenList:
                getattr(self, x).ids.signal.source = mimic_directory + '/Mimic/Pi/imgs/signal/SignalOrangeGray.png'
            self.changeColors(1, 0.5, 0)

        for x in ScreenList:
            getattr(self, x).ids.signal.anim_delay = 0.12
        for x in ScreenList:
            getattr(self, x).ids.signal.size_hint_y = 0.112

    def signal_client_offline(self):
        global internet, ScreenList

        if not internet:
            for x in ScreenList:
                getattr(self, x).ids.signal.source = mimic_directory + '/Mimic/Pi/imgs/signal/offline.png'
            self.changeColors(0.5, 0.5, 0.5)
        else:
            for x in ScreenList:
                getattr(self, x).ids.signal.source = mimic_directory + '/Mimic/Pi/imgs/signal/SignalClientLost.png'
            self.changeColors(1, 0.5, 0)

        for x in ScreenList:
            getattr(self, x).ids.signal.anim_delay = 0.12
        for x in ScreenList:
            getattr(self, x).ids.signal.size_hint_y = 0.112

    def update_vv_values(self, dt):
        try:
            # Check if the table exists before querying
            VVcursor.execute("SELECT name FROM sqlite_master WHERE type='table' AND name='vehicles'")
            if VVcursor.fetchone() is not None:
                VVcursor.execute('SELECT Mission FROM vehicles')
                mission = VVcursor.fetchall()
                VVcursor.execute('SELECT Type FROM vehicles')
                mission_type = VVcursor.fetchall()
                VVcursor.execute('SELECT Location FROM vehicles')
                location = VVcursor.fetchall()
                VVcursor.execute('SELECT Arrival FROM vehicles')
                arrival = VVcursor.fetchall()
                VVcursor.execute('SELECT Departure FROM vehicles')
                departure = VVcursor.fetchall()
                VVcursor.execute('SELECT Spacecraft FROM vehicles')
                spacecraft = VVcursor.fetchall()

                all_ports = {
                    "Node 2 Forward",
                    "Node 2 Zenith",
                    "Node 2 Nadir",
                    "Node 1 Nadir",
                    "Service Module Aft",
                    "MRM-2 Zenith",
                    "MRM-1 Nadir",
                    "RS Node Nadir"
                }

                occupied_ports = set()

                for i, port in enumerate(location):
                    port = port[0]  # Extract the port name from the tuple
                    occupied_ports.add(port)
                    sc_check = spacecraft[i][0].strip()
                    sc_check = spacecraft[i][0].replace('\xa0', ' ')  # Replace non-breaking space with a regular space

                    if "SC" in sc_check or "Boeing" in sc_check or "CST" in sc_check:
                        sc_name = "CST-100 Starliner"
                        sc_name2 = sc_check
                    elif "Crew" in sc_check:
                        sc_name = "Crew Dragon"
                        sc_name2 = sc_check.replace(sc_name + " ", "").strip()
                    elif "Cargo" in sc_check:
                        sc_name = "Cargo Dragon"
                        sc_name2 = sc_check.replace(sc_name+" ","")
                    elif "Soyuz" in sc_check:
                        sc_name = "Soyuz MS"
                        sc_name2 = sc_check.replace(sc_name+" ","")
                    elif "Progress" in sc_check:
                        sc_name = "Progress MS"
                        sc_name2 = sc_check.replace(sc_name+" ","")
                    elif "NG" in mission[i][0]:
                        sc_name = "Cygnus"
                        sc_name2 = sc_check
                    else:
                        sc_name = "n/a"
                        sc_name2 = "n/a"

                    if arrival[i][0] is None:
                        arrival_date = "n/a"
                    else:
                        arrival_date = str(arrival[i][0])[:10]
                    
                    if departure[i][0] is None:
                        departure_date = "n/a"
                    else:
                        departure_date = str(departure[i][0])[:10]

                    if str(mission_type[i][0]) == "Crewed":
                        type_edit = " (Crewed)"
                    else:
                        type_edit = " (Cargo)"

                    if port == "Node 2 Forward":
                        self.usos_screen.ids.n2f_mission.text = str(mission[i][0]) + type_edit
                        self.usos_screen.ids.n2f_vehicle.text = sc_name
                        self.usos_screen.ids.n2f_spacecraft.text = sc_name2
                        self.usos_screen.ids.n2f_arrival.text = "Arrival: " + arrival_date
                        self.usos_screen.ids.n2f_departure.text = "Departure: " + departure_date
                        self.usos_screen.ids.n2f_label.text = sc_name + "\n" + str(mission[i][0])
                        self.vv_screen.ids.n2f_label.text = sc_name + "\n" + str(mission[i][0])
                        if "Dragon" in sc_name:
                            self.usos_screen.ids.n2f_dragon.opacity = 1.0
                            self.usos_screen.ids.n2f_starliner.opacity = 0.0
                            self.vv_screen.ids.n2f_dragon.opacity = 1.0
                            self.vv_screen.ids.n2f_starliner.opacity = 0.0
                        elif sc_name == "CST-100 Starliner":
                            self.usos_screen.ids.n2f_starliner.opacity = 1.0
                            self.usos_screen.ids.n2f_dragon.opacity = 0.0
                            self.vv_screen.ids.n2f_dragon.opacity = 0.0
                            self.vv_screen.ids.n2f_starliner.opacity = 1.0
                    elif port == "Node 2 Zenith":
                        self.usos_screen.ids.n2z_mission.text = str(mission[i][0]) + type_edit
                        self.usos_screen.ids.n2z_vehicle.text = sc_name
                        self.usos_screen.ids.n2z_spacecraft.text = sc_name2
                        self.usos_screen.ids.n2z_arrival.text = "Arrival: " + arrival_date
                        self.usos_screen.ids.n2z_departure.text = "Departure: " + departure_date
                        self.usos_screen.ids.n2z_label.text = sc_name + "\n" + str(mission[i][0])
                        self.vv_screen.ids.n2z_label.text = sc_name + "\n" + str(mission[i][0])
                        if "Dragon" in sc_name:
                            self.usos_screen.ids.n2z_dragon.opacity = 1.0
                            self.usos_screen.ids.n2z_starliner.opacity = 0.0
                            self.vv_screen.ids.n2z_dragon.opacity = 1.0
                            self.vv_screen.ids.n2z_starliner.opacity = 0.0
                        elif sc_name == "CST-100 Starliner":
                            self.usos_screen.ids.n2z_starliner.opacity = 1.0
                            self.usos_screen.ids.n2z_dragon.opacity = 0.0
                            self.vv_screen.ids.n2z_dragon.opacity = 0.0
                            self.vv_screen.ids.n2z_starliner.opacity = 1.0
                    elif port == "Node 2 Nadir":
                        self.usos_screen.ids.n2n_mission.text = str(mission[i][0]) + type_edit
                        self.usos_screen.ids.n2n_vehicle.text = sc_name
                        self.usos_screen.ids.n2n_spacecraft.text = sc_name2
                        self.usos_screen.ids.n2n_arrival.text = "Arrival: " + arrival_date
                        self.usos_screen.ids.n2n_departure.text = "Departure: " + departure_date
                        self.usos_screen.ids.n2n_label.text = sc_name + "\n" + str(mission[i][0])
                        self.vv_screen.ids.n2n_label.text = sc_name + "\n" + str(mission[i][0])
                        #if "Dream" in sc_name:
                            #self.usos_screen.ids.n2n_dreamchaser.opacity = 1.0
                            #self.usos_screen.ids.n2n_htvx.opacity = 0.0
                            #self.vv_screen.ids.n2n_dreamchaser.opacity = 1.0
                            #self.vv_screen.ids.n2n_htvx.opacity = 0.0
                        #elif "HTV" in sc_name:
                            #self.usos_screen.ids.n2n_dreamchaser.opacity = 0.0
                            #self.usos_screen.ids.n2n_htvx.opacity = 1.0
                            #self.vv_screen.ids.n2n_dreamchaser.opacity = 0.0
                            #self.vv_screen.ids.n2n_htvx.opacity = 1.0
                    elif port == "Node 1 Nadir":
                        self.usos_screen.ids.n1n_mission.text = str(mission[i][0]) + type_edit
                        self.usos_screen.ids.n1n_vehicle.text = sc_name
                        self.usos_screen.ids.n1n_spacecraft.text = sc_name2
                        self.usos_screen.ids.n1n_arrival.text = "Arrival: " + arrival_date
                        self.usos_screen.ids.n1n_departure.text = "Departure: " + departure_date
                        self.usos_screen.ids.n1n_label.text = sc_name + "\n" + str(mission[i][0])
                        self.vv_screen.ids.n1n_label.text = sc_name + "\n" + str(mission[i][0])
                        if sc_name == "Cygnus":
                            self.usos_screen.ids.n1n_cygnus.opacity = 1.0
                            self.vv_screen.ids.n1n_cygnus.opacity = 1.0
                        else:
                            self.usos_screen.ids.n1n_cygnus.opacity = 0.0
                            self.vv_screen.ids.n1n_cygnus.opacity = 0.0
                    elif port == "Service Module Aft":
                        self.rs_screen.ids.sma_mission.text = str(mission[i][0]) + type_edit
                        self.rs_screen.ids.sma_vehicle.text = sc_name
                        self.rs_screen.ids.sma_spacecraft.text = sc_name2
                        self.rs_screen.ids.sma_arrival.text = "Arrival: " + arrival_date
                        self.rs_screen.ids.sma_departure.text = "Departure: " + departure_date
                        self.rs_screen.ids.sma_label.text = sc_name + "\n" + str(mission[i][0])
                        self.vv_screen.ids.sma_label.text = sc_name + "\n" + str(mission[i][0])
                        if "Soyuz" in sc_name:
                            self.rs_screen.ids.sma_soyuz.opacity = 1.0
                            self.rs_screen.ids.sma_progress.opacity = 0.0
                            self.vv_screen.ids.sma_soyuz.opacity = 1.0
                            self.vv_screen.ids.sma_progress.opacity = 0.0
                        elif "Progress" in sc_name:
                            self.rs_screen.ids.sma_soyuz.opacity = 0.0
                            self.rs_screen.ids.sma_progress.opacity = 1.0
                            self.vv_screen.ids.sma_soyuz.opacity = 0.0
                            self.vv_screen.ids.sma_progress.opacity = 1.0
                    elif port == "MRM-2 Zenith":
                        self.rs_screen.ids.mrm2_mission.text = str(mission[i][0]) + type_edit
                        self.rs_screen.ids.mrm2_vehicle.text = sc_name
                        self.rs_screen.ids.mrm2_spacecraft.text = sc_name2
                        self.rs_screen.ids.mrm2_arrival.text = "Arrival: " + arrival_date
                        self.rs_screen.ids.mrm2_departure.text = "Departure: " + departure_date
                        self.rs_screen.ids.mrm2_label.text = sc_name + "\n" + str(mission[i][0])
                        self.vv_screen.ids.mrm2_label.text = sc_name + "\n" + str(mission[i][0])
                        if "Soyuz" in sc_name:
                            self.rs_screen.ids.mrm2_soyuz.opacity = 1.0
                            self.rs_screen.ids.mrm2_progress.opacity = 0.0
                            self.vv_screen.ids.mrm2_soyuz.opacity = 1.0
                            self.vv_screen.ids.mrm2_progress.opacity = 0.0
                        elif "Progress" in sc_name:
                            self.rs_screen.ids.mrm2_soyuz.opacity = 0.0
                            self.rs_screen.ids.mrm2_progress.opacity = 1.0
                            self.vv_screen.ids.mrm2_soyuz.opacity = 0.0
                            self.vv_screen.ids.mrm2_progress.opacity = 1.0
                    elif port == "MRM-1 Nadir":
                        self.rs_screen.ids.mrm1_mission.text = str(mission[i][0]) + type_edit
                        self.rs_screen.ids.mrm1_vehicle.text = sc_name
                        self.rs_screen.ids.mrm1_spacecraft.text = sc_name2
                        self.rs_screen.ids.mrm1_arrival.text = "Arrival: " + arrival_date
                        self.rs_screen.ids.mrm1_departure.text = "Departure: " + departure_date
                        self.rs_screen.ids.mrm1_label.text = sc_name + "\n" + str(mission[i][0])
                        self.vv_screen.ids.mrm1_label.text = sc_name + "\n" + str(mission[i][0])
                        if "Soyuz" in sc_name:
                            self.rs_screen.ids.mrm1_soyuz.opacity = 1.0
                            self.rs_screen.ids.mrm1_progress.opacity = 0.0
                            self.vv_screen.ids.mrm1_soyuz.opacity = 1.0
                            self.vv_screen.ids.mrm1_progress.opacity = 0.0
                        elif "Progress" in sc_name:
                            self.rs_screen.ids.mrm1_soyuz.opacity = 0.0
                            self.rs_screen.ids.mrm1_progress.opacity = 1.0
                            self.vv_screen.ids.mrm1_soyuz.opacity = 0.0
                            self.vv_screen.ids.mrm1_progress.opacity = 1.0
                    elif port == "RS Node Nadir":
                        self.rs_screen.ids.rsn_mission.text = str(mission[i][0]) + type_edit
                        self.rs_screen.ids.rsn_vehicle.text = sc_name
                        self.rs_screen.ids.rsn_spacecraft.text = sc_name2
                        self.rs_screen.ids.rsn_arrival.text = "Arrival: " + arrival_date
                        self.rs_screen.ids.rsn_departure.text = "Departure: " + departure_date
                        self.rs_screen.ids.rsn_label.text = sc_name + "\n" + str(mission[i][0])
                        self.vv_screen.ids.rsn_label.text = sc_name + "\n" + str(mission[i][0])
                        if "Soyuz" in sc_name:
                            self.rs_screen.ids.rsn_soyuz.opacity = 1.0
                            self.rs_screen.ids.rsn_progress.opacity = 0.0
                            self.vv_screen.ids.rsn_soyuz.opacity = 1.0
                            self.vv_screen.ids.rsn_progress.opacity = 0.0
                        elif "Progress" in sc_name:
                            self.rs_screen.ids.rsn_soyuz.opacity = 0.0
                            self.rs_screen.ids.rsn_progress.opacity = 1.0
                            self.vv_screen.ids.rsn_soyuz.opacity = 0.0
                            self.vv_screen.ids.rsn_progress.opacity = 1.0

                unoccupied_ports = all_ports - occupied_ports

                # Handle unoccupied ports
                for port in unoccupied_ports:
                    if port == "Node 2 Forward":
                        self.usos_screen.ids.n2f_mission.text = "-"
                        self.usos_screen.ids.n2f_vehicle.text = "-"
                        self.usos_screen.ids.n2f_spacecraft.text = "-"
                        self.usos_screen.ids.n2f_arrival.text = "-"
                        self.usos_screen.ids.n2f_departure.text = "-"
                        self.usos_screen.ids.n2f_dragon.opacity = 0.0
                        self.usos_screen.ids.n2f_starliner.opacity = 0.0
                        self.usos_screen.ids.n2f_label.text = ""
                        self.vv_screen.ids.n2f_label.text = ""
                        self.vv_screen.ids.n2f_dragon.opacity = 0.0
                        self.vv_screen.ids.n2f_starliner.opacity = 0.0
                    elif port == "Node 2 Zenith":
                        self.usos_screen.ids.n2z_mission.text = "-"
                        self.usos_screen.ids.n2z_vehicle.text = "-"
                        self.usos_screen.ids.n2z_spacecraft.text = "-"
                        self.usos_screen.ids.n2z_arrival.text = "-"
                        self.usos_screen.ids.n2z_departure.text = "-"
                        self.usos_screen.ids.n2z_dragon.opacity = 0.0
                        self.usos_screen.ids.n2z_starliner.opacity = 0.0
                        self.usos_screen.ids.n2z_label.text = ""
                        self.vv_screen.ids.n2z_label.text = ""
                        self.vv_screen.ids.n2z_dragon.opacity = 0.0
                        self.vv_screen.ids.n2z_starliner.opacity = 0.0
                    elif port == "Node 2 Nadir":
                        self.usos_screen.ids.n2n_mission.text = "-"
                        self.usos_screen.ids.n2n_vehicle.text = "-"
                        self.usos_screen.ids.n2n_spacecraft.text = "-"
                        self.usos_screen.ids.n2n_arrival.text = "-"
                        self.usos_screen.ids.n2n_departure.text = "-"
                        self.usos_screen.ids.n2n_label.text = ""
                        self.vv_screen.ids.n2n_label.text = ""
                    elif port == "Node 1 Nadir":
                        self.usos_screen.ids.n1n_mission.text = "-"
                        self.usos_screen.ids.n1n_vehicle.text = "-"
                        self.usos_screen.ids.n1n_spacecraft.text = "-"
                        self.usos_screen.ids.n1n_arrival.text = "-"
                        self.usos_screen.ids.n1n_departure.text = "-"
                        self.usos_screen.ids.n1n_cygnus.opacity = 0.0
                        self.usos_screen.ids.n1n_label.text = ""
                        self.vv_screen.ids.n1n_label.text = ""
                        self.vv_screen.ids.n1n_cygnus.opacity = 0.0
                    elif port == "Service Module Aft":
                        self.rs_screen.ids.sma_mission.text = "-"
                        self.rs_screen.ids.sma_vehicle.text = "-"
                        self.rs_screen.ids.sma_spacecraft.text = "-"
                        self.rs_screen.ids.sma_arrival.text = "-"
                        self.rs_screen.ids.sma_departure.text = "-"
                        self.rs_screen.ids.sma_label.text = ""
                        self.vv_screen.ids.sma_label.text = ""
                        self.rs_screen.ids.sma_soyuz.opacity = 0.0
                        self.rs_screen.ids.sma_progress.opacity = 0.0
                        self.vv_screen.ids.sma_soyuz.opacity = 0.0
                        self.vv_screen.ids.sma_progress.opacity = 0.0
                    elif port == "MRM-2 Zenith":
                        self.rs_screen.ids.mrm2_mission.text = "-"
                        self.rs_screen.ids.mrm2_vehicle.text = "-"
                        self.rs_screen.ids.mrm2_spacecraft.text = "-"
                        self.rs_screen.ids.mrm2_arrival.text = "-"
                        self.rs_screen.ids.mrm2_departure.text = "-"
                        self.rs_screen.ids.mrm2_label.text = ""
                        self.vv_screen.ids.mrm2_label.text = ""
                        self.rs_screen.ids.mrm2_soyuz.opacity = 0.0
                        self.rs_screen.ids.mrm2_progress.opacity = 0.0
                        self.vv_screen.ids.mrm2_soyuz.opacity = 0.0
                        self.vv_screen.ids.mrm2_progress.opacity = 0.0
                    elif port == "MRM-1 Nadir":
                        self.rs_screen.ids.mrm1_mission.text = "-"
                        self.rs_screen.ids.mrm1_vehicle.text = "-"
                        self.rs_screen.ids.mrm1_spacecraft.text = "-"
                        self.rs_screen.ids.mrm1_arrival.text = "-"
                        self.rs_screen.ids.mrm1_departure.text = "-"
                        self.rs_screen.ids.mrm1_label.text = ""
                        self.vv_screen.ids.mrm1_label.text = ""
                        self.rs_screen.ids.mrm1_soyuz.opacity = 0.0
                        self.rs_screen.ids.mrm1_progress.opacity = 0.0
                        self.vv_screen.ids.mrm1_soyuz.opacity = 0.0
                        self.vv_screen.ids.mrm1_progress.opacity = 0.0
                    elif port == "RS Node Nadir":
                        self.rs_screen.ids.rsn_mission.text = "-"
                        self.rs_screen.ids.rsn_vehicle.text = "-"
                        self.rs_screen.ids.rsn_spacecraft.text = "-"
                        self.rs_screen.ids.rsn_arrival.text = "-"
                        self.rs_screen.ids.rsn_departure.text = "-"
                        self.rs_screen.ids.rsn_label.text = ""
                        self.vv_screen.ids.rsn_label.text = ""
                        self.rs_screen.ids.rsn_soyuz.opacity = 0.0
                        self.rs_screen.ids.rsn_progress.opacity = 0.0
                        self.vv_screen.ids.rsn_soyuz.opacity = 0.0
                        self.vv_screen.ids.rsn_progress.opacity = 0.0

            else:
                log_error("Table 'vehicles' does not exist.")
        except sqlite3.Error as e:
            log_error(f"SQLite error: {e}")
        except Exception as e:
            log_error(f"General error: {e}")

    def ros_range_moving_average(self, new_value, window_size):
        self.ros_data.append(new_value)
        if len(self.ros_data) > window_size:
            self.ros_data.pop(0) 
        return sum(self.ros_data) / len(self.ros_data)

    def update_labels(self, dt): #THIS IS THE IMPORTANT FUNCTION
        global mimicbutton, switchtofake, demoboolean, runningDemo, playbackboolean, psarj2, ssarj2, manualcontrol, aos, los, oldLOS, psarjmc, ssarjmc, ptrrjmc, strrjmc, beta1bmc, beta1amc, beta2bmc, beta2amc, beta3bmc, beta3amc, beta4bmc, beta4amc, US_EVAinProgress, position_x, position_y, position_z, velocity_x, velocity_y, velocity_z, altitude, velocity, iss_mass, testvalue, testfactor, airlock_pump, crewlockpres, leak_hold, firstcrossing, EVA_activities, repress, depress, oldAirlockPump, obtained_EVA_crew, EVAstartTime
        global holdstartTime, LS_Subscription
        global Disco, eva, standby, prebreath1, prebreath2, depress1, depress2, leakhold, repress
        global EPSstorageindex, channel1A_voltage, channel1B_voltage, channel2A_voltage, channel2B_voltage, channel3A_voltage, channel3B_voltage, channel4A_voltage, channel4B_voltage, USOS_Power
        global stationmode, sgant_elevation, sgant_xelevation
        global tdrs, module
        global old_mt_timestamp, old_mt_position, mt_speed

        if runningDemo:
            self.playback_screen.ids.DemoStart.disabled = True
            self.playback_screen.ids.HTVDemoStart.disabled = True
            self.playback_screen.ids.DemoStop.disabled = False
            self.playback_screen.ids.HTVDemoStop.disabled = False
            self.playback_screen.ids.OFT2DemoStart.disabled = True
            self.playback_screen.ids.OFT2DemoStop.disabled = False
            self.playback_screen.ids.arduino.source = mimic_directory + "/Mimic/Pi/imgs/signal/Arduino_Transmit.zip"

        c.execute('select Value from telemetry')
        values = c.fetchall()
        c.execute('select Timestamp from telemetry')
        timestamps = c.fetchall()

        sub_status = str((values[255])[0]) #lightstreamer subscript checker
        client_status = str((values[256])[0]) #lightstreamer client checker

        psarj = "{:.2f}".format(float((values[0])[0]))
        if not switchtofake:
            psarj2 = float(psarj)
        if not manualcontrol:
            psarjmc = float(psarj)
        ssarj = "{:.2f}".format(float((values[1])[0]))
        if not switchtofake:
            ssarj2 = float(ssarj)
        if not manualcontrol:
            ssarjmc = float(ssarj)
        ptrrj = "{:.2f}".format(float((values[2])[0]))
        if not manualcontrol:
            ptrrjmc = float(ptrrj)
        strrj = "{:.2f}".format(float((values[3])[0]))
        if not manualcontrol:
            strrjmc = float(strrj)
        beta1b = "{:.2f}".format(float((values[4])[0]))
        if not switchtofake:
            beta1b2 = float(beta1b)
        if not manualcontrol:
            beta1bmc = float(beta1b)
        beta1a = "{:.2f}".format(float((values[5])[0]))
        if not switchtofake:
            beta1a2 = float(beta1a)
        if not manualcontrol:
            beta1amc = float(beta1a)
        beta2b = "{:.2f}".format(float((values[6])[0]))
        if not switchtofake:
            beta2b2 = float(beta2b) #+ 20.00
        if not manualcontrol:
            beta2bmc = float(beta2b)
        beta2a = "{:.2f}".format(float((values[7])[0]))
        if not switchtofake:
            beta2a2 = float(beta2a)
        if not manualcontrol:
            beta2amc = float(beta2a)
        beta3b = "{:.2f}".format(float((values[8])[0]))
        if not switchtofake:
            beta3b2 = float(beta3b)
        if not manualcontrol:
            beta3bmc = float(beta3b)
        beta3a = "{:.2f}".format(float((values[9])[0]))
        if not switchtofake:
            beta3a2 = float(beta3a)
        if not manualcontrol:
            beta3amc = float(beta3a)
        beta4b = "{:.2f}".format(float((values[10])[0]))
        if not switchtofake:
            beta4b2 = float(beta4b)
        if not manualcontrol:
            beta4bmc = float(beta4b)
        beta4a = "{:.2f}".format(float((values[11])[0]))
        if not switchtofake:
            beta4a2 = float(beta4a) #+ 20.00
        if not manualcontrol:
            beta4amc = float(beta4a)

        aos = "{:.2f}".format(int((values[12])[0]))
        los = "{:.2f}".format(int((values[13])[0]))
        sasa_el = "{:.2f}".format(float((values[14])[0]))
        sasa_az = "{:.2f}".format(float((values[18])[0]))
        active_sasa = int((values[54])[0])
        sasa1_active = int((values[53])[0])
        sasa2_active = int((values[52])[0])
        if sasa1_active or sasa2_active:
            sasa_xmit = True
        else:
            sasa_xmit = False
        sgant_elevation = float((values[15])[0])
        sgant_xelevation = float((values[17])[0])
        sgant_transmit = float((values[41])[0])
        uhf1_power = int((values[233])[0]) #0 = off, 1 = on, 3 = failed
        uhf2_power = int((values[234])[0]) #0 = off, 1 = on, 3 = failed
        uhf_framesync = int((values[235])[0]) #1 or 0

        #initialize array statuses to discharge
        v1as = 1
        v1bs = 1
        v2as = 1
        v2bs = 1
        v3as = 1
        v3bs = 1
        v4as = 1
        v4bs = 1

        v1a = "{:.2f}".format(float((values[25])[0]))
        channel1A_voltage[EPSstorageindex] = float(v1a)
        v1b = "{:.2f}".format(float((values[26])[0]))
        channel1B_voltage[EPSstorageindex] = float(v1b)
        v2a = "{:.2f}".format(float((values[27])[0]))
        channel2A_voltage[EPSstorageindex] = float(v2a)
        v2b = "{:.2f}".format(float((values[28])[0]))
        channel2B_voltage[EPSstorageindex] = float(v2b)
        v3a = "{:.2f}".format(float((values[29])[0]))
        channel3A_voltage[EPSstorageindex] = float(v3a)
        v3b = "{:.2f}".format(float((values[30])[0]))
        channel3B_voltage[EPSstorageindex] = float(v3b)
        v4a = "{:.2f}".format(float((values[31])[0]))
        channel4A_voltage[EPSstorageindex] = float(v4a)
        v4b = "{:.2f}".format(float((values[32])[0]))
        channel4B_voltage[EPSstorageindex] = float(v4b)
        c1a = "{:.2f}".format(float((values[33])[0]))
        c1b = "{:.2f}".format(float((values[34])[0]))
        c2a = "{:.2f}".format(float((values[35])[0]))
        c2b = "{:.2f}".format(float((values[36])[0]))
        c3a = "{:.2f}".format(float((values[37])[0]))
        c3b = "{:.2f}".format(float((values[38])[0]))
        c4a = "{:.2f}".format(float((values[39])[0]))
        c4b = "{:.2f}".format(float((values[40])[0]))

        stationmode = float((values[46])[0]) #russian segment mode same as usos mode

        #TCS telemetry
        SWmode_loopA = int((values[43])[0])
        SWmode_loopB = int((values[42])[0])
        NH3flow_loopA = "{:.2f}".format(float((values[22])[0]))
        NH3flow_loopB = "{:.2f}".format(float((values[19])[0]))
        NH3outletPress_loopA = "{:.2f}".format(float((values[23])[0]))
        NH3outletPress_loopB = "{:.2f}".format(float((values[20])[0]))
        NH3outletTemp_loopA = "{:.2f}".format(float((values[24])[0]))
        NH3outletTemp_loopB = "{:.2f}".format(float((values[21])[0]))

        #Russian Telemetry
        ros_mode = int((values[46])[0])

        ros_mode_texts = {
            1.0: "Crew Rescue",
            2.0: "Survival",
            3.0: "Reboost",
            4.0: "Proximity Operations",
            5.0: "EVA",
            6.0: "Microgravity",
            7.0: "Standard"
        }

        self.rs_dock.ids.ros_mode.text = ros_mode_texts.get(ros_mode, "n/a")
        
        
        rs_att_mode = int((values[126])[0])
        rs_motion_control = int((values[127])[0])
        rs_prep_free_drift = int((values[128])[0])
        rs_thruster_operation = int((values[129])[0])
        rs_current_dynamic = int((values[130])[0]) 
        rs_kurs1_op = int((values[107])[0]) # 1 or 0
        rs_kurs2_op = int((values[108])[0]) # 1 or 0
        rs_p1p2_failure = int((values[109])[0]) # 1 or 0
        rs_kursp_test = int((values[112])[0]) # 1 or 0
        rs_functional_mode = int((values[115])[0]) # 1 or 0
        rs_standby_mode = int((values[116])[0]) # 1 or 0
        rs_sm_capture_signal = int((values[113])[0]) # 1 or 0
        rs_target_acquisition = int((values[114])[0]) # 1 or 0
        rs_sm_fwd_dock = int((values[118])[0]) # 1 or 0
        rs_sm_aft_dock = int((values[119])[0]) # 1 or 0
        rs_sm_nadir_dock = int((values[120])[0]) # missing from screen?
        rs_fgb_nadir_dock = int((values[121])[0]) # 1 or 0
        rs_sm_udm_dock = int((values[122])[0]) # 1 or 0
        rs_mrm1_dock = int((values[123])[0]) # 1 or 0
        rs_mrm2_dock = int((values[124])[0]) # 1 or 0
        rs_sm_docking_flag = int((values[117])[0]) # 1 or 0
        rs_sm_hooks = int((values[125])[0]) # 1 or 0
        
        ros_docking_range = float((values[110])[0])
        if rs_target_acquisition: 
            self.rs_dock.ids.sm_range.text = f"{ros_docking_range:0.2f} m"
            self.rs_dock.ids.sm_rate.text = f"{float((values[111])[0]):0.2f} m/s"
        else:
            self.rs_dock.ids.sm_range.text = "n/a"
            self.rs_dock.ids.sm_rate.text = "n/a"


        rs_att_mode_texts = {
            0.0: "Inertial",
            1.0: "LVLH SM",
            2.0: "Solar Orientation",
            3.0: "Current LVLH",
            4.0: "Current Inertial Attitude",
            5.0: "Damping",
            6.0: "TEA",
            7.0: "X-POP"
        }
        
        rs_motion_control_texts = {
            0.0: "Undetermined State",
            1.0: "RS Master"
        }

        rs_prep_free_drift_texts = {
            0.0: "Undetermined State",
            1.0: "Prepared to Free Drift"
        }

        rs_thruster_operation_texts = {
            0.0: "Pre-Starting Procedure",
            1.0: "Thruster Operation Terminated"
        }

        rs_current_dynamic_texts = {
            0.0: "Reserve",
            1.0: "Thrusters",
            2.0: "Gyrodines",
            3.0: "Gyrodines Desat (US Method)",
            4.0: "Gyrodines Desat (RS Method)",
            5.0: "Translational Thrusters",
            6.0: "Thrusters help CMG",
            7.0: "Free Drift"
        }

        rs_docking_port_texts = {
            0.0: "Undetermined State",
            1.0: "Docking Port Engaged"
        }
        
        rs_vv_docking_port_texts = {
            0.0: "Undetermined State",
            1.0: "Soyuz/Progress Docked"
        }

        rs_signal_texts = {
            0.0: "Undetermined State",
            1.0: "Yes"
        }
        
        rs_hooks_texts = {
            0.0: "Undetermined State",
            1.0: "Hooks Closed"
        }
        
        rs_sm_docking_flag_texts = {
            0.0: "Undetermined State",
            1.0: "Docking Flag Active"
        }
        
        self.rs_dock.ids.active_attitude.text = rs_att_mode_texts.get(rs_att_mode, "n/a")
        self.rs_dock.ids.motion_control.text = rs_motion_control_texts.get(rs_motion_control, "n/a")
        self.rs_dock.ids.prep_free_drift.text = rs_prep_free_drift_texts.get(rs_prep_free_drift, "n/a")
        self.rs_dock.ids.thruster_operation.text = rs_thruster_operation_texts.get(rs_thruster_operation, "n/a")
        self.rs_dock.ids.current_dynamic.text = rs_current_dynamic_texts.get(rs_current_dynamic, "n/a")
        
        self.rs_dock.ids.kurs1_operating.text = rs_signal_texts.get(rs_kurs1_op, "n/a")
        self.rs_dock.ids.kurs2_operating.text = rs_signal_texts.get(rs_kurs2_op, "n/a")
        self.rs_dock.ids.p1p2_failure.text = rs_signal_texts.get(rs_p1p2_failure, "n/a")
        self.rs_dock.ids.kursp_test_mode.text = rs_signal_texts.get(rs_kursp_test, "n/a")
        self.rs_dock.ids.functional_mode.text = rs_signal_texts.get(rs_functional_mode, "n/a")
        self.rs_dock.ids.standby_mode.text = rs_signal_texts.get(rs_standby_mode, "n/a")
        self.rs_dock.ids.sm_capture_signal.text = rs_signal_texts.get(rs_sm_capture_signal, "n/a")
        self.rs_dock.ids.target_acquisition.text = rs_signal_texts.get(rs_target_acquisition, "n/a")
        
        self.rs_dock.ids.sm_fwd_dock.text = rs_docking_port_texts.get(rs_sm_fwd_dock, "n/a") + " (FGB)"
        self.rs_dock.ids.sm_aft_dock.text = rs_vv_docking_port_texts.get(rs_sm_aft_dock, "n/a")
        self.rs_dock.ids.sm_nadir_dock.text = rs_docking_port_texts.get(rs_sm_nadir_dock, "n/a") + " (MLM)"
        self.rs_dock.ids.fgb_nadir_dock.text = rs_docking_port_texts.get(rs_fgb_nadir_dock, "n/a") + " (MRM-1)"
        self.rs_dock.ids.sm_udm_dock.text = rs_vv_docking_port_texts.get(rs_sm_udm_dock, "n/a")
        self.rs_dock.ids.mrm1_dock.text = rs_vv_docking_port_texts.get(rs_mrm1_dock, "n/a")
        self.rs_dock.ids.mrm2_dock.text = rs_vv_docking_port_texts.get(rs_mrm2_dock, "n/a")
        
        self.rs_dock.ids.sm_docking_flag.text = rs_sm_docking_flag_texts.get(rs_sm_docking_flag, "n/a")
        self.rs_dock.ids.sm_hooks.text = rs_hooks_texts.get(rs_sm_hooks, "n/a")


        #ros_docking_range = float((values[110])[0])
        ros_docking_avg = self.ros_range_moving_average(ros_docking_range,10)

        if rs_target_acquisition and ros_docking_avg <= 80000:
            self.rs_dock.ids.dock_in_progress.text = "DOCKING IN PROGRESS"
            self.rs_dock.ids.dock_in_progress.color = (0,0,1,1)
            self.rs_dock.update_docking_bar_width(ros_docking_avg)
            if rs_sm_docking_flag:
                self.rs_dock.ids.dock_in_progress.text = "DOCKING COMPLETE!"
                self.rs_dock.ids.dock_in_progress.color = (0,1,0,1)
        else:
            self.rs_dock.ids.dock_in_progress.color = (0,0,0,0)
            self.rs_dock.update_docking_bar_width(ros_docking_avg)
         
        # Docking progress bar testing
        #value = 15000 
        #self.rs_dock.update_docking_bar_width(value)


        #MBS and MT telemetry
        mt_worksite = int((values[258])[0])
        self.mss_mt_screen.ids.mt_ws_value.text = str(mt_worksite)
        mt_position = float((values[257])[0])
        mt_position_timestamp = float((timestamps[257])[0])

        def map_mt_value(value):
            mt_min_value = 2000.0 #minimum mt position float value, rough guess needs refining
            mt_max_value = -2000.0 #maximum mt position float value, rough guess needs refining
            min_mt_mapped_value = 0.4 #change this to be leftmost kivy screen percentage of truss image
            max_mt_mapped_value = 0.9 #change this to be rightmost kivy screen percentage of truss image
        
            # Calculate the ratio of the input value within the range
            ratio = (value - mt_min_value) / (mt_max_value - mt_min_value)
        
            # Map the ratio to the desired output range
            mt_mapped_value = min_mt_mapped_value + ratio * (max_mt_mapped_value - min_mt_mapped_value)
        
            return mt_mapped_value #this should be the new pos_hint_x value
        
        self.mss_mt_screen.ids.FloatingMT.pos_hint = {"center_x": map_mt_value(mt_position),"center_y": 0.375}
            
        self.mss_mt_screen.ids.mt_position_value.text = str(mt_position)

        if (mt_position_timestamp - old_mt_timestamp) > 0:
            mt_speed = (mt_position - old_mt_position) / ((mt_position_timestamp - old_mt_timestamp)*3600)
            old_mt_timestamp = mt_position_timestamp
            old_mt_position = mt_position
            roboflashevent = Clock.schedule_once(self.flashROBObutton, 1)
        self.mss_mt_screen.ids.mt_speed_value.text = "{:2.2f}".format(float(mt_speed)) + " cm/s"

        MCASpayload = int((values[292])[0])
        POApayload = int((values[294])[0])
        
        ##SSRMS telemetry
        OperatingBase = str((values[261])[0])
        BaseLocation = str((values[260])[0])
        TipLEEstatus = str((values[269])[0])
        SACSopBase = str((values[261])[0])
        ShoulderRoll = "{:.2f}".format(float((values[262])[0]))
        ShoulderYaw = "{:.2f}".format(float((values[263])[0]))
        ShoulderPitch = "{:.2f}".format(float((values[264])[0]))
        ElbowPitch = "{:.2f}".format(float((values[265])[0]))
        WristRoll = "{:.2f}".format(float((values[268])[0]))
        WristYaw = "{:.2f}".format(float((values[267])[0]))
        WristPitch = "{:.2f}".format(float((values[266])[0]))
        
        ##SPDM Telemetry
        SPDMbase = str((values[271])[0])
        SPDMoperatingBase = str((values[270])[0])
        Shoulder1Roll = "{:.2f}".format(float((values[272])[0]))
        Shoulder1Yaw = "{:.2f}".format(float((values[273])[0]))
        Shoulder1Pitch = "{:.2f}".format(float((values[274])[0]))
        Elbow1Pitch = "{:.2f}".format(float((values[275])[0]))
        Wrist1Roll = "{:.2f}".format(float((values[278])[0]))
        Wrist1Yaw = "{:.2f}".format(float((values[277])[0]))
        Wrist1Pitch = "{:.2f}".format(float((values[276])[0]))
        Shoulder2Roll = "{:.2f}".format(float((values[280])[0]))
        Shoulder2Yaw = "{:.2f}".format(float((values[281])[0]))
        Shoulder2Pitch = "{:.2f}".format(float((values[282])[0]))
        Elbow2Pitch = "{:.2f}".format(float((values[283])[0]))
        Wrist2Roll = "{:.2f}".format(float((values[286])[0]))
        Wrist2Yaw = "{:.2f}".format(float((values[285])[0]))
        Wrist2Pitch = "{:.2f}".format(float((values[284])[0])) 
        Arm1OTCM = int((values[279])[0])
        Arm2OTCM = int((values[288])[0])
        BodyPayload = int((values[288])[0])
        BodyRoll = "{:.2f}".format(float((values[289])[0]))
                                       
        #ECLSS telemetry
        CabinTemp = "{:.2f}".format(float((values[195])[0]))
        CabinPress = "{:.2f}".format(float((values[194])[0]))
        CrewlockPress = "{:.2f}".format(float((values[16])[0]))
        AirlockPress = "{:.2f}".format(float((values[77])[0]))
        CleanWater = "{:.2f}".format(float((values[93])[0]))
        WasteWater = "{:.2f}".format(float((values[94])[0]))
        O2genState = str((values[95])[0])
        O2prodRate = "{:.2f}".format(float((values[96])[0]))
        VRSvlvPosition = str((values[198])[0])
        VESvlvPosition = str((values[199])[0])
        UrineProcessState = str((values[89])[0])
        UrineTank = "{:.2f}".format(float((values[90])[0]))
        WaterProcessState = str((values[91])[0])
        WaterProcessStep = str((values[92])[0])
        LTwater_Lab = "{:.2f}".format(float((values[192])[0]))
        MTwater_Lab = "{:.2f}".format(float((values[193])[0]))
        AC_LabPort = str((values[200])[0])
        AC_LabStbd = str((values[201])[0])
        FluidTempAir_Lab = "{:.2f}".format(float((values[197])[0]))
        FluidTempAv_Lab = "{:.2f}".format(float((values[196])[0]))
        LTwater_Node2 = "{:.2f}".format(float((values[82])[0]))
        MTwater_Node2 = "{:.2f}".format(float((values[81])[0]))
        AC_Node2 = str((values[83])[0])
        FluidTempAir_Node2 = "{:.2f}".format(float((values[84])[0]))
        FluidTempAv_Node2 = "{:.2f}".format(float((values[85])[0]))
        LTwater_Node3 = "{:.2f}".format(float((values[101])[0]))           
        MTwater_Node3 = "{:.2f}".format(float((values[99])[0]))            
        AC_Node3 = str((values[100])[0])
        FluidTempAir_Node3 = "{:.2f}".format(float((values[98])[0]))
        FluidTempAv_Node3 = "{:.2f}".format(float((values[97])[0]))
        
        #SASA telemetry
        ActiveString = str((values[54])[0])
        RFG1status = str((values[53])[0])
        RFG1azimuth = "{:.2f}".format(float((values[18])[0]))
        RFG1elev = "{:.2f}".format(float((values[14])[0]))
        RFG2status = str((values[52])[0])
        RFG2azimuth = "{:.2f}".format(float((values[51])[0]))
        RFG2elev = "{:.2f}".format(float((values[50])[0]))
        
        #UHF telemetry
        UHF1pwr = str((values[233])[0])
        UHF2pwr = str((values[234])[0])
        UHFframeSync = str((values[235])[0])
        
        #GNC Telemetry
        rollerror = float((values[165])[0])
        pitcherror = float((values[166])[0])
        yawerror = float((values[167])[0])

        quaternion0 = float((values[171])[0])
        quaternion1 = float((values[172])[0])
        quaternion2 = float((values[173])[0])
        quaternion3 = float((values[174])[0])

        def dot(a,b):
            c = (a[0]*b[0])+(a[1]*b[1])+(a[2]*b[2])
            return c

        def safe_divide(numerator, denominator):
            if denominator == 0:
                return 1
            else:
                return numerator / denominator

        def cross(a,b):
            c = [a[1]*b[2] - a[2]*b[1],
                 a[2]*b[0] - a[0]*b[2],
                 a[0]*b[1] - a[1]*b[0]]
            return c

        iss_mass = "{:.2f}".format(float((values[48])[0]))

        #ISS state vectors
        position_x = float((values[55])[0]) #km
        position_y = float((values[56])[0]) #km
        position_z = float((values[57])[0]) #km
        velocity_x = float((values[58])[0])/1000.00 #convert to km/s
        velocity_y = float((values[59])[0])/1000.00 #convert to km/s
        velocity_z = float((values[60])[0])/1000.00 #convert to km/s

        #test values from orbital mechanics book
        #position_x = (-6045.00)
        #position_y = (-3490.00)
        #position_z = (2500.00)
        #velocity_x = (-3.457)
        #velocity_y = (6.618)
        #velocity_z = (2.533)

        pos_vec = [position_x, position_y, position_z]
        vel_vec = [velocity_x, velocity_y, velocity_z]

        altitude = "{:.2f}".format(math.sqrt(dot(pos_vec,pos_vec))-6371.00)
        velocity = "{:.2f}".format(math.sqrt(dot(vel_vec,vel_vec)))
        mu = 398600

        if float(altitude) > 0:
            pos_mag = math.sqrt(dot(pos_vec,pos_vec))
            vel_mag = math.sqrt(dot(vel_vec,vel_vec))

            v_radial = safe_divide(dot(vel_vec, pos_vec),pos_mag)

            h_mom = cross(pos_vec,vel_vec)
            h_mom_mag = math.sqrt(dot(h_mom,h_mom))

            inc = math.acos(safe_divide(h_mom[2],h_mom_mag))
            self.orbit_data.ids.inc.text = "{:.2f}".format(math.degrees(inc))
            self.orbit_screen.ids.inc.text = "{:.2f}".format(math.degrees(inc)) + " deg"

            node_vec = cross([0,0,1],h_mom)
            node_mag = math.sqrt(dot(node_vec,node_vec))

            raan = math.acos(safe_divide(node_vec[0],node_mag))
            if node_vec[1] < 0:
                raan = math.radians(360) - raan
            self.orbit_data.ids.raan.text = "{:.2f}".format(math.degrees(raan))

            pvnew = [x * (math.pow(vel_mag,2)-(mu/pos_mag)) for x in pos_vec]
            vvnew = [x * (pos_mag*v_radial) for x in vel_vec]
            e_vec1 = [(1/mu) * x for x in pvnew]
            e_vec2 = [(1/mu) * x for x in vvnew]
            e_vec = [e_vec1[0] - e_vec2[0],e_vec1[1] - e_vec2[1],e_vec1[2] - e_vec2[2] ]
            e_mag = math.sqrt(dot(e_vec,e_vec))
            self.orbit_data.ids.e.text = "{:.4f}".format(e_mag)

            arg_per = math.acos(safe_divide(dot(node_vec,e_vec),(node_mag*e_mag)))
            if e_vec[2] <= 0:
                arg_per = math.radians(360) - arg_per
            self.orbit_data.ids.arg_per.text = "{:.2f}".format(math.degrees(arg_per))

            ta = math.acos(safe_divide(dot(e_vec,pos_vec),(e_mag*pos_mag)))
            if v_radial <= 0:
                ta = math.radians(360) - ta
            self.orbit_data.ids.true_anomaly.text = "{:.2f}".format(math.degrees(ta))

            apogee = (math.pow(h_mom_mag,2)/mu)*(safe_divide(1,(1+e_mag*math.cos(math.radians(180)))))
            perigee = (math.pow(h_mom_mag,2)/mu)*(safe_divide(1,(1+e_mag*math.cos(0))))
            apogee_height = apogee - 6371.00
            perigee_height = perigee - 6371.00
            sma = 0.5*(apogee+perigee) #km
            if sma>=0:
                period = ((safe_divide(2*math.pi,math.sqrt(mu)))*math.pow(sma,3/2))/60 # minutes
            else:
                period = 0
            self.orbit_data.ids.apogee_height.text = str("{:.2f}".format(apogee_height))
            self.orbit_data.ids.perigee_height.text = str("{:.2f}".format(perigee_height))
            self.orbit_screen.ids.period.text = str("{:.2f}".format(period)) + "m"

        cmg1_active = int((values[145])[0])
        cmg2_active = int((values[146])[0])
        cmg3_active = int((values[147])[0])
        cmg4_active = int((values[148])[0])
        numCMGs = int((values[149])[0])
        CMGtorqueRoll = float((values[150])[0])
        CMGtorquePitch = float((values[151])[0])
        CMGtorqueYaw = float((values[152])[0])
        CMGmomentum = float((values[153])[0])
        CMGmompercent = float((values[154])[0])
        CMGmomcapacity = float((values[175])[0])
        cmg1_spintemp = float((values[181])[0])
        cmg2_spintemp = float((values[182])[0])
        cmg3_spintemp = float((values[183])[0])
        cmg4_spintemp = float((values[184])[0])
        cmg1_halltemp = float((values[185])[0])
        cmg2_halltemp = float((values[186])[0])
        cmg3_halltemp = float((values[187])[0])
        cmg4_halltemp = float((values[188])[0])
        cmg1_vibration = float((values[237])[0])
        cmg2_vibration = float((values[238])[0])
        cmg3_vibration = float((values[239])[0])
        cmg4_vibration = float((values[240])[0])
        cmg1_motorcurrent = float((values[241])[0])
        cmg2_motorcurrent = float((values[242])[0])
        cmg3_motorcurrent = float((values[243])[0])
        cmg4_motorcurrent = float((values[244])[0])
        cmg1_wheelspeed = float((values[245])[0])
        cmg2_wheelspeed = float((values[246])[0])
        cmg3_wheelspeed = float((values[247])[0])
        cmg4_wheelspeed = float((values[248])[0])

        #EVA Telemetry
        airlock_pump_voltage = int((values[71])[0])
        airlock_pump_voltage_timestamp = float((timestamps[71])[0])
        airlock_pump_switch = int((values[72])[0])
        crewlockpres = float((values[16])[0])
        airlockpres = float((values[77])[0])

        ##US EPS Stuff---------------------------##
        solarbeta = "{:.2f}".format(float((values[176])[0]))

        power_1a = float(v1a) * float(c1a)
        power_1b = float(v1b) * float(c1b)
        power_2a = float(v2a) * float(c2a)
        power_2b = float(v2b) * float(c2b)
        power_3a = float(v3a) * float(c3a)
        power_3b = float(v3b) * float(c3b)
        power_4a = float(v4a) * float(c4a)
        power_4b = float(v4b) * float(c4b)

        USOS_Power = power_1a + power_1b + power_2a + power_2b + power_3a + power_3b + power_4a + power_4b
        self.eps_screen.ids.usos_power.text = str("{:.0f}".format(USOS_Power*-1.0)) + " W"
        self.eps_screen.ids.solarbeta.text = str(solarbeta)
        self.orbit_screen.ids.solarbeta.text = str(solarbeta) + " deg"

        avg_total_voltage = (float(v1a)+float(v1b)+float(v2a)+float(v2b)+float(v3a)+float(v3b)+float(v4a)+float(v4b))/8.0

        avg_1a = (channel1A_voltage[0]+channel1A_voltage[1]+channel1A_voltage[2]+channel1A_voltage[3]+channel1A_voltage[4]+channel1A_voltage[5]+channel1A_voltage[6]+channel1A_voltage[7]+channel1A_voltage[8]+channel1A_voltage[9])/10
        avg_1b = (channel1B_voltage[0]+channel1B_voltage[1]+channel1B_voltage[2]+channel1B_voltage[3]+channel1B_voltage[4]+channel1B_voltage[5]+channel1B_voltage[6]+channel1B_voltage[7]+channel1B_voltage[8]+channel1B_voltage[9])/10
        avg_2a = (channel2A_voltage[0]+channel2A_voltage[1]+channel2A_voltage[2]+channel2A_voltage[3]+channel2A_voltage[4]+channel2A_voltage[5]+channel2A_voltage[6]+channel2A_voltage[7]+channel2A_voltage[8]+channel2A_voltage[9])/10
        avg_2b = (channel2B_voltage[0]+channel2B_voltage[1]+channel2B_voltage[2]+channel2B_voltage[3]+channel2B_voltage[4]+channel2B_voltage[5]+channel2B_voltage[6]+channel2B_voltage[7]+channel2B_voltage[8]+channel2B_voltage[9])/10
        avg_3a = (channel3A_voltage[0]+channel3A_voltage[1]+channel3A_voltage[2]+channel3A_voltage[3]+channel3A_voltage[4]+channel3A_voltage[5]+channel3A_voltage[6]+channel3A_voltage[7]+channel3A_voltage[8]+channel3A_voltage[9])/10
        avg_3b = (channel3B_voltage[0]+channel3B_voltage[1]+channel3B_voltage[2]+channel3B_voltage[3]+channel3B_voltage[4]+channel3B_voltage[5]+channel3B_voltage[6]+channel3B_voltage[7]+channel3B_voltage[8]+channel3B_voltage[9])/10
        avg_4a = (channel4A_voltage[0]+channel4A_voltage[1]+channel4A_voltage[2]+channel4A_voltage[3]+channel4A_voltage[4]+channel4A_voltage[5]+channel4A_voltage[6]+channel4A_voltage[7]+channel4A_voltage[8]+channel4A_voltage[9])/10
        avg_4b = (channel4B_voltage[0]+channel4B_voltage[1]+channel4B_voltage[2]+channel4B_voltage[3]+channel4B_voltage[4]+channel4B_voltage[5]+channel4B_voltage[6]+channel4B_voltage[7]+channel4B_voltage[8]+channel4B_voltage[9])/10
        halfavg_1a = (channel1A_voltage[0]+channel1A_voltage[1]+channel1A_voltage[2]+channel1A_voltage[3]+channel1A_voltage[4])/5
        halfavg_1b = (channel1B_voltage[0]+channel1B_voltage[1]+channel1B_voltage[2]+channel1B_voltage[3]+channel1B_voltage[4])/5
        halfavg_2a = (channel2A_voltage[0]+channel2A_voltage[1]+channel2A_voltage[2]+channel2A_voltage[3]+channel2A_voltage[4])/5
        halfavg_2b = (channel2B_voltage[0]+channel2B_voltage[1]+channel2B_voltage[2]+channel2B_voltage[3]+channel2B_voltage[4])/5
        halfavg_3a = (channel3A_voltage[0]+channel3A_voltage[1]+channel3A_voltage[2]+channel3A_voltage[3]+channel3A_voltage[4])/5
        halfavg_3b = (channel3B_voltage[0]+channel3B_voltage[1]+channel3B_voltage[2]+channel3B_voltage[3]+channel3B_voltage[4])/5
        halfavg_4a = (channel4A_voltage[0]+channel4A_voltage[1]+channel4A_voltage[2]+channel4A_voltage[3]+channel4A_voltage[4])/5
        halfavg_4b = (channel4B_voltage[0]+channel4B_voltage[1]+channel4B_voltage[2]+channel4B_voltage[3]+channel4B_voltage[4])/5

        EPSstorageindex += 1
        if EPSstorageindex > 9:
            EPSstorageindex = 0


        ## Station Mode ##

        if stationmode == 1.0:
            self.iss_screen.ids.stationmode_value.text = "Crew Rescue"
        elif stationmode == 2.0:
            self.iss_screen.ids.stationmode_value.text = "Survival"
        elif stationmode == 3.0:
            self.iss_screen.ids.stationmode_value.text = "Reboost"
        elif stationmode == 4.0:
            self.iss_screen.ids.stationmode_value.text = "Proximity Operations"
        elif stationmode == 5.0:
            self.iss_screen.ids.stationmode_value.text = "EVA"
        elif stationmode == 6.0:
            self.iss_screen.ids.stationmode_value.text = "Microgravity"
        elif stationmode == 7.0:
            self.iss_screen.ids.stationmode_value.text = "Standard"
        else:
            self.iss_screen.ids.stationmode_value.text = "n/a"


        #Crew Screen Stuff
        
        #ISS has been crewed since 9:23 Nov 2nd 2000 UTC
        ISS_Expedition_1_Start = datetime(2000, 11, 2, 9, 23, 0)

        # Get the current date and time
        crew_now = datetime.now()

        # Calculate the difference including years, months, days, hours, minutes, and seconds
        crew_difference = relativedelta(crew_now, ISS_Expedition_1_Start)
        
        years_timedelta = crew_difference.years
        months_timedelta = crew_difference.months
        days_timedelta = crew_difference.days
        hours_timedelta = crew_difference.hours
        minutes_timedelta = crew_difference.minutes
        seconds_timedelta = crew_difference.seconds

        # Extract years, months, days, hours, minutes, and seconds
        self.crew_screen.ids.ISS_crewed_years.text = str(years_timedelta)
        self.crew_screen.ids.ISS_crewed_months.text = str(months_timedelta)
        self.crew_screen.ids.ISS_crewed_days.text = str(days_timedelta)
        
        self.crew_screen.ids.ISS_crewed_time.text = (f"{years_timedelta}:{months_timedelta:02}:{days_timedelta:02}/{hours_timedelta:02}:{minutes_timedelta:02}:{seconds_timedelta:02}")

        # Crew Launch Dates
        dragon11launch = datetime(2025, 8, 1) 
        soyuz73launch = datetime(2025, 4, 8) 

        # Calculate Days since crew launch
        dragon11count = (crew_now - dragon11launch).days
        soyuz73count = (crew_now - soyuz73launch).days

        # Calculate Cumulative Days for each astro
        dragon11_1 = 382+dragon11count
        dragon11_2 = 0+dragon11count
        dragon11_3 = 142+dragon11count
        dragon11_4 = 0+dragon11count
        soyuz73_1 = 357+soyuz73count
        soyuz73_2 = 0+soyuz73count
        soyuz73_3 = 0+soyuz73count

        #Identify variables for Crew_screen
        self.crew_screen.ids.dragon11_1.text = str(dragon11count) + " / " + str(dragon11_1)
        self.crew_screen.ids.dragon11_2.text = str(dragon11count) + " / " + str(dragon11_2)
        self.crew_screen.ids.dragon11_3.text = str(dragon11count) + " / " + str(dragon11_3)
        self.crew_screen.ids.dragon11_4.text = str(dragon11count) + " / " + str(dragon11_4)
        self.crew_screen.ids.soyuz73_1.text = str(soyuz73count) + " / " + str(soyuz73_1)
        self.crew_screen.ids.soyuz73_2.text = str(soyuz73count) + " / " + str(soyuz73_2)
        self.crew_screen.ids.soyuz73_3.text = str(soyuz73count) + " / " + str(soyuz73_3)        

        ## ISS Potential Problems ##
        #ISS Leak - Check Pressure Levels
        #Number of CMGs online could reveal CMG failure
        #CMG speed less than 6600rpm
        #Solar arrays offline
        #Loss of attitude control, loss of cmg control
        #ISS altitude too low
        #Russion hook status - make sure all modules remain docked


        ##-------------------GNC Stuff---------------------------##

        roll = math.degrees(math.atan2(2.0 * (quaternion0 * quaternion1 + quaternion2 * quaternion3), 1.0 - 2.0 * (quaternion1 * quaternion1 + quaternion2 * quaternion2))) + rollerror
        pitch = math.degrees(math.asin(max(-1.0, min(1.0, 2.0 * (quaternion0 * quaternion2 - quaternion3 * quaternion1))))) + pitcherror
        yaw = math.degrees(math.atan2(2.0 * (quaternion0 * quaternion3 + quaternion1 * quaternion2), 1.0 - 2.0 * (quaternion2 * quaternion2 + quaternion3 * quaternion3))) + yawerror

        self.gnc_screen.ids.yaw.text = str("{:.2f}".format(yaw))
        self.gnc_screen.ids.pitch.text = str("{:.2f}".format(pitch))
        self.gnc_screen.ids.roll.text = str("{:.2f}".format(roll))

        self.gnc_screen.ids.cmgsaturation.value = CMGmompercent
        self.gnc_screen.ids.cmgsaturation_value.text = "CMG Saturation " + str("{:.1f}".format(CMGmompercent)) + "%"

        if cmg1_active == 1:
            self.gnc_screen.ids.cmg1.source = mimic_directory + "/Mimic/Pi/imgs/gnc/cmg.png"
        else:
            self.gnc_screen.ids.cmg1.source = mimic_directory + "/Mimic/Pi/imgs/gnc/cmg_offline.png"

        if cmg2_active == 1:
            self.gnc_screen.ids.cmg2.source = mimic_directory + "/Mimic/Pi/imgs/gnc/cmg.png"
        else:
            self.gnc_screen.ids.cmg2.source = mimic_directory + "/Mimic/Pi/imgs/gnc/cmg_offline.png"

        if cmg3_active == 1:
            self.gnc_screen.ids.cmg3.source = mimic_directory + "/Mimic/Pi/imgs/gnc/cmg.png"
        else:
            self.gnc_screen.ids.cmg3.source = mimic_directory + "/Mimic/Pi/imgs/gnc/cmg_offline.png"

        if cmg4_active == 1:
            self.gnc_screen.ids.cmg4.source = mimic_directory + "/Mimic/Pi/imgs/gnc/cmg.png"
        else:
            self.gnc_screen.ids.cmg4.source = mimic_directory + "/Mimic/Pi/imgs/gnc/cmg_offline.png"

        self.gnc_screen.ids.cmg1spintemp.text = "Spin Temp " + str("{:.1f}".format(cmg1_spintemp))
        self.gnc_screen.ids.cmg1halltemp.text = "Hall Temp " + str("{:.1f}".format(cmg1_halltemp))
        self.gnc_screen.ids.cmg1vibration.text = "Vibration " + str("{:.4f}".format(cmg1_vibration))
        self.gnc_screen.ids.cmg1current.text = "Current " + str("{:.1f}".format(cmg1_motorcurrent))
        self.gnc_screen.ids.cmg1speed.text = "Speed " + str("{:.1f}".format(cmg1_wheelspeed))

        self.gnc_screen.ids.cmg2spintemp.text = "Spin Temp " + str("{:.1f}".format(cmg2_spintemp))
        self.gnc_screen.ids.cmg2halltemp.text = "Hall Temp " + str("{:.1f}".format(cmg2_halltemp))
        self.gnc_screen.ids.cmg2vibration.text = "Vibration " + str("{:.4f}".format(cmg2_vibration))
        self.gnc_screen.ids.cmg2current.text = "Current " + str("{:.1f}".format(cmg2_motorcurrent))
        self.gnc_screen.ids.cmg2speed.text = "Speed " + str("{:.1f}".format(cmg2_wheelspeed))

        self.gnc_screen.ids.cmg3spintemp.text = "Spin Temp " + str("{:.1f}".format(cmg3_spintemp))
        self.gnc_screen.ids.cmg3halltemp.text = "Hall Temp " + str("{:.1f}".format(cmg3_halltemp))
        self.gnc_screen.ids.cmg3vibration.text = "Vibration " + str("{:.4f}".format(cmg3_vibration))
        self.gnc_screen.ids.cmg3current.text = "Current " + str("{:.1f}".format(cmg3_motorcurrent))
        self.gnc_screen.ids.cmg3speed.text = "Speed " + str("{:.1f}".format(cmg3_wheelspeed))

        self.gnc_screen.ids.cmg4spintemp.text = "Spin Temp " + str("{:.1f}".format(cmg4_spintemp))
        self.gnc_screen.ids.cmg4halltemp.text = "Hall Temp " + str("{:.1f}".format(cmg4_halltemp))
        self.gnc_screen.ids.cmg4vibration.text = "Vibration " + str("{:.4f}".format(cmg4_vibration))
        self.gnc_screen.ids.cmg4current.text = "Current " + str("{:.1f}".format(cmg4_motorcurrent))
        self.gnc_screen.ids.cmg4speed.text = "Speed " + str("{:.1f}".format(cmg4_wheelspeed))

        ##-------------------EPS Stuff---------------------------##

        #if halfavg_1a < 151.5: #discharging
        #    self.eps_screen.ids.array_1a.source = mimic_directory + "/Mimic/Pi/imgs/eps/array-discharging.zip"
        #    #self.eps_screen.ids.array_1a.color = 1, 1, 1, 0.8
        #elif avg_1a > 160.0: #charged
        #    self.eps_screen.ids.array_1a.source = mimic_directory + "/Mimic/Pi/imgs/eps/array-charged.zip"
        #elif halfavg_1a >= 151.5:  #charging
        #    self.eps_screen.ids.array_1a.source = mimic_directory + "/Mimic/Pi/imgs/eps/array-charging.zip"
        #    self.eps_screen.ids.array_1a.color = 1, 1, 1, 1.0
        #if float(c1a) > 0.0:    #power channel offline!
        #    self.eps_screen.ids.array_1a.source = mimic_directory + "/Mimic/Pi/imgs/eps/array-offline.png"

        #if halfavg_1b < 151.5: #discharging
        #    self.eps_screen.ids.array_1b.source = mimic_directory + "/Mimic/Pi/imgs/eps/array-discharging.zip"
        #    #self.eps_screen.ids.array_1b.color = 1, 1, 1, 0.8
        #elif avg_1b > 160.0: #charged
        #    self.eps_screen.ids.array_1b.source = mimic_directory + "/Mimic/Pi/imgs/eps/array-charged.zip"
        #elif halfavg_1b >= 151.5:  #charging
        #    self.eps_screen.ids.array_1b.source = mimic_directory + "/Mimic/Pi/imgs/eps/array-charging.zip"
        #    self.eps_screen.ids.array_1b.color = 1, 1, 1, 1.0
        #if float(c1b) > 0.0:                                  #power channel offline!
        #    self.eps_screen.ids.array_1b.source = mimic_directory + "/Mimic/Pi/imgs/eps/array-offline.png"

        #if halfavg_2a < 151.5: #discharging
        #    self.eps_screen.ids.array_2a.source = mimic_directory + "/Mimic/Pi/imgs/eps/array-discharging.zip"
        #    #self.eps_screen.ids.array_2a.color = 1, 1, 1, 0.8
        #elif avg_2a > 160.0: #charged
        #    self.eps_screen.ids.array_2a.source = mimic_directory + "/Mimic/Pi/imgs/eps/array-charged.zip"
        #elif halfavg_2a >= 151.5:  #charging
        #    self.eps_screen.ids.array_2a.source = mimic_directory + "/Mimic/Pi/imgs/eps/array-charging.zip"
        #    self.eps_screen.ids.array_2a.color = 1, 1, 1, 1.0
        #if float(c2a) > 0.0:                                  #power channel offline!
        #    self.eps_screen.ids.array_2a.source = mimic_directory + "/Mimic/Pi/imgs/eps/array-offline.png"

        #if halfavg_2b < 151.5: #discharging
        #    self.eps_screen.ids.array_2b.source = mimic_directory + "/Mimic/Pi/imgs/eps/array-discharging.zip"
        #    #self.eps_screen.ids.array_2b.color = 1, 1, 1, 0.8
        #elif avg_2b > 160.0: #charged
        #    self.eps_screen.ids.array_2b.source = mimic_directory + "/Mimic/Pi/imgs/eps/array-charged.zip"
        #elif halfavg_2b >= 151.5:  #charging
        #    self.eps_screen.ids.array_2b.source = mimic_directory + "/Mimic/Pi/imgs/eps/array-charging.zip"
        #    self.eps_screen.ids.array_2b.color = 1, 1, 1, 1.0
        #if float(c2b) > 0.0:                                  #power channel offline!
        #    self.eps_screen.ids.array_2b.source = mimic_directory + "/Mimic/Pi/imgs/eps/array-offline.png"

        #if halfavg_3a < 151.5: #discharging
        #    self.eps_screen.ids.array_3a.source = mimic_directory + "/Mimic/Pi/imgs/eps/array-discharging.zip"
            #self.eps_screen.ids.array_3a.color = 1, 1, 1, 0.8
        #elif avg_3a > 160.0: #charged
        #    self.eps_screen.ids.array_3a.source = mimic_directory + "/Mimic/Pi/imgs/eps/array-charged.zip"
        #elif halfavg_3a >= 151.5:  #charging
        #    self.eps_screen.ids.array_3a.source = mimic_directory + "/Mimic/Pi/imgs/eps/array-charging.zip"
        #    self.eps_screen.ids.array_3a.color = 1, 1, 1, 1.0
        #if float(c3a) > 0.0:                                  #power channel offline!
        #    self.eps_screen.ids.array_3a.source = mimic_directory + "/Mimic/Pi/imgs/eps/array-offline.png"

        #if halfavg_3b < 151.5: #discharging
        #    self.eps_screen.ids.array_3b.source = mimic_directory + "/Mimic/Pi/imgs/eps/array-discharging.zip"
            #self.eps_screen.ids.array_3b.color = 1, 1, 1, 0.8
        #elif avg_3b > 160.0: #charged
        #    self.eps_screen.ids.array_3b.source = mimic_directory + "/Mimic/Pi/imgs/eps/array-charged.zip"
        #elif halfavg_3b >= 151.5:  #charging
        #    self.eps_screen.ids.array_3b.source = mimic_directory + "/Mimic/Pi/imgs/eps/array-charging.zip"
        #    self.eps_screen.ids.array_3b.color = 1, 1, 1, 1.0
        #if float(c3b) > 0.0:                                  #power channel offline!
        #    self.eps_screen.ids.array_3b.source = mimic_directory + "/Mimic/Pi/imgs/eps/array-offline.png"

        #if halfavg_4a < 151.5: #discharging
        #    self.eps_screen.ids.array_4a.source = mimic_directory + "/Mimic/Pi/imgs/eps/array-discharging.zip"
        #    #self.eps_screen.ids.array_4a.color = 1, 1, 1, 0.8
        #elif avg_4a > 160.0: #charged
        #    self.eps_screen.ids.array_4a.source = mimic_directory + "/Mimic/Pi/imgs/eps/array-charged.zip"
        #elif halfavg_4a >= 151.5:  #charging
        #    self.eps_screen.ids.array_4a.source = mimic_directory + "/Mimic/Pi/imgs/eps/array-charging.zip"
        #    self.eps_screen.ids.array_4a.color = 1, 1, 1, 1.0
        #if float(c4a) > 0.0:                                  #power channel offline!
        #    self.eps_screen.ids.array_4a.source = mimic_directory + "/Mimic/Pi/imgs/eps/array-offline.png"

        #if halfavg_4b < 151.5: #discharging
        #    self.eps_screen.ids.array_4b.source = mimic_directory + "/Mimic/Pi/imgs/eps/array-discharging.zip"
        #    #self.eps_screen.ids.array_4b.color = 1, 1, 1, 0.8
        #elif avg_4b > 160.0: #charged
        #    self.eps_screen.ids.array_4b.source = mimic_directory + "/Mimic/Pi/imgs/eps/array-charged.zip"
        #elif halfavg_4b >= 151.5:  #charging
        #    self.eps_screen.ids.array_4b.source = mimic_directory + "/Mimic/Pi/imgs/eps/array-charging.zip"
        #    self.eps_screen.ids.array_4b.color = 1, 1, 1, 1.0
        #if float(c4b) > 0.0:                                  #power channel offline!
        #    self.eps_screen.ids.array_4b.source = mimic_directory + "/Mimic/Pi/imgs/eps/array-offline.png"
        #if avg_total_voltage > 151.5:
        #else:

        if float(v1a) >= 151.5 or float(v1b) >= 151.5 or float(v2a) >= 151.5 or float(v2b) >= 151.5 or float(v3a) >= 151.5 or float(v3b) >= 151.5 or float(v4a) >= 151.5 or float(v4b) >= 151.5:
            self.eps_screen.ids.eps_sun.color = 1, 1, 1, 1
        else:
            self.eps_screen.ids.eps_sun.color = 1, 1, 1, 0.1

        # array status numbers to be sent to arduino
        # 1 = discharging
        # 2 = charging
        # 3 = full
        # 4 = offline

        if float(v1a) < 151.5: #discharging
            self.eps_screen.ids.array_1a.source = mimic_directory + "/Mimic/Pi/imgs/eps/array-discharging.zip"
            v1as = 1
            #self.eps_screen.ids.array_1a.color = 1, 1, 1, 0.8
        elif float(v1a) > 160.0: #charged
            self.eps_screen.ids.array_1a.source = mimic_directory + "/Mimic/Pi/imgs/eps/array-charged.zip"
            v1as = 3
        elif float(v1a) >= 151.5:  #charging
            self.eps_screen.ids.array_1a.source = mimic_directory + "/Mimic/Pi/imgs/eps/array-charging.zip"
            self.eps_screen.ids.array_1a.color = 1, 1, 1, 1.0
            v1as = 2
        if float(c1a) > 0.0:    #power channel offline!
            self.eps_screen.ids.array_1a.source = mimic_directory + "/Mimic/Pi/imgs/eps/array-offline.png"
            v1as = 4

        if float(v1b) < 151.5: #discharging
            self.eps_screen.ids.array_1b.source = mimic_directory + "/Mimic/Pi/imgs/eps/array-discharging.zip"
            v1bs = 1
            #self.eps_screen.ids.array_1b.color = 1, 1, 1, 0.8
        elif float(v1b) > 160.0: #charged
            self.eps_screen.ids.array_1b.source = mimic_directory + "/Mimic/Pi/imgs/eps/array-charged.zip"
            v1bs = 3
        elif float(v1b) >= 151.5:  #charging
            self.eps_screen.ids.array_1b.source = mimic_directory + "/Mimic/Pi/imgs/eps/array-charging.zip"
            self.eps_screen.ids.array_1b.color = 1, 1, 1, 1.0
            v1bs = 2
        if float(c1b) > 0.0:                                  #power channel offline!
            self.eps_screen.ids.array_1b.source = mimic_directory + "/Mimic/Pi/imgs/eps/array-offline.png"
            v1bs = 4

        if float(v2a) < 151.5: #discharging
            self.eps_screen.ids.array_2a.source = mimic_directory + "/Mimic/Pi/imgs/eps/array-discharging.zip"
            v2as = 1
            #self.eps_screen.ids.array_2a.color = 1, 1, 1, 0.8
        elif float(v2a) > 160.0: #charged
            self.eps_screen.ids.array_2a.source = mimic_directory + "/Mimic/Pi/imgs/eps/array-charged.zip"
            v2as = 3
        elif float(v2a) >= 151.5:  #charging
            self.eps_screen.ids.array_2a.source = mimic_directory + "/Mimic/Pi/imgs/eps/array-charging.zip"
            self.eps_screen.ids.array_2a.color = 1, 1, 1, 1.0
            v2as = 2
        if float(c2a) > 0.0:                                  #power channel offline!
            self.eps_screen.ids.array_2a.source = mimic_directory + "/Mimic/Pi/imgs/eps/array-offline.png"
            v2as = 4

        if float(v2b) < 151.5: #discharging
            self.eps_screen.ids.array_2b.source = mimic_directory + "/Mimic/Pi/imgs/eps/array-discharging.zip"
            v2bs = 1
            #self.eps_screen.ids.array_2b.color = 1, 1, 1, 0.8
        elif float(v2b) > 160.0: #charged
            self.eps_screen.ids.array_2b.source = mimic_directory + "/Mimic/Pi/imgs/eps/array-charged.zip"
            v2bs = 3
        elif float(v2b) >= 151.5:  #charging
            self.eps_screen.ids.array_2b.source = mimic_directory + "/Mimic/Pi/imgs/eps/array-charging.zip"
            self.eps_screen.ids.array_2b.color = 1, 1, 1, 1.0
            v2bs = 2
        if float(c2b) > 0.0:                                  #power channel offline!
            self.eps_screen.ids.array_2b.source = mimic_directory + "/Mimic/Pi/imgs/eps/array-offline.png"
            v2bs = 4

        if float(v3a) < 151.5: #discharging
            self.eps_screen.ids.array_3a.source = mimic_directory + "/Mimic/Pi/imgs/eps/array-discharging.zip"
            v3as = 1
            #self.eps_screen.ids.array_3a.color = 1, 1, 1, 0.8
        elif float(v3a) > 160.0: #charged
            self.eps_screen.ids.array_3a.source = mimic_directory + "/Mimic/Pi/imgs/eps/array-charged.zip"
            v3as = 3
        elif float(v3a) >= 151.5:  #charging
            self.eps_screen.ids.array_3a.source = mimic_directory + "/Mimic/Pi/imgs/eps/array-charging.zip"
            self.eps_screen.ids.array_3a.color = 1, 1, 1, 1.0
            v3as = 2
        if float(c3a) > 0.0:                                  #power channel offline!
            self.eps_screen.ids.array_3a.source = mimic_directory + "/Mimic/Pi/imgs/eps/array-offline.png"
            v3as = 4

        if float(v3b) < 151.5: #discharging
            self.eps_screen.ids.array_3b.source = mimic_directory + "/Mimic/Pi/imgs/eps/array-discharging.zip"
            v3bs = 1
            #self.eps_screen.ids.array_3b.color = 1, 1, 1, 0.8
        elif float(v3b) > 160.0: #charged
            self.eps_screen.ids.array_3b.source = mimic_directory + "/Mimic/Pi/imgs/eps/array-charged.zip"
            v3bs = 3
        elif float(v3b) >= 151.5:  #charging
            self.eps_screen.ids.array_3b.source = mimic_directory + "/Mimic/Pi/imgs/eps/array-charging.zip"
            self.eps_screen.ids.array_3b.color = 1, 1, 1, 1.0
            v3bs = 2
        if float(c3b) > 0.0:                                  #power channel offline!
            self.eps_screen.ids.array_3b.source = mimic_directory + "/Mimic/Pi/imgs/eps/array-offline.png"
            v3bs = 4

        if float(v4a) < 151.5: #discharging
            self.eps_screen.ids.array_4a.source = mimic_directory + "/Mimic/Pi/imgs/eps/array-discharging.zip"
            v4as = 1
            #self.eps_screen.ids.array_4a.color = 1, 1, 1, 0.8
        elif float(v4a) > 160.0: #charged
            self.eps_screen.ids.array_4a.source = mimic_directory + "/Mimic/Pi/imgs/eps/array-charged.zip"
            v4as = 3
        elif float(v4a) >= 151.5:  #charging
            self.eps_screen.ids.array_4a.source = mimic_directory + "/Mimic/Pi/imgs/eps/array-charging.zip"
            self.eps_screen.ids.array_4a.color = 1, 1, 1, 1.0
            v4as = 2
        if float(c4a) > 0.0:                                  #power channel offline!
            self.eps_screen.ids.array_4a.source = mimic_directory + "/Mimic/Pi/imgs/eps/array-offline.png"
            v4as = 4
        
        if float(v4b) < 151.5: #discharging
            self.eps_screen.ids.array_4b.source = mimic_directory + "/Mimic/Pi/imgs/eps/array-discharging.zip"
            v4bs = 1
            #self.eps_screen.ids.array_4b.color = 1, 1, 1, 0.8
        elif float(v4b) > 160.0: #charged
            self.eps_screen.ids.array_4b.source = mimic_directory + "/Mimic/Pi/imgs/eps/array-charged.zip"
            v4bs = 3
        elif float(v4b) >= 151.5:  #charging
            self.eps_screen.ids.array_4b.source = mimic_directory + "/Mimic/Pi/imgs/eps/array-charging.zip"
            self.eps_screen.ids.array_4b.color = 1, 1, 1, 1.0
            v4bs = 2
        if float(c4b) > 0.0:                                  #power channel offline!
            self.eps_screen.ids.array_4b.source = mimic_directory + "/Mimic/Pi/imgs/eps/array-offline.png"
            v4bs = 4

        ##-------------------C&T Functionality-------------------##
        self.ct_sgant_screen.ids.sgant_dish.angle = float(sgant_elevation)
        self.ct_sgant_screen.ids.sgant_elevation.text = "{:.2f}".format(float(sgant_elevation))

        #make sure radio animations turn off when no signal or no transmit
        if float(sgant_transmit) == 1.0 and float(aos) == 1.0:
            self.ct_sgant_screen.ids.radio_up.color = 1, 1, 1, 1
            if "10" in tdrs:
                self.ct_sgant_screen.ids.tdrs_west10.source = mimic_directory + "/Mimic/Pi/imgs/ct/TDRS.zip"
                self.ct_sgant_screen.ids.tdrs_west11.source = mimic_directory + "/Mimic/Pi/imgs/ct/TDRS.png"
                self.ct_sgant_screen.ids.tdrs_east12.source = mimic_directory + "/Mimic/Pi/imgs/ct/TDRS.png"
                self.ct_sgant_screen.ids.tdrs_east6.source = mimic_directory + "/Mimic/Pi/imgs/ct/TDRS.png"
                self.ct_sgant_screen.ids.tdrs_z7.source = mimic_directory + "/Mimic/Pi/imgs/ct/TDRS.png"
            if "11" in tdrs:
                self.ct_sgant_screen.ids.tdrs_west11.source = mimic_directory + "/Mimic/Pi/imgs/ct/TDRS.zip"
                self.ct_sgant_screen.ids.tdrs_west10.source = mimic_directory + "/Mimic/Pi/imgs/ct/TDRS.png"
                self.ct_sgant_screen.ids.tdrs_east12.source = mimic_directory + "/Mimic/Pi/imgs/ct/TDRS.png"
                self.ct_sgant_screen.ids.tdrs_east6.source = mimic_directory + "/Mimic/Pi/imgs/ct/TDRS.png"
                self.ct_sgant_screen.ids.tdrs_z7.source = mimic_directory + "/Mimic/Pi/imgs/ct/TDRS.png"
            if "12" in tdrs:
                self.ct_sgant_screen.ids.tdrs_west11.source = mimic_directory + "/Mimic/Pi/imgs/ct/TDRS.png"
                self.ct_sgant_screen.ids.tdrs_west10.source = mimic_directory + "/Mimic/Pi/imgs/ct/TDRS.png"
                self.ct_sgant_screen.ids.tdrs_east12.source = mimic_directory + "/Mimic/Pi/imgs/ct/TDRS.zip"
                self.ct_sgant_screen.ids.tdrs_east6.source = mimic_directory + "/Mimic/Pi/imgs/ct/TDRS.png"
                self.ct_sgant_screen.ids.tdrs_z7.source = mimic_directory + "/Mimic/Pi/imgs/ct/TDRS.png"
            if "6" in tdrs:
                self.ct_sgant_screen.ids.tdrs_west11.source = mimic_directory + "/Mimic/Pi/imgs/ct/TDRS.png"
                self.ct_sgant_screen.ids.tdrs_west10.source = mimic_directory + "/Mimic/Pi/imgs/ct/TDRS.png"
                self.ct_sgant_screen.ids.tdrs_east6.source = mimic_directory + "/Mimic/Pi/imgs/ct/TDRS.zip"
                self.ct_sgant_screen.ids.tdrs_east12.source = mimic_directory + "/Mimic/Pi/imgs/ct/TDRS.png"
                self.ct_sgant_screen.ids.tdrs_z7.source = mimic_directory + "/Mimic/Pi/imgs/ct/TDRS.png"
            if "7" in tdrs:
                self.ct_sgant_screen.ids.tdrs_west11.source = mimic_directory + "/Mimic/Pi/imgs/ct/TDRS.png"
                self.ct_sgant_screen.ids.tdrs_west10.source = mimic_directory + "/Mimic/Pi/imgs/ct/TDRS.png"
                self.ct_sgant_screen.ids.tdrs_east6.source = mimic_directory + "/Mimic/Pi/imgs/ct/TDRS.png"
                self.ct_sgant_screen.ids.tdrs_east12.source = mimic_directory + "/Mimic/Pi/imgs/ct/TDRS.png"
                self.ct_sgant_screen.ids.tdrs_z7.source = mimic_directory + "/Mimic/Pi/imgs/ct/TDRS.zip"

        elif float(aos) == 0.0 and (float(sgant_transmit) == 0.0 or float(sgant_transmit) == 1.0):
            self.ct_sgant_screen.ids.radio_up.color = 0, 0, 0, 0
            self.ct_sgant_screen.ids.tdrs_east12.source = mimic_directory + "/Mimic/Pi/imgs/ct/TDRS.png"
            self.ct_sgant_screen.ids.tdrs_east6.source = mimic_directory + "/Mimic/Pi/imgs/ct/TDRS.png"
            self.ct_sgant_screen.ids.tdrs_west11.source = mimic_directory + "/Mimic/Pi/imgs/ct/TDRS.png"
            self.ct_sgant_screen.ids.tdrs_west10.source = mimic_directory + "/Mimic/Pi/imgs/ct/TDRS.png"
            self.ct_sgant_screen.ids.tdrs_z7.source = mimic_directory + "/Mimic/Pi/imgs/ct/TDRS.png"

        #now check main CT screen radio signal
        if float(sgant_transmit) == 1.0 and float(aos) == 1.0:
            self.ct_screen.ids.sgant1_radio.color = 1, 1, 1, 1
            self.ct_screen.ids.sgant2_radio.color = 1, 1, 1, 1
        elif float(sgant_transmit) == 1.0 and float(aos) == 0.0:
            self.ct_screen.ids.sgant1_radio.color = 0, 0, 0, 0
            self.ct_screen.ids.sgant2_radio.color = 0, 0, 0, 0
        elif float(sgant_transmit) == 0.0:
            self.ct_screen.ids.sgant1_radio.color = 0, 0, 0, 0
            self.ct_screen.ids.sgant2_radio.color = 0, 0, 0, 0
        elif float(aos) == 0.0:
            self.ct_screen.ids.sgant1_radio.color = 0, 0, 0, 0
            self.ct_screen.ids.sgant2_radio.color = 0, 0, 0, 0

        if float(sasa1_active) == 1.0 and float(aos) == 1.0:
            self.ct_screen.ids.sasa1_radio.color = 1, 1, 1, 1
        elif float(sasa1_active) == 1.0 and float(aos) == 0.0:
            self.ct_screen.ids.sasa1_radio.color = 0, 0, 0, 0
        elif float(sasa1_active) == 0.0:
            self.ct_screen.ids.sasa1_radio.color = 0, 0, 0, 0
        elif float(aos) == 0.0:
            self.ct_screen.ids.sasa1_radio.color = 0, 0, 0, 0


        if float(sasa2_active) == 1.0 and float(aos) == 1.0:
            self.ct_screen.ids.sasa2_radio.color = 1, 1, 1, 1
        elif float(sasa2_active) == 1.0 and float(aos) == 0.0:
            self.ct_screen.ids.sasa2_radio.color = 0, 0, 0, 0
        elif float(sasa2_active) == 0.0:
            self.ct_screen.ids.sasa2_radio.color = 0, 0, 0, 0
        elif float(aos) == 0.0:
            self.ct_screen.ids.sasa2_radio.color = 0, 0, 0, 0

        if float(uhf1_power) == 1.0 and float(aos) == 1.0:
            self.ct_screen.ids.uhf1_radio.color = 1, 1, 1, 1
        elif float(uhf1_power) == 1.0 and float(aos) == 0.0:
            self.ct_screen.ids.uhf1_radio.color = 1, 0, 0, 1
        elif float(uhf1_power) == 0.0:
            self.ct_screen.ids.uhf1_radio.color = 0, 0, 0, 0

        if float(uhf2_power) == 1.0 and float(aos) == 1.0:
            self.ct_screen.ids.uhf2_radio.color = 1, 1, 1, 1
        elif float(uhf2_power) == 1.0 and float(aos) == 0.0:
            self.ct_screen.ids.uhf2_radio.color = 1, 0, 0, 1
        elif float(uhf2_power) == 0.0:
            self.ct_screen.ids.uhf2_radio.color = 0, 0, 0, 0

        ##-------------------US EVA Functionality-------------------##

        if airlock_pump_voltage == 1:
            self.us_eva.ids.pumpvoltage.text = "Airlock Pump Power On!"
            self.us_eva.ids.pumpvoltage.color = 0.33, 0.7, 0.18
        else:
            self.us_eva.ids.pumpvoltage.text = "Airlock Pump Power Off"
            self.us_eva.ids.pumpvoltage.color = 0, 0, 0

        if airlock_pump_switch == 1:
            self.us_eva.ids.pumpswitch.text = "Airlock Pump Active!"
            self.us_eva.ids.pumpswitch.color = 0.33, 0.7, 0.18
        else:
            self.us_eva.ids.pumpswitch.text = "Airlock Pump Inactive"
            self.us_eva.ids.pumpswitch.color = 0, 0, 0

        ##activate EVA button flash
        if (airlock_pump_voltage == 1 or crewlockpres < 734):
            usevaflashevent = Clock.schedule_once(self.flashUS_EVAbutton, 1)

        ##No EVA Currently
        if airlock_pump_voltage == 0 and airlock_pump_switch == 0 and crewlockpres > 737 and airlockpres > 740:
            eva = False
            self.us_eva.ids.leak_timer.text = ""
            self.us_eva.ids.Crewlock_Status_image.source = mimic_directory + '/Mimic/Pi/imgs/eva/BlankLights.png'
            self.us_eva.ids.EVA_occuring.color = 1, 0, 0
            self.us_eva.ids.EVA_occuring.text = "Currently No EVA"

        ##EVA Standby - NOT UNIQUE
        if airlock_pump_voltage == 1 and airlock_pump_switch == 1 and crewlockpres > 740 and airlockpres > 740:
            standby = True
            self.us_eva.ids.leak_timer.text = "~160s Leak Check"
            self.us_eva.ids.Crewlock_Status_image.source = mimic_directory + '/Mimic/Pi/imgs/eva/StandbyLights.png'
            self.us_eva.ids.EVA_occuring.color = 0, 0, 1
            self.us_eva.ids.EVA_occuring.text = "EVA Standby"
        else:
            standby = False

        ##EVA Prebreath Pressure
        if airlock_pump_voltage == 1 and crewlockpres > 740 and airlockpres > 740:
            prebreath1 = True
            self.us_eva.ids.Crewlock_Status_image.source = mimic_directory + '/Mimic/Pi/imgs/eva/PreBreatheLights.png'
            self.us_eva.ids.leak_timer.text = "~160s Leak Check"
            self.us_eva.ids.EVA_occuring.color = 0, 0, 1
            self.us_eva.ids.EVA_occuring.text = "Pre-EVA Nitrogen Purge"

        ##EVA Depress1
        if airlock_pump_voltage == 1 and airlock_pump_switch == 1 and crewlockpres < 740 and airlockpres > 740:
            depress1 = True
            self.us_eva.ids.leak_timer.text = "~160s Leak Check"
            self.us_eva.ids.EVA_occuring.text = "Crewlock Depressurizing"
            self.us_eva.ids.EVA_occuring.color = 0, 0, 1
            self.us_eva.ids.Crewlock_Status_image.source = mimic_directory + '/Mimic/Pi/imgs/eva/DepressLights.png'

        ##EVA Leakcheck
        if airlock_pump_voltage == 1 and crewlockpres < 260 and crewlockpres > 250 and (depress1 or leakhold):
            if depress1:
                holdstartTime = float(unixconvert[7])*24+unixconvert[3]+float(unixconvert[4])/60+float(unixconvert[5])/3600
            leakhold = True
            depress1 = False
            self.us_eva.ids.EVA_occuring.text = "Leak Check in Progress!"
            self.us_eva.ids.EVA_occuring.color = 0, 0, 1
            Clock.schedule_once(self.hold_timer, 1)
            self.us_eva.ids.Crewlock_Status_image.source = mimic_directory + '/Mimic/Pi/imgs/eva/LeakCheckLights.png'
        else:
            leakhold = False

        ##EVA Depress2
        if airlock_pump_voltage == 1 and crewlockpres <= 250 and crewlockpres > 3:
            leakhold = False
            self.us_eva.ids.leak_timer.text = "Complete"
            self.us_eva.ids.EVA_occuring.text = "Crewlock Depressurizing"
            self.us_eva.ids.EVA_occuring.color = 0, 0, 1
            self.us_eva.ids.Crewlock_Status_image.source = mimic_directory + '/Mimic/Pi/imgs/eva/DepressLights.png'

        ##EVA in progress
        if crewlockpres < 2.5:
            eva = True
            self.us_eva.ids.EVA_occuring.text = "EVA In Progress!!!"
            self.us_eva.ids.EVA_occuring.color = 0.33, 0.7, 0.18
            self.us_eva.ids.leak_timer.text = "Complete"
            self.us_eva.ids.Crewlock_Status_image.source = mimic_directory + '/Mimic/Pi/imgs/eva/InProgressLights.png'
            evatimerevent = Clock.schedule_once(self.EVA_clock, 1)

        ##Repress - this one still did not work with the code changes I did for eva88 (June 2023)
        if airlock_pump_voltage == 1 and airlock_pump_switch == 1 and crewlockpres >= 3 and airlockpres < 734:
            eva = False
            self.us_eva.ids.EVA_occuring.color = 0, 0, 1
            self.us_eva.ids.EVA_occuring.text = "Crewlock Repressurizing"
            self.us_eva.ids.Crewlock_Status_image.source = mimic_directory + '/Mimic/Pi/imgs/eva/RepressLights.png'

        ##-------------------EVA Functionality End-------------------##

        #----------------------EVA EMU Telemetry-------------------#
        UIApowerEMU1 = "{:.2f}".format(float((values[61])[0]))
        UIApowerEMU2 = "{:.2f}".format(float((values[63])[0]))
        UIAcurrentEMU1 = "{:.2f}".format(float((values[62])[0]))
        UIAcurrentEMU2 = "{:.2f}".format(float((values[64])[0]))
        PSApowerEMU1 = "{:.2f}".format(float((values[67])[0]))
        PSApowerEMU2 = "{:.2f}".format(float((values[69])[0]))
        PSAcurrentEMU1 = "{:.2f}".format(float((values[68])[0]))
        PSAcurrentEMU2 = "{:.2f}".format(float((values[70])[0]))
        IRUvoltage = "{:.2f}".format(float((values[65])[0]))
        IRUcurrent = "{:.2f}".format(float((values[66])[0]))
        #--------------------EVA EMU Telemetry End------------------#

#        if (difference > -10) and (isinstance(App.get_running_app().root_window.children[0], Popup)==False):
#            LOSpopup = Popup(title='Loss of Signal', content=Label(text='Possible LOS Soon'), size_hint=(0.3, 0.2), auto_dismiss=True)
#            LOSpopup.open()

        ##-------------------Fake Orbit Simulator-------------------##
        #self.playback_screen.ids.psarj.text = str(psarj)
        #self.playback_screen.ids.ssarj.text = str(ssarj)
        #self.playback_screen.ids.beta1a.text = str(beta1a)
        #self.playback_screen.ids.beta1b.text = str(beta1b)
        #self.playback_screen.ids.beta2a.text = str(beta2a)
        #self.playback_screen.ids.beta2b.text = str(beta2b)
        #self.playback_screen.ids.beta3a.text = str(beta3a)
        #self.playback_screen.ids.beta3b.text = str(beta3b)
        #self.playback_screen.ids.beta4a.text = str(beta4a)
        #self.playback_screen.ids.beta4b.text = str(beta4b)

        if demoboolean:
            if Disco:
                serialWrite("Disco ")
                Disco = False
            #serialWrite("PSARJ=" + psarj + " " + "SSARJ=" + ssarj + " " + "PTRRJ=" + ptrrj + " " + "STRRJ=" + strrj + " " + "B1B=" + beta1b + " " + "B1A=" + beta1a + " " + "B2B=" + beta2b + " " + "B2A=" + beta2a + " " + "B3B=" + beta3b + " " + "B3A=" + beta3a + " " + "B4B=" + beta4b + " " + "B4A=" + beta4a + " " + "V1A=" + v1a + " " + "V2A=" + v2a + " " + "V3A=" + v3a + " " + "V4A=" + v4a + " " + "V1B=" + v1b + " " + "V2B=" + v2b + " " + "V3B=" + v3b + " " + "V4B=" + v4b + " ")
            serialWrite("PSARJ=" + psarj + " " + "SSARJ=" + ssarj + " " + "PTRRJ=" + ptrrj + " " + "STRRJ=" + strrj + " " + "B1B=" + beta1b + " " + "B1A=" + beta1a + " " + "B2B=" + beta2b + " " + "B2A=" + beta2a + " " + "B3B=" + beta3b + " " + "B3A=" + beta3a + " " + "B4B=" + beta4b + " " + "B4A=" + beta4a + " " + "AOS=" + aos + " " + "V1A=" + str(v1as) + " " + "V2A=" + str(v2as) + " " + "V3A=" + str(v3as) + " " + "V4A=" + str(v4as) + " " + "V1B=" + str(v1bs) + " " + "V2B=" + str(v2bs) + " " + "V3B=" + str(v3bs) + " " + "V4B=" + str(v4bs) + " " + "ISS=" + module + " " + "Sgnt_el=" + str(int(sgant_elevation)) + " " + "Sgnt_xel=" + str(int(sgant_xelevation)) + " " + "Sgnt_xmit=" + str(int(sgant_transmit)) + " " + "SASA_Xmit=" + str(int(sasa_xmit)) + " SASA_AZ=" + str(float(sasa_az)) + " SASA_EL=" + str(float(sasa_el)) + " ")

        self.orbit_data.ids.position_x.text = str("{:.2f}".format(position_x))
        self.orbit_data.ids.position_y.text = str("{:.2f}".format(position_y))
        self.orbit_data.ids.position_z.text = str("{:.2f}".format(position_z))
        self.orbit_data.ids.velocity_x.text = str("{:.2f}".format(velocity_x))
        self.orbit_data.ids.velocity_y.text = str("{:.2f}".format(velocity_y))
        self.orbit_data.ids.velocity_z.text = str("{:.2f}".format(velocity_z))
 
        self.eps_screen.ids.psarj_value.text = psarj + "deg"
        self.eps_screen.ids.ssarj_value.text = ssarj + "deg"
        self.tcs_screen.ids.ptrrj_value.text = ptrrj + "deg"
        self.tcs_screen.ids.strrj_value.text = strrj + "deg"

        SW_MODE_MAP = {
            1: "STANDBY",
            2: "RESTART",
            3: "CHECKOUT",
            4: "DIRECTED POS",
            5: "AUTOTRACK",
            6: "BLIND",
            7: "SHUTDOWN",
            8: "SWITCHOVER"
        }
        
        self.tcs_screen.ids.SWmode_loopA.text = SW_MODE_MAP.get(SWmode_loopA, "UNKNOWN")
        self.tcs_screen.ids.SWmode_loopB.text = SW_MODE_MAP.get(SWmode_loopB, "UNKNOWN")

            
        #self.tcs_screen.ids.SWmode_loopA.text = str(SWmode_loopA)
        #self.tcs_screen.ids.SWmode_loopB.text = str(SWmode_loopB)
        self.tcs_screen.ids.NH3flow_loopA.text = str(NH3flow_loopA)
        self.tcs_screen.ids.NH3flow_loopB.text = str(NH3flow_loopB)
        self.tcs_screen.ids.NH3outletPress_loopA.text = str(NH3outletPress_loopA)
        self.tcs_screen.ids.NH3outletPress_loopB.text = str(NH3outletPress_loopB)
        self.tcs_screen.ids.NH3outletTemp_loopA.text = str(NH3outletTemp_loopA)
        self.tcs_screen.ids.NH3outletTemp_loopB.text = str(NH3outletTemp_loopB)
        
        self.eclss_screen.ids.CabinTemp.text = str(CabinTemp)
        self.eclss_screen.ids.CabinPress.text = str(CabinPress)
        self.eclss_screen.ids.CrewlockPress.text = str(CrewlockPress)
        self.eclss_screen.ids.AirlockPress.text = str(AirlockPress)
        self.eclss_screen.ids.CleanWater.text = str(CleanWater)
        self.eclss_screen.ids.WasteWater.text = str(WasteWater)
        self.eclss_screen.ids.O2prodRate.text = str(O2prodRate)
        
        #self.eclss_screen.ids.O2genState.text = str(O2genState)
        if int(O2genState) == 1:
            self.eclss_screen.ids.O2genState.text = "PROCESS"
        elif int(O2genState) == 2:
            self.eclss_screen.ids.O2genState.text = "STANDBY"
        elif int(O2genState) == 3:
            self.eclss_screen.ids.O2genState.text = "SHUTDOWN"
        elif int(O2genState) == 4:
            self.eclss_screen.ids.O2genState.text = "STOP"
        elif int(O2genState) == 5:
            self.eclss_screen.ids.O2genState.text = "VENT DOME"
        elif int(O2genState) == 6:
            self.eclss_screen.ids.O2genState.text = "INERT DOME"
        elif int(O2genState) == 7:
            self.eclss_screen.ids.O2genState.text = "FAST SHTDWN"
        elif int(O2genState) == 8:
            self.eclss_screen.ids.O2genState.text = "N2 PURGE SHTDWN"
        else:
            self.eclss_screen.ids.O2genState.text = "n/a"
        
        #self.eclss_screen.ids.VRSvlvPosition.text = str(VRSvlvPosition)
        if int(VRSvlvPosition) == 0:
            self.eclss_screen.ids.VRSvlvPosition.text = "FAIL"
        elif int(VRSvlvPosition) == 1:
            self.eclss_screen.ids.VRSvlvPosition.text = "OPEN"
        elif int(VRSvlvPosition) == 2:
            self.eclss_screen.ids.VRSvlvPosition.text = "CLSD"
        elif int(VRSvlvPosition) == 3:
            self.eclss_screen.ids.VRSvlvPosition.text = "TRNS"
        else:
            self.eclss_screen.ids.VESvlvPosition.text = "n/a"
        
        #self.eclss_screen.ids.VESvlvPosition.text = str(VESvlvPosition)
        if int(VESvlvPosition) == 0:
            self.eclss_screen.ids.VESvlvPosition.text = "FAIL"
        elif int(VESvlvPosition) == 1:
            self.eclss_screen.ids.VESvlvPosition.text = "OPEN"
        elif int(VESvlvPosition) == 2:
            self.eclss_screen.ids.VESvlvPosition.text = "CLSD"
        elif int(VESvlvPosition) == 3:
            self.eclss_screen.ids.VESvlvPosition.text = "TRNS"
        else:
            self.eclss_screen.ids.VESvlvPosition.text = "n/a"
        
        self.eclss_wrm_screen.ids.UrineTank.text = str(UrineTank)
        self.eclss_wrm_screen.ids.CleanWater.text = str(CleanWater)
        self.eclss_wrm_screen.ids.WasteWater.text = str(WasteWater)
        
        #self.eclss_wrm_screen.ids.UrineProcessState.text = str(UrineProcessState)
        if int(UrineProcessState) == 2:
            self.eclss_wrm_screen.ids.UrineProcessState.text = "STOP"
        elif int(UrineProcessState) == 4:
            self.eclss_wrm_screen.ids.UrineProcessState.text = "SHTDWN"
        elif int(UrineProcessState) == 8:
            self.eclss_wrm_screen.ids.UrineProcessState.text = "MAINT"
        elif int(UrineProcessState) == 16:
            self.eclss_wrm_screen.ids.UrineProcessState.text = "NORM"
        elif int(UrineProcessState) == 32:
            self.eclss_wrm_screen.ids.UrineProcessState.text = "STBY"
        elif int(UrineProcessState) == 64:
            self.eclss_wrm_screen.ids.UrineProcessState.text = "IDLE"
        elif int(UrineProcessState) == 128:
            self.eclss_wrm_screen.ids.UrineProcessState.text = "INIT"
        else:
            self.eclss_wrm_screen.ids.UrineProcessState.text = "n/a"
        
        #self.eclss_wrm_screen.ids.WaterProcessState.text = str(WaterProcessState)
        if int(WaterProcessState) == 1:
            self.eclss_wrm_screen.ids.WaterProcessState.text = "STOP"
        elif int(WaterProcessState) == 2:
            self.eclss_wrm_screen.ids.WaterProcessState.text = "SHTDWN"
        elif int(WaterProcessState) == 3:
            self.eclss_wrm_screen.ids.WaterProcessState.text = "STBY"
        elif int(WaterProcessState) == 4:
            self.eclss_wrm_screen.ids.WaterProcessState.text = "PROC"
        elif int(WaterProcessState) == 5:
            self.eclss_wrm_screen.ids.WaterProcessState.text = "HOT SVC"
        elif int(WaterProcessState) == 6:
            self.eclss_wrm_screen.ids.WaterProcessState.text = "FLUSH"
        elif int(WaterProcessState) == 7:
            self.eclss_wrm_screen.ids.WaterProcessState.text = "WARM SHTDWN"
        else:
            self.eclss_wrm_screen.ids.WaterProcessState.text = "n/a"
        
        #self.eclss_wrm_screen.ids.WaterProcessStep.text = str(WaterProcessStep)
        if int(WaterProcessStep) == 0:
            self.eclss_wrm_screen.ids.WaterProcessStep.text = "NONE"
        elif int(WaterProcessStep) == 1:
            self.eclss_wrm_screen.ids.WaterProcessStep.text = "VENT"
        elif int(WaterProcessStep) == 2:
            self.eclss_wrm_screen.ids.WaterProcessStep.text = "HEATUP"
        elif int(WaterProcessStep) == 3:
            self.eclss_wrm_screen.ids.WaterProcessStep.text = "OURGE"
        elif int(WaterProcessStep) == 4:
            self.eclss_wrm_screen.ids.WaterProcessStep.text = "FLOW"
        elif int(WaterProcessStep) == 5:
            self.eclss_wrm_screen.ids.WaterProcessStep.text = "TEST"
        elif int(WaterProcessStep) == 6:
            self.eclss_wrm_screen.ids.WaterProcessStep.text = "TEST SV 1"
        elif int(WaterProcessStep) == 7:
            self.eclss_wrm_screen.ids.WaterProcessStep.text = "TEST SV 2"
        elif int(WaterProcessStep) == 8:
            self.eclss_wrm_screen.ids.WaterProcessStep.text = "SERVICE"
        else:
            self.eclss_wrm_screen.ids.WaterProcessStep.text = "n/a"
        
        self.eclss_iatcs_screen.ids.LTwater_Lab.text = str(LTwater_Lab)
        self.eclss_iatcs_screen.ids.MTwater_Lab.text = str(MTwater_Lab)
        self.eclss_iatcs_screen.ids.FluidTempAir_Lab.text = str(FluidTempAir_Lab)
        self.eclss_iatcs_screen.ids.FluidTempAv_Lab.text = str(FluidTempAv_Lab)
        self.eclss_iatcs_screen.ids.LTwater_Node2.text = str(LTwater_Node2)
        self.eclss_iatcs_screen.ids.MTwater_Node2.text = str(MTwater_Node2)
        self.eclss_iatcs_screen.ids.FluidTempAir_Node2.text = str(FluidTempAir_Node2)
        self.eclss_iatcs_screen.ids.FluidTempAv_Node2.text = str(FluidTempAv_Node2)
        self.eclss_iatcs_screen.ids.LTwater_Node3.text = str(LTwater_Node3)
        self.eclss_iatcs_screen.ids.MTwater_Node3.text = str(MTwater_Node3)
        self.eclss_iatcs_screen.ids.FluidTempAir_Node3.text = str(FluidTempAir_Node3)
        self.eclss_iatcs_screen.ids.FluidTempAv_Node3.text = str(FluidTempAv_Node3)
        
        #self.eclss_iatcs_screen.ids.AC_LabPort.text = str(WaterProcessStep)
        if int(AC_LabPort) == 0:
            self.eclss_iatcs_screen.ids.AC_LabPort.text = "RESET"
        elif int(AC_LabPort) == 1:
            self.eclss_iatcs_screen.ids.AC_LabPort.text = "DRAIN"
        elif int(AC_LabPort) == 2:
            self.eclss_iatcs_screen.ids.AC_LabPort.text = "DRYOUT"
        elif int(AC_LabPort) == 3:
            self.eclss_iatcs_screen.ids.AC_LabPort.text = "EIB OFF"
        elif int(AC_LabPort) == 4:
            self.eclss_iatcs_screen.ids.AC_LabPort.text = "OFF"
        elif int(AC_LabPort) == 5:
            self.eclss_iatcs_screen.ids.AC_LabPort.text = "ON"
        elif int(AC_LabPort) == 6:
            self.eclss_iatcs_screen.ids.AC_LabPort.text = "STARTUP"
        elif int(AC_LabPort) == 7:
            self.eclss_iatcs_screen.ids.AC_LabPort.text = "TEST2"
        else:
            self.eclss_iatcs_screen.ids.AC_LabPort.text = "n/a"
        
        #self.eclss_iatcs_screen.ids.AC_LabStbd.text = str(WaterProcessStep)
        if int(AC_LabStbd) == 0:
            self.eclss_iatcs_screen.ids.AC_LabStbd.text = "RESET"
        elif int(AC_LabStbd) == 1:
            self.eclss_iatcs_screen.ids.AC_LabStbd.text = "DRAIN"
        elif int(AC_LabStbd) == 2:
            self.eclss_iatcs_screen.ids.AC_LabStbd.text = "DRYOUT"
        elif int(AC_LabStbd) == 3:
            self.eclss_iatcs_screen.ids.AC_LabStbd.text = "EIB OFF"
        elif int(AC_LabStbd) == 4:
            self.eclss_iatcs_screen.ids.AC_LabStbd.text = "OFF"
        elif int(AC_LabStbd) == 5:
            self.eclss_iatcs_screen.ids.AC_LabStbd.text = "ON"
        elif int(AC_LabStbd) == 6:
            self.eclss_iatcs_screen.ids.AC_LabStbd.text = "STARTUP"
        elif int(AC_LabStbd) == 7:
            self.eclss_iatcs_screen.ids.AC_LabStbd.text = "TEST2"
        else:
            self.eclss_iatcs_screen.ids.AC_LabStbd.text = "n/a"
        
        #self.eclss_iatcs_screen.ids.AC_Node2.text = str(WaterProcessStep)
        if int(AC_Node2) == 0:
            self.eclss_iatcs_screen.ids.AC_Node2.text = "RESET"
        elif int(AC_Node2) == 1:
            self.eclss_iatcs_screen.ids.AC_Node2.text = "DRAIN"
        elif int(AC_Node2) == 2:
            self.eclss_iatcs_screen.ids.AC_Node2.text = "DRYOUT"
        elif int(AC_Node2) == 3:
            self.eclss_iatcs_screen.ids.AC_Node2.text = "EIB OFF"
        elif int(AC_Node2) == 4:
            self.eclss_iatcs_screen.ids.AC_Node2.text = "OFF"
        elif int(AC_Node2) == 5:
            self.eclss_iatcs_screen.ids.AC_Node2.text = "ON"
        elif int(AC_Node2) == 6:
            self.eclss_iatcs_screen.ids.AC_Node2.text = "STARTUP"
        elif int(AC_Node2) == 7:
            self.eclss_iatcs_screen.ids.AC_Node2.text = "TEST2"
        else:
            self.eclss_iatcs_screen.ids.AC_Node2.text = "n/a"
        
        #self.eclss_iatcs_screen.ids.AC_Node3.text = str(WaterProcessStep)
        if int(AC_Node3) == 0:
            self.eclss_iatcs_screen.ids.AC_Node3.text = "RESET"
        elif int(AC_Node3) == 1:
            self.eclss_iatcs_screen.ids.AC_Node3.text = "DRAIN"
        elif int(AC_Node3) == 2:
            self.eclss_iatcs_screen.ids.AC_Node3.text = "DRYOUT"
        elif int(AC_Node3) == 3:
            self.eclss_iatcs_screen.ids.AC_Node3.text = "EIB OFF"
        elif int(AC_Node3) == 4:
            self.eclss_iatcs_screen.ids.AC_Node3.text = "OFF"
        elif int(AC_Node3) == 5:
            self.eclss_iatcs_screen.ids.AC_Node3.text = "ON"
        elif int(AC_Node3) == 6:
            self.eclss_iatcs_screen.ids.AC_Node3.text = "STARTUP"
        elif int(AC_Node3) == 7:
            self.eclss_iatcs_screen.ids.AC_Node3.text = "TEST2"
        else:
            self.eclss_iatcs_screen.ids.AC_Node3.text = "n/a"
        
        ##Summary Telemetery on Robo Screen
        self.robo_screen.ids.mt_worksite.text = str(mt_worksite)
        
        #self.robo_screen.ids.OperatingBase.text = str(OperatingBase)
        if int(OperatingBase) == 0:
            self.robo_screen.ids.OperatingBase.text = "A"
        elif int(OperatingBase) == 5:
            self.robo_screen.ids.OperatingBase.text = "B"
        else:
            self.robo_screen.ids.OperatingBase.text = "n/a"
        
        #self.robo_screen.ids.BaseLocation.text = str(BaseLocation)
        if int(BaseLocation) == 1:
            self.robo_screen.ids.BaseLocation.text = "Lab"
        elif int(BaseLocation) == 2:
            self.robo_screen.ids.BaseLocation.text = "Node 3"
        elif int(BaseLocation) == 4:
            self.robo_screen.ids.BaseLocation.text = "Node 2"
        elif int(BaseLocation) == 7:
            self.robo_screen.ids.BaseLocation.text = "MBS PDGF 1"
        elif int(BaseLocation) == 8:
            self.robo_screen.ids.BaseLocation.text = "MBS PDGF 2"
        elif int(BaseLocation) == 11:
            self.robo_screen.ids.BaseLocation.text = "MBS PDGF 3"
        elif int(BaseLocation) == 13:
            self.robo_screen.ids.BaseLocation.text = "MBS PDGF 4"
        elif int(BaseLocation) == 14:
            self.robo_screen.ids.BaseLocation.text = "FGB"
        elif int(BaseLocation) == 16:
            self.robo_screen.ids.BaseLocation.text = "POA"
        elif int(BaseLocation) == 19:
            self.robo_screen.ids.BaseLocation.text = "SSRMS Tip LEE"
        elif int(BaseLocation) == 63:
            self.robo_screen.ids.BaseLocation.text = "Undefined"
        else:
            self.robo_screen.ids.BaseLocation.text = "n/a"
        
        #self.robo_screen.ids.SPDMbase.text = str(SPDMbase)
        if int(SPDMbase) == 1:
            self.robo_screen.ids.SPDMbase.text = "US Lab"
        elif int(SPDMbase) == 2:
            self.robo_screen.ids.SPDMbase.text = "Node 3"
        elif int(SPDMbase) == 4:
            self.robo_screen.ids.SPDMbase.text = "Node 2"
        elif int(SPDMbase) == 7:
            self.robo_screen.ids.SPDMbase.text = "MBS PDGF 1"
        elif int(SPDMbase) == 8:
            self.robo_screen.ids.SPDMbase.text = "MBS PDGF 2"
        elif int(SPDMbase) == 11:
            self.robo_screen.ids.SPDMbase.text = "MBS PDGF 3"
        elif int(SPDMbase) == 13:
            self.robo_screen.ids.SPDMbase.text = "MBS PDGF 4"
        elif int(SPDMbase) ==14:
            self.robo_screen.ids.SPDMbase.text = "FGB"
        elif int(SPDMbase) == 16:
            self.robo_screen.ids.SPDMbase.text = "POA"
        elif int(SPDMbase) == 19:
            self.robo_screen.ids.SPDMbase.text = "SSRMS Tip LEE"
        elif int(SPDMbase) == 63:
            self.robo_screen.ids.SPDMbase.text = "Undefined"
        else:
            self.robo_screen.ids.SPDMbase.text = "n/a"
        
        #self.robo_screen.ids.SPDMoperatingBase.text = str(SPDMoperatingBase)
        if int(SPDMoperatingBase) == 1:
            self.robo_screen.ids.SPDMoperatingBase.text = "SPDM Body LEE"
        elif int(SPDMoperatingBase) == 2:
            self.robo_screen.ids.SPDMoperatingBase.text = "SPDM Body PDGF"
        else:
            self.robo_screen.ids.SPDMoperatingBase.text = "n/a"

        #self.mss_mt_screen.ids.MCASpayload.text = str(MCASpayload)
        if int(MCASpayload) == 0:
            self.mss_mt_screen.ids.MCASpayload.text = "Released"
        elif int(MCASpayload) == 1:
            self.mss_mt_screen.ids.MCASpayload.text = "Captured"
        else:
            self.mss_mt_screen.ids.MCASpayload.text = "n/a"   
        #self.mss_mt_screen.ids.POApayload.text = str(POApayload)
        if int(POApayload) == 0:
            self.mss_mt_screen.ids.POApayload.text = "Released"
        elif int(POApayload) == 1:
            self.mss_mt_screen.ids.POApayload.text = "Captive"
        elif int(POApayload) == 2:
            self.mss_mt_screen.ids.POApayload.text = "Captured"
        else:
            self.mss_mt_screen.ids.POApayload.text = "n/a" 
        
        #self.ssrms_screen.ids.OperatingBase.text = str(OperatingBase)
        if int(OperatingBase) == 0:
            self.ssrms_screen.ids.OperatingBase.text = "A"
        elif int(OperatingBase) == 5:
            self.ssrms_screen.ids.OperatingBase.text = "B"
        else:
            self.ssrms_screen.ids.OperatingBase.text = "n/a"
                                      
        #self.ssrms_screen.ids.TipLEEstatus.text = str(TipLEEstatus)
        if int(TipLEEstatus) == 0:
            self.ssrms_screen.ids.TipLEEstatus.text = "Released"
        elif int(TipLEEstatus) == 1:
            self.ssrms_screen.ids.TipLEEstatus.text = "Captive"
        elif int(TipLEEstatus) == 2:
            self.ssrms_screen.ids.TipLEEstatus.text = "Captured"
        else:
            self.ssrms_screen.ids.TipLEEstatus.text = "n/a"
        
         #self.ssrms_screen.ids.SACSopBase.text = str(SACSopBase)
        if int(SACSopBase) == 0:
            self.ssrms_screen.ids.SACSopBase.text = "A"
        elif int(SACSopBase) == 5:
            self.ssrms_screen.ids.SACSopBase.text = "B"
        else:
            self.ssrms_screen.ids.OperatingBase.text = "n/a"
        
        self.ssrms_screen.ids.ShoulderRoll.text = str(ShoulderRoll) + " deg"
        self.ssrms_screen.ids.ShoulderYaw.text = str(ShoulderYaw) + " deg"
        self.ssrms_screen.ids.ShoulderPitch.text = str(ShoulderPitch) + " deg"
        self.ssrms_screen.ids.ElbowPitch.text = str(ElbowPitch) + " deg"
        self.ssrms_screen.ids.WristRoll.text = str(WristRoll) + " deg"
        self.ssrms_screen.ids.WristYaw.text = str(WristYaw) + " deg"
        self.ssrms_screen.ids.WristPitch.text = str(WristPitch) + " deg"
        
        #self.ssrms_screen.ids.BaseLocation.text = str(BaseLocation)
        if int(BaseLocation) == 1:
            self.ssrms_screen.ids.BaseLocation.text = "Lab"
        elif int(BaseLocation) == 2:
            self.ssrms_screen.ids.BaseLocation.text = "Node 3"
        elif int(BaseLocation) == 4:
            self.ssrms_screen.ids.BaseLocation.text = "Node 2"
        elif int(BaseLocation) == 7:
            self.ssrms_screen.ids.BaseLocation.text = "MBS PDGF 1"
        elif int(BaseLocation) == 8:
            self.ssrms_screen.ids.BaseLocation.text = "MBS PDGF 2"
        elif int(BaseLocation) == 11:
            self.ssrms_screen.ids.BaseLocation.text = "MBS PDGF 3"
        elif int(BaseLocation) == 13:
            self.ssrms_screen.ids.BaseLocation.text = "MBS PDGF 4"
        elif int(BaseLocation) ==14:
            self.ssrms_screen.ids.BaseLocation.text = "FGB"
        elif int(BaseLocation) == 16:
            self.ssrms_screen.ids.BaseLocation.text = "POA"
        elif int(BaseLocation) == 19:
            self.ssrms_screen.ids.BaseLocation.text = "SSRMS Tip LEE"
        elif int(BaseLocation) == 63:
            self.ssrms_screen.ids.BaseLocation.text = "Undefined"
        else:
            self.ssrms_screen.ids.BaseLocation.text = "n/a"
        
        #self.spdm1_screen.ids.SPDMbase.text = str(SPDMbase)
        if int(SPDMbase) == 1:
            self.spdm1_screen.ids.SPDMbase.text = "Lab"
        elif int(SPDMbase) == 2:
            self.spdm1_screen.ids.SPDMbase.text = "Node 3"
        elif int(SPDMbase) == 4:
            self.spdm1_screen.ids.SPDMbase.text = "Node 2"
        elif int(SPDMbase) == 7:
            self.spdm1_screen.ids.SPDMbase.text = "MBS PDGF 1"
        elif int(SPDMbase) == 8:
            self.spdm1_screen.ids.SPDMbase.text = "MBS PDGF 2"
        elif int(SPDMbase) == 11:
            self.spdm1_screen.ids.SPDMbase.text = "MBS PDGF 3"
        elif int(SPDMbase) == 13:
            self.spdm1_screen.ids.SPDMbase.text = "MBS PDGF 4"
        elif int(SPDMbase) ==14:
            self.spdm1_screen.ids.SPDMbase.text = "FGB"
        elif int(SPDMbase) == 16:
            self.spdm1_screen.ids.SPDMbase.text = "POA"
        elif int(SPDMbase) == 19:
            self.spdm1_screen.ids.SPDMbase.text = "SSRMS Tip LEE"
        elif int(SPDMbase) == 63:
            self.spdm1_screen.ids.SPDMbase.text = "Undefined"
        else:
            self.spdm1_screen.ids.SPDMbase.text = "n/a"
        
         #self.spdm1_screen.ids.SPDMoperatingBase.text = str(SPDMoperatingBase)
        if int(SPDMoperatingBase) == 1:
            self.spdm1_screen.ids.SPDMoperatingBase.text = "SPDM Body LEE"
        elif int(SPDMoperatingBase) == 2:
            self.spdm1_screen.ids.SPDMoperatingBase.text = "SPDM Body PDGF"
        else:
            self.spdm1_screen.ids.SPDMoperatingBase.text = "n/a"
        
        #self.spdm1_screen.ids.Arm1OTCM.text = str(Arm1OTCM)
        if int(Arm1OTCM) == 0:
            self.spdm1_screen.ids.Arm1OTCM.text = "Released"
        elif int(Arm1OTCM) == 1:
            self.spdm1_screen.ids.Arm1OTCM.text = "Captive"
        elif int(Arm1OTCM) == 2:
            self.spdm1_screen.ids.Arm1OTCM.text = "Captured"
        else:
            self.spdm1_screen.ids.Arm1OTCM.text = "n/a"
        
        #self.spdm1_screen.ids.Arm2OTCM.text = str(Arm1OTCM)
        if int(Arm2OTCM) == 0:
            self.spdm1_screen.ids.Arm2OTCM.text = "Released"
        elif int(Arm2OTCM) == 1:
            self.spdm1_screen.ids.Arm2OTCM.text = "Captive"
        elif int(Arm2OTCM) == 2:
            self.spdm1_screen.ids.Arm2OTCM.text = "Captured"
        else:
            self.spdm1_screen.ids.Arm2OTCM.text = "n/a"
        
        #self.spdm1_screen.ids.BodyPayload.text = str(BodyPayload)
        if int(BodyPayload) == 0:
            self.spdm1_screen.ids.BodyPayload.text = "Released"
        elif int(BodyPayload) == 1:
            self.spdm1_screen.ids.BodyPayload.text = "Captive"
        elif int(BodyPayload) == 2:
            self.spdm1_screen.ids.BodyPayload.text = "Captured"
        else:
            self.spdm1_screen.ids.BodyPayload.text = "n/a"
        
        self.spdm1_screen.ids.BodyRoll.text = str(BodyRoll)
        self.spdm1_screen.ids.Shoulder1Roll.text = str(Shoulder1Roll)
        self.spdm1_screen.ids.Shoulder1Yaw.text = str(Shoulder1Yaw)
        self.spdm1_screen.ids.Shoulder1Pitch.text = str(Shoulder1Pitch)
        self.spdm1_screen.ids.Elbow1Pitch.text = str(Elbow1Pitch)
        self.spdm1_screen.ids.Wrist1Roll.text = str(Wrist1Roll)
        self.spdm1_screen.ids.Wrist1Yaw.text = str(Wrist1Yaw)
        self.spdm1_screen.ids.Wrist1Pitch.text = str(Wrist1Pitch)
        self.spdm1_screen.ids.Shoulder2Roll.text = str(Shoulder2Roll)
        self.spdm1_screen.ids.Shoulder2Yaw.text = str(Shoulder2Yaw)
        self.spdm1_screen.ids.Shoulder2Pitch.text = str(Shoulder2Pitch)
        self.spdm1_screen.ids.Elbow2Pitch.text = str(Elbow2Pitch)
        self.spdm1_screen.ids.Wrist2Roll.text = str(Wrist2Roll)
        self.spdm1_screen.ids.Wrist2Yaw.text = str(Wrist2Yaw)
        self.spdm1_screen.ids.Wrist2Pitch.text = str(Wrist2Pitch)

        self.eva_emu.ids.UIApowerEMU1.text = str(UIApowerEMU1) + " V"
        self.eva_emu.ids.UIApowerEMU2.text = str(UIApowerEMU2) + " V"
        self.eva_emu.ids.UIAcurrentEMU1.text = str(UIAcurrentEMU1) + " A"
        self.eva_emu.ids.UIAcurrentEMU2.text = str(UIAcurrentEMU2)  + " A" 
        self.eva_emu.ids.PSApowerEMU1.text = str(PSApowerEMU1) + " V"
        self.eva_emu.ids.PSApowerEMU2.text = str(PSApowerEMU2) + " V"
        self.eva_emu.ids.PSAcurrentEMU1.text = str(PSAcurrentEMU1) + " A"
        self.eva_emu.ids.PSAcurrentEMU2.text = str(PSAcurrentEMU2) + " A"
        self.eva_emu.ids.IRUvoltage.text = str(IRUvoltage) + " V"
        self.eva_emu.ids.IRUcurrent.text = str(IRUcurrent) + " A"
        
        #self.ct_uhf_screen.ids.UHF1pwr.text = str(UHF1pwr)
        if int(UHF1pwr) == 0:
            self.ct_uhf_screen.ids.UHF1pwr.text = "Off-Ok"
        elif int(UHF1pwr) == 1:
            self.ct_uhf_screen.ids.UHF1pwr.text = "Not Off-Ok"
        elif int(UHF1pwr) == 2:
            self.ct_uhf_screen.ids.UHF1pwr.text = "Not Off-Failed"
        else:
            self.ct_uhf_screen.ids.UHF1pwr.text = "n/a"        
        #self.ct_uhf_screen.ids.UHF2pwr.text = str(UHF2pwr)
        if int(UHF2pwr) == 0:
            self.ct_uhf_screen.ids.UHF2pwr.text = "Off-Ok"
        elif int(UHF2pwr) == 1:
            self.ct_uhf_screen.ids.UHF2pwr.text = "Not Off-Ok"
        elif int(UHF2pwr) == 2:
            self.ct_uhf_screen.ids.UHF2pwr.text = "Not Off-Failed"
        else:
            self.ct_uhf_screen.ids.UHF2pwr.text = "n/a"
        #self.ct_uhf_screen.ids.UHFframeSync.text = str(UHFframeSync)
        if int(UHFframeSync) == 0:
            self.ct_uhf_screen.ids.UHFframeSync.text = "Unlocked"
        elif int(UHFframeSync) == 1:
            self.ct_uhf_screen.ids.UHFframeSync.text = "Locked"
        else:
            self.iss_screen.ids.UHFframeSync.text = "n/a"

            self.ct_sgant_screen.ids.sgant_transmit.text = str(sgant_transmit)
        if int(sgant_transmit) == 0:
            self.ct_sgant_screen.ids.sgant_transmit.text = "RESET"
        elif int(sgant_transmit) == 1:
            self.ct_sgant_screen.ids.sgant_transmit.text = "NORMAL"
        else:
            self.ct_sgant_screen.ids.sgant_transmit.text = "n/a"
        
        self.ct_sasa_screen.ids.ActiveString.text = str(ActiveString)
        self.ct_sasa_screen.ids.RFG1status.text = str(RFG1status)
        if int(RFG1status) == 0:
            self.ct_sasa_screen.ids.RFG1status.text = "Off-Ok"
        elif int(RFG1status) == 1:
            self.ct_sasa_screen.ids.RFG1status.text = "Not Off-Ok"
        elif int(RFG1status) == 2:
            self.ct_sasa_screen.ids.RFG1status.text = "Not Off-Failed"
        else:
            self.ct_sasa_screen.ids.RFG1status.text = "n/a"
        self.ct_sasa_screen.ids.RFG1azimuth.text = str(RFG1azimuth)
        self.ct_sasa_screen.ids.RFG1elev.text = str(RFG1elev)
        
        self.ct_sasa_screen.ids.RFG2status.text = str(RFG2status)
        if int(RFG2status) == 0:
            self.ct_sasa_screen.ids.RFG2status.text = "Off-Ok"
        elif int(RFG2status) == 1:
            self.ct_sasa_screen.ids.RFG2status.text = "Not Off-Ok"
        elif int(RFG2status) == 2:
            self.ct_sasa_screen.ids.RFG2status.text = "Not Off-Failed"
        else:
            self.ct_sasa.ids.RFG2status.text = "n/a"
        self.ct_sasa_screen.ids.RFG2azimuth.text = str(RFG2azimuth)
        self.ct_sasa_screen.ids.RFG2elev.text = str(RFG2elev)        

        self.eps_screen.ids.beta1b_value.text = beta1b
        self.eps_screen.ids.beta1a_value.text = beta1a
        self.eps_screen.ids.beta2b_value.text = beta2b
        self.eps_screen.ids.beta2a_value.text = beta2a
        self.eps_screen.ids.beta3b_value.text = beta3b
        self.eps_screen.ids.beta3a_value.text = beta3a
        self.eps_screen.ids.beta4b_value.text = beta4b
        self.eps_screen.ids.beta4a_value.text = beta4a
        self.eps_screen.ids.c1a_value.text = c1a + "A"
        self.eps_screen.ids.v1a_value.text = v1a + "V"
        self.eps_screen.ids.c1b_value.text = c1b + "A"
        self.eps_screen.ids.v1b_value.text = v1b + "V"
        self.eps_screen.ids.c2a_value.text = c2a + "A"
        self.eps_screen.ids.v2a_value.text = v2a + "V"
        self.eps_screen.ids.c2b_value.text = c2b + "A"
        self.eps_screen.ids.v2b_value.text = v2b + "V"
        self.eps_screen.ids.c3a_value.text = c3a + "A"
        self.eps_screen.ids.v3a_value.text = v3a + "V"
        self.eps_screen.ids.c3b_value.text = c3b + "A"
        self.eps_screen.ids.v3b_value.text = v3b + "V"
        self.eps_screen.ids.c4a_value.text = c4a + "A"
        self.eps_screen.ids.v4a_value.text = v4a + "V"
        self.eps_screen.ids.c4b_value.text = c4b + "A"
        self.eps_screen.ids.v4b_value.text = v4b + "V"
        self.iss_screen.ids.altitude_value.text = str(altitude) + " km"
        self.orbit_screen.ids.altitude.text = str(altitude) + " km"
        self.iss_screen.ids.velocity_value.text = str(velocity) + " km/s"
        self.iss_screen.ids.stationmass_value.text = str(iss_mass) + " kg"

        self.us_eva.ids.EVA_needle.angle = float(self.map_rotation(0.0193368*float(crewlockpres)))
        self.us_eva.ids.crewlockpressure_value.text = "{:.2f}".format(0.0193368*float(crewlockpres))

        psi_bar_x = self.map_psi_bar(0.0193368*float(crewlockpres)) #convert to torr

        self.us_eva.ids.EVA_psi_bar.pos_hint = {"center_x": psi_bar_x, "center_y": 0.61}


        ##-------------------Signal Status Check-------------------##

        #if client_status.split(":")[0] == "CONNECTED": we dont check client status anymore in the python lightstreamer script
        if sub_status == "Subscribed":
            #client connected and subscibed to ISS telemetry
            if float(aos) == 1.00:
                self.signal_acquired() #signal status 1 means acquired
                sasa_xmit = 1
            elif float(aos) == 0.00:
               self.signal_lost() #signal status 0 means loss of signal
               sasa_xmit = 0
            elif float(aos) == 2.00:
               self.signal_stale() #signal status 2 means data is not being updated from server
               sasa_xmit = 0
        else:
            self.signal_unsubscribed()
        #else:
        #    self.signal_unsubscribed()

        if mimicbutton: # and float(aos) == 1.00):
            serialWrite("PSARJ=" + psarj + " " + "SSARJ=" + ssarj + " " + "PTRRJ=" + ptrrj + " " + "STRRJ=" + strrj + " " + "B1B=" + beta1b + " " + "B1A=" + beta1a + " " + "B2B=" + beta2b + " " + "B2A=" + beta2a + " " + "B3B=" + beta3b + " " + "B3A=" + beta3a + " " + "B4B=" + beta4b + " " + "B4A=" + beta4a + " " + "AOS=" + aos + " " + "V1A=" + str(v1as) + " " + "V2A=" + str(v2as) + " " + "V3A=" + str(v3as) + " " + "V4A=" + str(v4as) + " " + "V1B=" + str(v1bs) + " " + "V2B=" + str(v2bs) + " " + "V3B=" + str(v3bs) + " " + "V4B=" + str(v4bs) + " " + "ISS=" + module + " " + "Sgnt_el=" + str(int(sgant_elevation)) + " " + "Sgnt_xel=" + str(int(sgant_xelevation)) + " " + "Sgnt_xmit=" + str(int(sgant_transmit)) + " " + "SASA_Xmit=" + str(int(sasa_xmit)) + " SASA_AZ=" + str(float(sasa_az)) + " SASA_EL=" + str(float(sasa_el)) + " ")

#All GUI Screens are on separate kv files
Builder.load_file(mimic_directory + '/Mimic/Pi/Screens/MainScreen.kv')
Builder.load_file(mimic_directory + '/Mimic/Pi/Screens/ManualControlScreen.kv')
Builder.load_file(mimic_directory + '/Mimic/Pi/Screens/LED_Screen.kv')
Builder.load_file(mimic_directory + '/Mimic/Pi/Screens/Playback_Screen.kv')
Builder.load_file(mimic_directory + '/Mimic/Pi/Screens/Settings_Screen.kv')
Builder.load_file(mimic_directory + '/Mimic/Pi/Screens/MimicScreen.kv')
Builder.load_file(mimic_directory + '/Mimic/Pi/Screens/ISS_Screen.kv')
Builder.load_file(mimic_directory + '/Mimic/Pi/Screens/Orbit_Screen.kv')
Builder.load_file(mimic_directory + '/Mimic/Pi/Screens/Orbit_Pass.kv')
Builder.load_file(mimic_directory + '/Mimic/Pi/Screens/Orbit_Data.kv')
Builder.load_file(mimic_directory + '/Mimic/Pi/Screens/ECLSS_Screen.kv')
Builder.load_file(mimic_directory + '/Mimic/Pi/Screens/ECLSS_WRM_Screen.kv')
Builder.load_file(mimic_directory + '/Mimic/Pi/Screens/ECLSS_IATCS_Screen.kv')
Builder.load_file(mimic_directory + '/Mimic/Pi/Screens/EPS_Screen.kv')
Builder.load_file(mimic_directory + '/Mimic/Pi/Screens/CT_Screen.kv')
Builder.load_file(mimic_directory + '/Mimic/Pi/Screens/CT_SGANT_Screen.kv')
Builder.load_file(mimic_directory + '/Mimic/Pi/Screens/CT_SASA_Screen.kv')
Builder.load_file(mimic_directory + '/Mimic/Pi/Screens/CT_UHF_Screen.kv')
Builder.load_file(mimic_directory + '/Mimic/Pi/Screens/CT_Camera_Screen.kv')
Builder.load_file(mimic_directory + '/Mimic/Pi/Screens/GNC_Screen.kv')
Builder.load_file(mimic_directory + '/Mimic/Pi/Screens/CDH_Screen.kv')
Builder.load_file(mimic_directory + '/Mimic/Pi/Screens/Science_Screen.kv')
Builder.load_file(mimic_directory + '/Mimic/Pi/Screens/Science_EXT_Screen.kv')
Builder.load_file(mimic_directory + '/Mimic/Pi/Screens/Science_INT_Screen.kv')
Builder.load_file(mimic_directory + '/Mimic/Pi/Screens/Science_NRAL_Screen.kv')
Builder.load_file(mimic_directory + '/Mimic/Pi/Screens/Science_JEF_Screen.kv')
Builder.load_file(mimic_directory + '/Mimic/Pi/Screens/USOS_Screen.kv')
Builder.load_file(mimic_directory + '/Mimic/Pi/Screens/VV_Screen.kv')
Builder.load_file(mimic_directory + '/Mimic/Pi/Screens/TCS_Screen.kv')
Builder.load_file(mimic_directory + '/Mimic/Pi/Screens/EVA_US_Screen.kv')
Builder.load_file(mimic_directory + '/Mimic/Pi/Screens/EVA_RS_Screen.kv')
Builder.load_file(mimic_directory + '/Mimic/Pi/Screens/EVA_Main_Screen.kv')
Builder.load_file(mimic_directory + '/Mimic/Pi/Screens/EVA_EMU_Screen.kv')
Builder.load_file(mimic_directory + '/Mimic/Pi/Screens/EVA_Pictures.kv')
Builder.load_file(mimic_directory + '/Mimic/Pi/Screens/Crew_Screen.kv')
Builder.load_file(mimic_directory + '/Mimic/Pi/Screens/RS_Screen.kv')
Builder.load_file(mimic_directory + '/Mimic/Pi/Screens/Robo_Screen.kv')
Builder.load_file(mimic_directory + '/Mimic/Pi/Screens/SSRMS_Screen.kv')
Builder.load_file(mimic_directory + '/Mimic/Pi/Screens/SPDM1_Screen.kv')
Builder.load_file(mimic_directory + '/Mimic/Pi/Screens/MSS_MT_Screen.kv')
Builder.load_file(mimic_directory + '/Mimic/Pi/Screens/RS_Dock_Screen.kv')
Builder.load_file(mimic_directory + '/Mimic/Pi/Screens/VV_Image.kv')
Builder.load_string('''
#:kivy 1.8
#:import kivy kivy
#:import win kivy.core.window
ScreenManager:
    MainScreen:
    ManualControlScreen:
    LED_Screen:
    Playback_Screen:
    Settings_Screen:
    MimicScreen:
    ISS_Screen:
    Orbit_Screen:
    Orbit_Pass:
    Orbit_Data:
    EPS_Screen:
    CT_Screen:
    CT_SASA_Screen:
    CT_UHF_Screen:
    CT_Camera_Screen:
    CT_SGANT_Screen:
    ECLSS_Screen:
    GNC_Screen:
    TCS_Screen:
    EVA_US_Screen:
    EVA_RS_Screen:
    EVA_Main_Screen:
    EVA_Pictures:
    RS_Screen:
    Crew_Screen:
    MSS_MT_Screen:
    VV_Screen:
    VV_Image:
''')
>>>>>>> 4f736910

if __name__ == '__main__':
    try:
        # Show logging configuration
        log_level = os.environ.get('MIMIC_LOG_LEVEL', 'ERROR')
        console_enabled = os.environ.get('MIMIC_CONSOLE_LOGGING', '0') == '1'
        log_info("--------------------------------")
        log_info("Initialized Mimic Program")
        print(f"=== ISS Mimic GUI ===")
        print(f"Logging Level: {log_level}")
        print(f"Console Logging: {'Enabled' if console_enabled else 'Disabled'}")
        print(f"Log File: ~/Mimic/Pi/Logs/mimic.log")
        print("Mimic Program Directory: " + mimic_directory + "/Mimic/Pi")
        print("Mimic Data Directory: " + str(mimic_data_directory))
        print("run: \"python GUI.py --debug\" to enable debug logging")
        print(f"=====================")
        
        import database_initialize # create and populate database script
        log_info("Starting ISS Mimic Program")
        log_info("Mimic Program Directory: " + mimic_directory + "/Mimic/Pi")
        log_info("Mimic Data Directory: " + str(mimic_data_directory))
        
        # Create the app and run it
        app = MainApp()
        log_info("MainApp created successfully")
        app.run()
        log_info("Application finished normally")
        
    except Exception as e:
        log_error(f"Fatal error during startup: {e}")
        traceback.print_exc()
        
        # Keep the console open so the user can see the error
        input("Press Enter to exit...")<|MERGE_RESOLUTION|>--- conflicted
+++ resolved
@@ -386,37 +386,6 @@
 
 class MainScreenManager(ScreenManager):
     mimic_directory = op.abspath(op.join(__file__, op.pardir, op.pardir, op.pardir))
-<<<<<<< HEAD
-=======
-    
-    def __init__(self, **kwargs):
-        super(Playback_Screen, self).__init__(**kwargs)
-        self.usb_drives = self.get_mount_points()  # Initialize with already connected drives
-        self.start_usb_monitoring()
-        Clock.schedule_once(self.update_dropdown)  # Update dropdown with initial drives
-
-    def get_mount_points(self):
-        # This function returns a set of current mount points
-        mount_points = []
-        #try:
-        #    mount_points = set(os.listdir('/media/pi'))
-        #except Exception as e:
-        #    #log_error(e)
-        #    #continue
-        return mount_points
-
-    def usb_monitoring_task(self):
-        initial_mounts = self.get_mount_points()
-        while True:
-            current_mounts = self.get_mount_points()
-            if current_mounts != initial_mounts:
-                new_drive = current_mounts - initial_mounts
-                if new_drive:
-                    self.usb_drives.update(new_drive)
-                    Clock.schedule_once(self.update_dropdown)  # Schedule the update
-                initial_mounts = current_mounts
-            time.sleep(5)
->>>>>>> 4f736910
 
 class MainApp(App):
     mimic_directory = op.abspath(op.join(__file__, op.pardir, op.pardir, op.pardir))
@@ -774,3110 +743,6 @@
         else:
             self.signal_unsubscribed()
 
-<<<<<<< HEAD
-=======
-    def deleteURLPictures(self, dt):
-        log_info("Function call - deleteURLPictures")
-        global EVA_picture_urls
-        del EVA_picture_urls[:]
-        EVA_picture_urls[:] = []
-
-    def changePictures(self, dt):
-        log_info("Function call - changeURLPictures")
-        global EVA_picture_urls
-        global urlindex
-        urlsize = len(EVA_picture_urls)
-
-        if urlsize > 0:
-            self.us_eva.ids.EVAimage.source = EVA_picture_urls[urlindex]
-            self.eva_pictures.ids.EVAimage.source = EVA_picture_urls[urlindex]
-
-        urlindex = urlindex + 1
-        if urlindex > urlsize-1:
-            urlindex = 0
-
-    def updateNASAVVImage(self, dt):
-        self.vv_image.ids.VVimage.source = str(mimic_data_directory) + '/vv.png'
-        self.vv_image.ids.VVimage.reload()
-                
-    def updateOrbitMap(self, dt):
-        self.orbit_screen.ids.OrbitMap.source = str(mimic_data_directory) + '/map.jpg'
-        self.orbit_screen.ids.OrbitMap.reload()
-
-    def updateOrbitGlobeImage(self, dt):
-        globe_image_path = mimic_data_directory / 'globe.png'
-        
-        try:
-            self.orbit_screen.ids.orbit3d.source = str(globe_image_path)
-            self.orbit_screen.ids.orbit3d.reload()
-        except Exception as e:
-            log_error(f"Error loading globe image: {e}")
-        
-        #try:
-        #    if globe_image_path.exists():
-        #        self.orbit_screen.ids.orbit3d.source = str(globe_image_path)
-        #        self.orbit_screen.ids.orbit3d.reload()
-        #    else:
-        #        log_error("Globe image does not exist.")
-        #except Exception as e:
-        #    log_error(f"Error loading globe image: {e}")
-
-    def updateOrbitGlobe(self, dt):
-        proc = Popen(["python", mimic_directory + "/Mimic/Pi/orbitGlobe.py"])
-
-    def updateNightShade(self, dt):
-        proc = Popen(["python", mimic_directory + "/Mimic/Pi/NightShade.py"])
-
-    def updateVV(self, dt):
-        proc = Popen(["python", mimic_directory + "/Mimic/Pi/VVcheck.py"])
-
-    def updateISS_TLE(self, dt):
-        proc = Popen(["python", mimic_directory + "/Mimic/Pi/getTLE_ISS.py"])
-
-    def updateTDRS_TLE(self, dt):
-        proc = Popen(["python", mimic_directory + "/Mimic/Pi/getTLE_TDRS.py"])
-
-    def check_EVA_stats(self, lastname1, firstname1, lastname2, firstname2):
-        global numEVAs1, EVAtime_hours1, EVAtime_minutes1, numEVAs2, EVAtime_hours2, EVAtime_minutes2
-        log_info("Function call - check EVA stats")
-        eva_url = 'http://www.spacefacts.de/eva/e_eva_az.htm'
-
-        def on_success(req, result):
-            log_info("Check EVA Stats - Successs")
-            soup = BeautifulSoup(result, 'html.parser') #using bs4 to parse website
-            numEVAs1 = 0
-            EVAtime_hours1 = 0
-            EVAtime_minutes1 = 0
-            numEVAs2 = 0
-            EVAtime_hours2 = 0
-            EVAtime_minutes2 = 0
-
-            tabletags = soup.find_all("td")
-            for tag in tabletags:
-                if  lastname1 in tag.text:
-                    if firstname1 in tag.find_next_sibling("td").text:
-                        numEVAs1 = tag.find_next_sibling("td").find_next_sibling("td").find_next_sibling("td").text
-                        EVAtime_hours1 = int(tag.find_next_sibling("td").find_next_sibling("td").find_next_sibling("td").find_next_sibling("td").text)
-                        EVAtime_minutes1 = int(tag.find_next_sibling("td").find_next_sibling("td").find_next_sibling("td").find_next_sibling("td").find_next_sibling("td").text)
-                        EVAtime_minutes1 += (EVAtime_hours1 * 60)
-
-            for tag in tabletags:
-                if lastname2 in tag.text:
-                    if firstname2 in tag.find_next_sibling("td").text:
-                        numEVAs2 = tag.find_next_sibling("td").find_next_sibling("td").find_next_sibling("td").text
-                        EVAtime_hours2 = int(tag.find_next_sibling("td").find_next_sibling("td").find_next_sibling("td").find_next_sibling("td").text)
-                        EVAtime_minutes2 = int(tag.find_next_sibling("td").find_next_sibling("td").find_next_sibling("td").find_next_sibling("td").find_next_sibling("td").text)
-                        EVAtime_minutes2 += (EVAtime_hours2 * 60)
-
-            EV1_EVA_number = numEVAs1
-            EV1_EVA_time  = EVAtime_minutes1
-            EV2_EVA_number = numEVAs2
-            EV2_EVA_time  = EVAtime_minutes2
-
-            EV1_minutes = str(EV1_EVA_time%60).zfill(2)
-            EV2_minutes = str(EV2_EVA_time%60).zfill(2)
-            EV1_hours = int(EV1_EVA_time/60)
-            EV2_hours = int(EV2_EVA_time/60)
-
-            self.us_eva.ids.EV1.text = " (EV): " + str(firstname1) + " " + str(lastname1)
-            self.us_eva.ids.EV2.text = " (EV): " + str(firstname2) + " " + str(lastname2)
-
-            self.us_eva.ids.EV1_EVAnum.text = "Number of EVAs = " + str(EV1_EVA_number)
-            self.us_eva.ids.EV2_EVAnum.text = "Number of EVAs = " + str(EV2_EVA_number)
-            self.us_eva.ids.EV1_EVAtime.text = "Total EVA Time = " + str(EV1_hours) + "h " + str(EV1_minutes) + "m"
-            self.us_eva.ids.EV2_EVAtime.text = "Total EVA Time = " + str(EV2_hours) + "h " + str(EV2_minutes) + "m"
-
-        def on_redirect(req, result):
-            log_info("Warning - EVA stats failure (redirect)")
-
-        def on_failure(req, result):
-            log_info("Warning - EVA stats failure (url failure)")
-
-        def on_error(req, result):
-            log_info("Warning - EVA stats failure (url error)")
-
-        #obtain eva statistics web page for parsing
-        req = UrlRequest(eva_url, on_success, on_redirect, on_failure, on_error, timeout=1)
-
-    def checkBlogforEVA(self, dt):
-        iss_blog_url =  'https://blogs.nasa.gov/spacestation/tag/spacewalk/'
-        def on_success(req, data): #if blog data is successfully received, it is processed here
-            log_info("Blog Success")
-            soup = BeautifulSoup(data, "lxml")
-            blog_entries = soup.find("div", {"class": "entry-content"})
-            blog_text = blog_entries.get_text()
-
-            iss_EVcrew_url = 'https://www.howmanypeopleareinspacerightnow.com/peopleinspace.json'
-
-            def on_success2(req2, data2):
-                log_info("Successfully fetched EV crew JSON")
-                number_of_space = int(data2['number'])
-                names = []
-                for num in range(0, number_of_space):
-                    names.append(str(data2['people'][num]['name']))
-
-                try:
-                    self.checkBlog(names,blog_text)
-                except Exception as e:
-                    log_error("Error checking blog: " + str(e))
-
-            def on_redirect2(req, result):
-                log_error("Warning - Get EVA crew failure (redirect)")
-                log_error(result)
-
-            def on_failure2(req, result):
-                log_error("Warning - Get EVA crew failure (url failure)")
-
-            def on_error2(req, result):
-                log_error("Warning - Get EVA crew failure (url error)")
-
-            req2 = UrlRequest(iss_EVcrew_url, on_success2, on_redirect2, on_failure2, on_error2, timeout=1)
-
-        def on_redirect(req, result):
-            log_error("Warning - Get nasa blog failure (redirect)")
-
-        def on_failure(req, result):
-            log_error("Warning - Get nasa blog failure (url failure)")
-
-        def on_error(req, result):
-            log_error("Warning - Get nasa blog failure (url error)")
-
-        req = UrlRequest(iss_blog_url, on_success, on_redirect, on_failure, on_error, timeout=1)
-
-    def checkBlog(self, names, blog_text): #takes the nasa blog and compares it to people in space
-        ev1_surname = ''
-        ev1_firstname = ''
-        ev2_surname = ''
-        ev2_firstname = ''
-        ev1name = ''
-        ev2name = ''
-
-        name_position = 1000000
-        for name in names: #search for text in blog that matchs people in space list, choose 1st result as likely EV1
-            if name in blog_text:
-                if blog_text.find(name) < name_position:
-                    name_position = blog_text.find(name)
-                    ev1name = name
-
-        name_position = 1000000
-
-        for name in names: #search for text in blog that matchs people in space list, choose 2nd result as likely EV2
-            if name in blog_text and name != ev1name:
-                if blog_text.find(name) < name_position:
-                    name_position = blog_text.find(name)
-                    ev2name = name
-
-        log_info("Likely EV1: "+ev1name)
-        log_info("Likely EV2: "+ev2name)
-
-        ev1_surname = ev1name.split()[-1]
-        ev1_firstname = ev1name.split()[0]
-        ev2_surname = ev2name.split()[-1]
-        ev2_firstname = ev2name.split()[0]
-
-        try:
-            self.check_EVA_stats(ev1_surname,ev1_firstname,ev2_surname,ev2_firstname)
-        except Exception as e:
-            log_error("Error retrieving EVA stats: " + str(e))
-
-    def flashROBObutton(self, instance):
-        #log_info("Function call - flashRobo")
-
-        self.mimic_screen.ids.Robo_button.background_color = (0, 0, 1, 1)
-        def reset_color(*args):
-            self.mimic_screen.ids.Robo_button.background_color = (1, 1, 1, 1)
-        Clock.schedule_once(reset_color, 0.5)
-    
-    def flashUS_EVAbutton(self, instance):
-        #log_info("Function call - flashUS_EVA")
-
-        self.eva_main.ids.US_EVA_Button.background_color = (0, 0, 1, 1)
-        def reset_color(*args):
-            self.eva_main.ids.US_EVA_Button.background_color = (1, 1, 1, 1)
-        Clock.schedule_once(reset_color, 0.5)
-
-    def flashRS_EVAbutton(self, instance):
-        #log_info("Function call - flashRS_EVA")
-
-        self.eva_main.ids.RS_EVA_Button.background_color = (0, 0, 1, 1)
-        def reset_color(*args):
-            self.eva_main.ids.RS_EVA_Button.background_color = (1, 1, 1, 1)
-        Clock.schedule_once(reset_color, 0.5)
-
-    def flashEVAbutton(self, instance):
-        #log_info("Function call - flashEVA")
-
-        self.mimic_screen.ids.EVA_button.background_color = (0, 0, 1, 1)
-        def reset_color(*args):
-            self.mimic_screen.ids.EVA_button.background_color = (1, 1, 1, 1)
-        Clock.schedule_once(reset_color, 0.5)
-
-    def EVA_clock(self, dt):
-        global seconds, minutes, hours, EVAstartTime
-        unixconvert = time.gmtime(time.time())
-        currenthours = float(unixconvert[7])*24+unixconvert[3]+float(unixconvert[4])/60+float(unixconvert[5])/3600
-        difference = (currenthours-EVAstartTime)*3600
-        minutes, seconds = divmod(difference, 60)
-        hours, minutes = divmod(minutes, 60)
-
-        hours = int(hours)
-        minutes = int(minutes)
-        seconds = int(seconds)
-
-        self.us_eva.ids.EVA_clock.text =(str(hours) + ":" + str(minutes).zfill(2) + ":" + str(int(seconds)).zfill(2))
-        self.us_eva.ids.EVA_clock.color = 0.33, 0.7, 0.18
-
-    def animate(self, instance):
-        global new_x2, new_y2
-        self.main_screen.ids.ISStiny2.size_hint = 0.07, 0.07
-        new_x2 = new_x2+0.007
-        new_y2 = (math.sin(new_x2*30)/18)+0.75
-        if new_x2 > 1:
-            new_x2 = new_x2-1.0
-        self.main_screen.ids.ISStiny2.pos_hint = {"center_x": new_x2, "center_y": new_y2}
-
-    def animate3(self, instance):
-        global new_x, new_y, sizeX, sizeY, startingAnim
-        if new_x<0.886:
-            new_x = new_x+0.007
-            new_y = (math.sin(new_x*30)/18)+0.75
-            self.main_screen.ids.ISStiny.pos_hint = {"center_x": new_x, "center_y": new_y}
-        else:
-            if sizeX <= 0.15:
-                sizeX = sizeX + 0.01
-                sizeY = sizeY + 0.01
-                self.main_screen.ids.ISStiny.size_hint = sizeX, sizeY
-            else:
-                if startingAnim:
-                    Clock.schedule_interval(self.animate, 0.1)
-                    startingAnim = False
-
-    def changeColors(self, *args):   #this function sets all labels on mimic screen to a certain color based on signal status
-        #the signalcolor is a kv property that will update all signal status dependant values to whatever color is received by this function
-        global ScreenList
-
-        for x in ScreenList:
-            getattr(self, x).signalcolor = args[0], args[1], args[2]
-
-    def changeManualControlBoolean(self, *args):
-        global manualcontrol
-        manualcontrol = args[0]
-
-    def TDRSupdate(self, dt):
-        tdrs_config_filename = mimic_data_directory / 'tdrs_tle_config.json'
-
-        # Load TDRS TLE data from the config file
-        try:
-            with open(tdrs_config_filename, 'r') as file:
-                config = json.load(file)
-            tdrs_tles = config['TDRS_TLEs']
-            # You should have keys like 'TDRS12_TLE', 'TDRS6_TLE', etc. in your TDRS_TLEs dictionary.
-        except (FileNotFoundError, json.JSONDecodeError, KeyError) as e:
-            # Handle the error: if the config is missing or corrupt, TDRS TLEs can't be updated.
-            log_error(f"Error loading TDRS TLE data: {e}")
-            return  # Exit the function if we can't get the TLE data
-
-        TDRS12_TLE = ephem.readtle("TDRS 12", tdrs_tles.get('TDRS 12')[0], tdrs_tles.get('TDRS 12')[1])
-        TDRS6_TLE = ephem.readtle("TDRS 6",tdrs_tles.get('TDRS 6')[0],tdrs_tles.get('TDRS 6')[1])
-        TDRS10_TLE = ephem.readtle("TDRS 10", tdrs_tles.get('TDRS 10')[0], tdrs_tles.get('TDRS 10')[1])
-        TDRS11_TLE = ephem.readtle("TDRS 11", tdrs_tles.get('TDRS 11')[0], tdrs_tles.get('TDRS 11')[1])
-        TDRS7_TLE = ephem.readtle("TDRS 7", tdrs_tles.get('TDRS 7')[0], tdrs_tles.get('TDRS 7')[1])
-        
-        def safe_divide(numerator, denominator):
-            if denominator == 0:
-                return 1
-            else:
-                return numerator / denominator
-        
-        # added safe divide to fix #378
-        normalizedX = safe_divide(self.orbit_screen.ids.OrbitMap.norm_image_size[0],self.orbit_screen.ids.OrbitMap.texture_size[0])
-        normalizedY = safe_divide(self.orbit_screen.ids.OrbitMap.norm_image_size[1],self.orbit_screen.ids.OrbitMap.texture_size[1])
-        
-        def scaleLatLon(latitude, longitude):
-            #converting lat lon to x, y for orbit map
-            fromLatSpan = 180.0
-            fromLonSpan = 360.0
-            toLatSpan = 0.598
-            toLonSpan = 0.716
-            valueLatScaled = (float(latitude)+90.0)/float(fromLatSpan)
-            valueLonScaled = (float(longitude)+180.0)/float(fromLonSpan)
-            newLat = (0.265) + (valueLatScaled * toLatSpan)
-            newLon = (0.14) + (valueLonScaled * toLonSpan)
-            return {'newLat': newLat, 'newLon': newLon}
-
-        def scaleLatLon2(in_latitude,in_longitude):
-            MAP_HEIGHT = self.orbit_screen.ids.OrbitMap.texture_size[1]
-            MAP_WIDTH = self.orbit_screen.ids.OrbitMap.texture_size[0]
-
-            new_x = ((MAP_WIDTH / 360.0) * (180 + in_longitude))
-            new_y = ((MAP_HEIGHT / 180.0) * (90 + in_latitude))
-            return {'new_y': new_y, 'new_x': new_x}
-
-        #TDRS East 2 sats
-        try:
-            TDRS12_TLE.compute(datetime.utcnow()) #41 West
-        except NameError:
-            TDRS12lon = -41
-            TDRS12lat = 0
-        else:
-            TDRS12lon = float(str(TDRS12_TLE.sublong).split(':')[0]) + float(str(TDRS12_TLE.sublong).split(':')[1])/60 + float(str(TDRS12_TLE.sublong).split(':')[2])/3600
-            TDRS12lat = float(str(TDRS12_TLE.sublat).split(':')[0]) + float(str(TDRS12_TLE.sublat).split(':')[1])/60 + float(str(TDRS12_TLE.sublat).split(':')[2])/3600
-            TDRS12_groundtrack = []
-            date_i = datetime.utcnow()
-            groundtrackdate = datetime.utcnow()
-            while date_i < groundtrackdate + timedelta(days=1):
-                TDRS12_TLE.compute(date_i)
-
-                TDRS12lon_gt = float(str(TDRS12_TLE.sublong).split(':')[0]) + float(
-                    str(TDRS12_TLE.sublong).split(':')[1]) / 60 + float(str(TDRS12_TLE.sublong).split(':')[2]) / 3600
-                TDRS12lat_gt = float(str(TDRS12_TLE.sublat).split(':')[0]) + float(
-                    str(TDRS12_TLE.sublat).split(':')[1]) / 60 + float(str(TDRS12_TLE.sublat).split(':')[2]) / 3600
-
-                TDRS12_groundtrack.append(scaleLatLon2(TDRS12lat_gt, TDRS12lon_gt)['new_x'])
-                TDRS12_groundtrack.append(scaleLatLon2(TDRS12lat_gt, TDRS12lon_gt)['new_y'])
-
-                date_i += timedelta(minutes=10)
-
-            self.orbit_screen.ids.TDRS12groundtrack.width = 1
-            self.orbit_screen.ids.TDRS12groundtrack.col = (0,0,1,1)
-            self.orbit_screen.ids.TDRS12groundtrack.points = TDRS12_groundtrack
-
-        try:
-            TDRS6_TLE.compute(datetime.utcnow()) #46 West
-        except NameError:
-            TDRS6lon = -46
-            TDRS6lat = 0
-        else:
-            TDRS6lon = float(str(TDRS6_TLE.sublong).split(':')[0]) + float(str(TDRS6_TLE.sublong).split(':')[1])/60 + float(str(TDRS6_TLE.sublong).split(':')[2])/3600
-            TDRS6lat = float(str(TDRS6_TLE.sublat).split(':')[0]) + float(str(TDRS6_TLE.sublat).split(':')[1])/60 + float(str(TDRS6_TLE.sublat).split(':')[2])/3600
-            TDRS6_groundtrack = []
-            date_i = datetime.utcnow()
-            groundtrackdate = datetime.utcnow()
-            while date_i < groundtrackdate + timedelta(days=1):
-                TDRS6_TLE.compute(date_i)
-
-                TDRS6lon_gt = float(str(TDRS6_TLE.sublong).split(':')[0]) + float(
-                    str(TDRS6_TLE.sublong).split(':')[1]) / 60 + float(str(TDRS6_TLE.sublong).split(':')[2]) / 3600
-                TDRS6lat_gt = float(str(TDRS6_TLE.sublat).split(':')[0]) + float(
-                    str(TDRS6_TLE.sublat).split(':')[1]) / 60 + float(str(TDRS6_TLE.sublat).split(':')[2]) / 3600
-
-                TDRS6_groundtrack.append(scaleLatLon2(TDRS6lat_gt, TDRS6lon_gt)['new_x'])
-                TDRS6_groundtrack.append(scaleLatLon2(TDRS6lat_gt, TDRS6lon_gt)['new_y'])
-
-                date_i += timedelta(minutes=10)
-
-            self.orbit_screen.ids.TDRS6groundtrack.width = 1
-            self.orbit_screen.ids.TDRS6groundtrack.col = (0,0,1,1)
-            self.orbit_screen.ids.TDRS6groundtrack.points = TDRS6_groundtrack
-
-        #TDRS West 2 sats
-        try:
-            TDRS11_TLE.compute(datetime.utcnow()) #171 West
-        except NameError:
-            TDRS11lon = -171
-            TDRS11lat = 0
-        else:
-            TDRS11lon = float(str(TDRS11_TLE.sublong).split(':')[0]) + float(str(TDRS11_TLE.sublong).split(':')[1])/60 + float(str(TDRS11_TLE.sublong).split(':')[2])/3600
-            TDRS11lat = float(str(TDRS11_TLE.sublat).split(':')[0]) + float(str(TDRS11_TLE.sublat).split(':')[1])/60 + float(str(TDRS11_TLE.sublat).split(':')[2])/3600
-            TDRS11_groundtrack = []
-            date_i = datetime.utcnow()
-            groundtrackdate = datetime.utcnow()
-            while date_i < groundtrackdate + timedelta(days=1):
-                TDRS11_TLE.compute(date_i)
-
-                TDRS11lon_gt = float(str(TDRS11_TLE.sublong).split(':')[0]) + float(
-                    str(TDRS11_TLE.sublong).split(':')[1]) / 60 + float(str(TDRS11_TLE.sublong).split(':')[2]) / 3600
-                TDRS11lat_gt = float(str(TDRS11_TLE.sublat).split(':')[0]) + float(
-                    str(TDRS11_TLE.sublat).split(':')[1]) / 60 + float(str(TDRS11_TLE.sublat).split(':')[2]) / 3600
-
-                TDRS11_groundtrack.append(scaleLatLon2(TDRS11lat_gt, TDRS11lon_gt)['new_x'])
-                TDRS11_groundtrack.append(scaleLatLon2(TDRS11lat_gt, TDRS11lon_gt)['new_y'])
-
-                date_i += timedelta(minutes=10)
-
-            self.orbit_screen.ids.TDRS11groundtrack.width = 1
-            self.orbit_screen.ids.TDRS11groundtrack.col = (0,0,1,1)
-            self.orbit_screen.ids.TDRS11groundtrack.points = TDRS11_groundtrack
-
-        try:
-            TDRS10_TLE.compute(datetime.utcnow()) #174 West
-        except NameError:
-            TDRS10lon = -174
-            TDRS10lat = 0
-        else:
-            TDRS10lon = float(str(TDRS10_TLE.sublong).split(':')[0]) + float(str(TDRS10_TLE.sublong).split(':')[1])/60 + float(str(TDRS10_TLE.sublong).split(':')[2])/3600
-            TDRS10lat = float(str(TDRS10_TLE.sublat).split(':')[0]) + float(str(TDRS10_TLE.sublat).split(':')[1])/60 + float(str(TDRS10_TLE.sublat).split(':')[2])/3600
-            TDRS10_groundtrack = []
-            date_i = datetime.utcnow()
-            groundtrackdate = datetime.utcnow()
-            while date_i < groundtrackdate + timedelta(days=1):
-                TDRS10_TLE.compute(date_i)
-
-                TDRS10lon_gt = float(str(TDRS10_TLE.sublong).split(':')[0]) + float(
-                    str(TDRS10_TLE.sublong).split(':')[1]) / 60 + float(str(TDRS10_TLE.sublong).split(':')[2]) / 3600
-                TDRS10lat_gt = float(str(TDRS10_TLE.sublat).split(':')[0]) + float(
-                    str(TDRS10_TLE.sublat).split(':')[1]) / 60 + float(str(TDRS10_TLE.sublat).split(':')[2]) / 3600
-
-                TDRS10_groundtrack.append(scaleLatLon2(TDRS10lat_gt, TDRS10lon_gt)['new_x'])
-                TDRS10_groundtrack.append(scaleLatLon2(TDRS10lat_gt, TDRS10lon_gt)['new_y'])
-
-                date_i += timedelta(minutes=10)
-
-            self.orbit_screen.ids.TDRS10groundtrack.width = 1
-            self.orbit_screen.ids.TDRS10groundtrack.col = (0,0,1,1)
-            self.orbit_screen.ids.TDRS10groundtrack.points = TDRS10_groundtrack
-
-        #ZOE TDRS-Z
-        try:
-            TDRS7_TLE.compute(datetime.utcnow()) #275 West
-        except NameError:
-            TDRS7lon = 85
-            TDRS7lat = 0
-        else:
-            TDRS7lon = float(str(TDRS7_TLE.sublong).split(':')[0]) + float(str(TDRS7_TLE.sublong).split(':')[1])/60 + float(str(TDRS7_TLE.sublong).split(':')[2])/3600
-            TDRS7lat = float(str(TDRS7_TLE.sublat).split(':')[0]) + float(str(TDRS7_TLE.sublat).split(':')[1])/60 + float(str(TDRS7_TLE.sublat).split(':')[2])/3600
-            TDRS7_groundtrack = []
-            date_i = datetime.utcnow()
-            groundtrackdate = datetime.utcnow()
-            while date_i < groundtrackdate + timedelta(days=1):
-                TDRS7_TLE.compute(date_i)
-
-                TDRS7lon_gt = float(str(TDRS7_TLE.sublong).split(':')[0]) + float(
-                    str(TDRS7_TLE.sublong).split(':')[1]) / 60 + float(str(TDRS7_TLE.sublong).split(':')[2]) / 3600
-                TDRS7lat_gt = float(str(TDRS7_TLE.sublat).split(':')[0]) + float(
-                    str(TDRS7_TLE.sublat).split(':')[1]) / 60 + float(str(TDRS7_TLE.sublat).split(':')[2]) / 3600
-
-                TDRS7_groundtrack.append(scaleLatLon2(TDRS7lat_gt, TDRS7lon_gt)['new_x'])
-                TDRS7_groundtrack.append(scaleLatLon2(TDRS7lat_gt, TDRS7lon_gt)['new_y'])
-
-                date_i += timedelta(minutes=10)
-
-            self.orbit_screen.ids.TDRS7groundtrack.width = 1
-            self.orbit_screen.ids.TDRS7groundtrack.col = (0,0,1,1)
-            self.orbit_screen.ids.TDRS7groundtrack.points = TDRS7_groundtrack
-
-        #draw the TDRS satellite locations
-        self.orbit_screen.ids.TDRS12.pos = (scaleLatLon2(TDRS12lat, TDRS12lon)['new_x']-((self.orbit_screen.ids.TDRS12.width/2)*normalizedX),scaleLatLon2(TDRS12lat, TDRS12lon)['new_y']-((self.orbit_screen.ids.TDRS12.height/2)*normalizedY))
-        self.orbit_screen.ids.TDRS6.pos = (scaleLatLon2(TDRS6lat, TDRS6lon)['new_x']-((self.orbit_screen.ids.TDRS6.width/2)*normalizedX),scaleLatLon2(TDRS6lat, TDRS6lon)['new_y']-((self.orbit_screen.ids.TDRS6.height/2)*normalizedY))
-        self.orbit_screen.ids.TDRS11.pos = (scaleLatLon2(TDRS11lat, TDRS11lon)['new_x']-((self.orbit_screen.ids.TDRS11.width/2)*normalizedX),scaleLatLon2(TDRS11lat, TDRS11lon)['new_y']-((self.orbit_screen.ids.TDRS11.height/2)*normalizedY))
-        self.orbit_screen.ids.TDRS10.pos = (scaleLatLon2(TDRS10lat, TDRS10lon)['new_x']-((self.orbit_screen.ids.TDRS10.width/2)*normalizedX),scaleLatLon2(TDRS10lat, TDRS10lon)['new_y']-((self.orbit_screen.ids.TDRS10.height/2)*normalizedY))
-        self.orbit_screen.ids.TDRS7.pos = (scaleLatLon2(TDRS7lat, TDRS7lon)['new_x']-((self.orbit_screen.ids.TDRS7.width/2)*normalizedX),scaleLatLon2(TDRS7lat, TDRS7lon)['new_y']-((self.orbit_screen.ids.TDRS7.height/2)*normalizedY))
-        #add labels and ZOE
-        self.orbit_screen.ids.TDRSeLabel.pos_hint = {"center_x": scaleLatLon(0, -36)['newLon']+0.06, "center_y": scaleLatLon(0, -41)['newLat']}
-        self.orbit_screen.ids.TDRSwLabel.pos_hint = {"center_x": scaleLatLon(0, -166)['newLon']+0.06, "center_y": scaleLatLon(0, -174)['newLat']}
-        self.orbit_screen.ids.TDRSzLabel.pos_hint = {"center_x": scaleLatLon(0, 87)['newLon']+0.05, "center_y": scaleLatLon(0, 85)['newLat']}
-        self.orbit_screen.ids.ZOE.pos_hint = {"center_x": scaleLatLon(0, 77)['newLon'], "center_y": scaleLatLon(0, 77)['newLat']}
-        self.orbit_screen.ids.ZOElabel.pos_hint = {"center_x": scaleLatLon(0, 77)['newLon'], "center_y": scaleLatLon(0, 77)['newLat']+0.1}
-
-    def orbitUpdate(self, dt):
-        iss_config_filename = mimic_data_directory / 'iss_tle_config.json'
-        try:
-            with open(iss_config_filename, 'r') as file:
-                config = json.load(file)
-                ISS_TLE_Line1 = config['ISS_TLE_Line1']
-                ISS_TLE_Line2 = config['ISS_TLE_Line2']
-                ISS_TLE = ephem.readtle("ISS (ZARYA)",config['ISS_TLE_Line1'],config['ISS_TLE_Line2'])
-        except (FileNotFoundError, json.JSONDecodeError, KeyError) as e:
-            # If any error occurs, we assume we need to fetch a new TLE
-            log_info(e)
-            return
-
-        def scaleLatLon(latitude, longitude):
-            #converting lat lon to x, y for orbit map
-            fromLatSpan = 180.0
-            fromLonSpan = 360.0
-            toLatSpan = 0.598
-            toLonSpan = 0.716
-            valueLatScaled = (float(latitude)+90.0)/float(fromLatSpan)
-            valueLonScaled = (float(longitude)+180.0)/float(fromLonSpan)
-            newLat = (0.265) + (valueLatScaled * toLatSpan)
-            newLon = (0.14) + (valueLonScaled * toLonSpan)
-            return {'newLat': newLat, 'newLon': newLon}
-
-        def scaleLatLon2(in_latitude,in_longitude):
-            MAP_HEIGHT = self.orbit_screen.ids.OrbitMap.texture_size[1]
-            MAP_WIDTH = self.orbit_screen.ids.OrbitMap.texture_size[0]
-
-            new_x = ((MAP_WIDTH / 360.0) * (180 + in_longitude))
-            new_y = ((MAP_HEIGHT / 180.0) * (90 + in_latitude))
-            return {'new_y': new_y, 'new_x': new_x}
-
-        #copied from apexpy - copyright 2015 Christer van der Meeren MIT license
-        def subsolar(datetime):
-
-            year = datetime.year
-            doy = datetime.timetuple().tm_yday
-            ut = datetime.hour * 3600 + datetime.minute * 60 + datetime.second
-
-            if not 1601 <= year <= 2100:
-                raise ValueError('Year must be in [1601, 2100]')
-
-            yr = year - 2000
-
-            nleap = int(math.floor((year - 1601.0) / 4.0))
-            nleap -= 99
-            if year <= 1900:
-                ncent = int(math.floor((year - 1601.0) / 100.0))
-                ncent = 3 - ncent
-                nleap = nleap + ncent
-
-            l0 = -79.549 + (-0.238699 * (yr - 4.0 * nleap) + 3.08514e-2 * nleap)
-            g0 = -2.472 + (-0.2558905 * (yr - 4.0 * nleap) - 3.79617e-2 * nleap)
-
-            # Days (including fraction) since 12 UT on January 1 of IYR:
-            df = (ut / 86400.0 - 1.5) + doy
-
-            # Mean longitude of Sun:
-            lmean = l0 + 0.9856474 * df
-
-            # Mean anomaly in radians:
-            grad = math.radians(g0 + 0.9856003 * df)
-
-            # Ecliptic longitude:
-            lmrad = math.radians(lmean + 1.915 * math.sin(grad)
-                               + 0.020 * math.sin(2.0 * grad))
-            sinlm = math.sin(lmrad)
-
-            # Obliquity of ecliptic in radians:
-            epsrad = math.radians(23.439 - 4e-7 * (df + 365 * yr + nleap))
-
-            # Right ascension:
-            alpha = math.degrees(math.atan2(math.cos(epsrad) * sinlm, math.cos(lmrad)))
-
-            # Declination, which is also the subsolar latitude:
-            sslat = math.degrees(math.asin(math.sin(epsrad) * sinlm))
-
-            # Equation of time (degrees):
-            etdeg = lmean - alpha
-            nrot = round(etdeg / 360.0)
-            etdeg = etdeg - 360.0 * nrot
-
-            # Subsolar longitude:
-            sslon = 180.0 - (ut / 240.0 + etdeg) # Earth rotates one degree every 240 s.
-            nrot = round(sslon / 360.0)
-            sslon = sslon - 360.0 * nrot
-
-            return sslat, sslon
-
-        ISS_TLE.compute(datetime.utcnow())
-        #------------------Latitude/Longitude Stuff---------------------------
-        latitude = float(str(ISS_TLE.sublat).split(':')[0]) + float(str(ISS_TLE.sublat).split(':')[1])/60 + float(str(ISS_TLE.sublat).split(':')[2])/3600
-        longitude = float(str(ISS_TLE.sublong).split(':')[0]) + float(str(ISS_TLE.sublong).split(':')[1])/60 + float(str(ISS_TLE.sublong).split(':')[2])/3600
-
-        #inclination = ISS_TLE.inc
-
-        #TEMP FIX TO ERROR DO NOT MERGE THESE LINES
-        if self.orbit_screen.ids.OrbitMap.texture_size[0] == 0: #temp fix to ensure no divide by 0
-            normalizedX = 1
-        else:
-            normalizedX = self.orbit_screen.ids.OrbitMap.norm_image_size[0] / self.orbit_screen.ids.OrbitMap.texture_size[0]
-
-        if self.orbit_screen.ids.OrbitMap.texture_size[1] == 0:
-            normalizedY = 1
-        else:
-            normalizedY = self.orbit_screen.ids.OrbitMap.norm_image_size[1] / self.orbit_screen.ids.OrbitMap.texture_size[1]
-
-
-        self.orbit_screen.ids.OrbitISStiny.pos = (
-                scaleLatLon2(latitude, longitude)['new_x'] - (self.orbit_screen.ids.OrbitISStiny.width / 2),
-                scaleLatLon2(latitude, longitude)['new_y'] - (self.orbit_screen.ids.OrbitISStiny.height / 2))
-
-        #get the position of the sub solar point to add the sun icon to the map
-        
-        def update_sun_position(self):
-            sunlatitude, sunlongitude = subsolar(datetime.utcnow())
-            scaled_coordinates = scaleLatLon2(int(sunlatitude),int(sunlongitude))
-
-            #Adjust for centering of the sun image
-            sun_x = scaled_coordinates['new_x'] - (self.orbit_screen.ids.OrbitSun.width / 2)
-            sun_y = scaled_coordinates['new_y'] - (self.orbit_screen.ids.OrbitSun.height / 2)
-
-            self.orbit_screen.ids.OrbitSun.pos = (sun_x, sun_y)
-
-
-        update_sun_position(self)
-
-        #draw the ISS groundtrack behind and ahead of the 180 longitude cutoff
-        ISS_groundtrack = []
-        ISS_groundtrack2 = []
-        date_i = datetime.utcnow()
-        groundtrackdate = datetime.utcnow()
-        while date_i < groundtrackdate + timedelta(minutes=95):
-            ISS_TLE.compute(date_i)
-
-            ISSlon_gt = float(str(ISS_TLE.sublong).split(':')[0]) + float(
-                str(ISS_TLE.sublong).split(':')[1]) / 60 + float(str(ISS_TLE.sublong).split(':')[2]) / 3600
-            ISSlat_gt = float(str(ISS_TLE.sublat).split(':')[0]) + float(
-                str(ISS_TLE.sublat).split(':')[1]) / 60 + float(str(ISS_TLE.sublat).split(':')[2]) / 3600
-
-            if ISSlon_gt < longitude-1: #if the propagated groundtrack is behind the iss (i.e. wraps around the screen) add to new groundtrack line
-                ISS_groundtrack2.append(scaleLatLon2(ISSlat_gt, ISSlon_gt)['new_x'])
-                ISS_groundtrack2.append(scaleLatLon2(ISSlat_gt, ISSlon_gt)['new_y'])
-            else:
-                ISS_groundtrack.append(scaleLatLon2(ISSlat_gt, ISSlon_gt)['new_x'])
-                ISS_groundtrack.append(scaleLatLon2(ISSlat_gt, ISSlon_gt)['new_y'])
-
-            date_i += timedelta(seconds=60)
-
-        self.orbit_screen.ids.ISSgroundtrack.width = 1
-        self.orbit_screen.ids.ISSgroundtrack.col = (1, 0, 0, 1)
-        self.orbit_screen.ids.ISSgroundtrack.points = ISS_groundtrack
-
-        self.orbit_screen.ids.ISSgroundtrack2.width = 1
-        self.orbit_screen.ids.ISSgroundtrack2.col = (1, 0, 0, 1)
-        self.orbit_screen.ids.ISSgroundtrack2.points = ISS_groundtrack2
-
-        self.orbit_screen.ids.latitude.text = str("{:.2f}".format(latitude))
-        self.orbit_screen.ids.longitude.text = str("{:.2f}".format(longitude))
-
-        TDRScursor.execute('select TDRS1 from tdrs')
-        tdrs1 = int(TDRScursor.fetchone()[0])
-        TDRScursor.execute('select TDRS2 from tdrs')
-        tdrs2 = int(TDRScursor.fetchone()[0])
-        TDRScursor.execute('select Timestamp from tdrs')
-        tdrs_timestamp = TDRScursor.fetchone()[0]
-
-        # THIS SECTION NEEDS IMPROVEMENT
-        tdrs = "n/a"
-        self.ct_sgant_screen.ids.tdrs_east12.angle = (-1*longitude)-41
-        self.ct_sgant_screen.ids.tdrs_east6.angle = (-1*longitude)-46
-        self.ct_sgant_screen.ids.tdrs_z7.angle = ((-1*longitude)-41)+126
-        self.ct_sgant_screen.ids.tdrs_west11.angle = ((-1*longitude)-41)-133
-        self.ct_sgant_screen.ids.tdrs_west10.angle = ((-1*longitude)-41)-130
-
-        if ((tdrs1 or tdrs2) == 12) and float(aos) == 1.0:
-            tdrs = "east-12"
-            self.ct_sgant_screen.ids.tdrs_label.text = "TDRS-East-12"
-        if ((tdrs1 or tdrs2) == 6) and float(aos) == 1.0:
-            tdrs = "east-6"
-            self.ct_sgant_screen.ids.tdrs_label.text = "TDRS-East-6"
-        if ((tdrs1 or tdrs2) == 10) and float(aos) == 1.0:
-            tdrs = "west-10"
-            self.ct_sgant_screen.ids.tdrs_label.text = "TDRS-West-10"
-        if ((tdrs1 or tdrs2) == 11) and float(aos) == 1.0:
-            tdrs = "west-11"
-            self.ct_sgant_screen.ids.tdrs_label.text = "TDRS-West-11"
-        if ((tdrs1 or tdrs2) == 7) and float(aos) == 1.0:
-            tdrs = "z-7"
-            self.ct_sgant_screen.ids.tdrs_label.text = "TDRS-Z-7"
-        elif tdrs1 == 0 and tdrs2 == 0:
-            self.ct_sgant_screen.ids.tdrs_label.text = "-"
-            tdrs = "----"
-
-        self.ct_sgant_screen.ids.tdrs_z7.color = 1, 1, 1, 1
-        self.orbit_screen.ids.TDRSwLabel.color = (1,1,1,1)
-        self.orbit_screen.ids.TDRSeLabel.color = (1,1,1,1)
-        self.orbit_screen.ids.TDRSzLabel.color = (1,1,1,1)
-        self.orbit_screen.ids.TDRS11.col = (1,1,1,1)
-        self.orbit_screen.ids.TDRS10.col = (1,1,1,1)
-        self.orbit_screen.ids.TDRS12.col = (1,1,1,1)
-        self.orbit_screen.ids.TDRS6.col = (1,1,1,1)
-        self.orbit_screen.ids.TDRS7.col = (1,1,1,1)
-        self.orbit_screen.ids.ZOElabel.color = (1,1,1,1)
-        self.orbit_screen.ids.ZOE.col = (1,0.5,0,0.5)
-
-        if "10" in tdrs: #tdrs10 and 11 west
-            self.orbit_screen.ids.TDRSwLabel.color = (1,0,1,1)
-            self.orbit_screen.ids.TDRS10.col = (1,0,1,1)
-        if "11" in tdrs: #tdrs10 and 11 west
-            self.orbit_screen.ids.TDRSwLabel.color = (1,0,1,1)
-            self.orbit_screen.ids.TDRS11.col = (1,0,1,1)
-            self.orbit_screen.ids.TDRS10.col = (1,1,1,1)
-        if "6" in tdrs: #tdrs6 and 12 east
-            self.orbit_screen.ids.TDRSeLabel.color = (1,0,1,1)
-            self.orbit_screen.ids.TDRS6.col = (1,0,1,1)
-        if "12" in tdrs: #tdrs6 and 12 east
-            self.orbit_screen.ids.TDRSeLabel.color = (1,0,1,1)
-            self.orbit_screen.ids.TDRS12.col = (1,0,1,1)
-        if "7" in tdrs: #tdrs7 z
-            self.ct_sgant_screen.ids.tdrs_z7.color = 1, 1, 1, 1
-            self.orbit_screen.ids.TDRSzLabel.color = (1,0,1,1)
-            self.orbit_screen.ids.TDRS7.col = (1,0,1,1)
-            self.orbit_screen.ids.ZOElabel.color = 0, 0, 0, 0
-            self.orbit_screen.ids.ZOE.col = (0,0,0,0)
-
-        #------------------Orbit Stuff---------------------------
-        now = datetime.utcnow()
-        mins = (now - now.replace(hour=0,minute=0,second=0,microsecond=0)).total_seconds()
-        orbits_today = math.floor((float(mins)/60)/90)
-        self.orbit_screen.ids.dailyorbit.text = str(int(orbits_today)) #display number of orbits since utc midnight
-
-        year = int('20' + str(ISS_TLE_Line1[18:20]))
-        decimal_days = float(ISS_TLE_Line1[20:32])
-        converted_time = datetime(year, 1 ,1) + timedelta(decimal_days - 1)
-        time_since_epoch = ((now - converted_time).total_seconds()) #convert time difference to hours
-        totalorbits = int(ISS_TLE_Line2[63:68]) + 100000 + int(float(time_since_epoch)/(90*60)) #add number of orbits since the tle was generated
-        self.orbit_screen.ids.totalorbits.text = str(totalorbits) #display number of orbits since utc midnight
-        #------------------ISS Pass Detection---------------------------
-        location = ephem.Observer()
-        location.lon         = '-95:21:59' #will next to make these an input option
-        location.lat         = '29:45:43'
-        location.elevation   = 10
-        location.name        = 'location'
-        location.horizon    = '10'
-        location.pressure = 0
-        location.date = datetime.utcnow()
-
-        #use location to draw dot on orbit map
-        mylatitude = float(str(location.lat).split(':')[0]) + float(str(location.lat).split(':')[1])/60 + float(str(location.lat).split(':')[2])/3600
-        mylongitude = float(str(location.lon).split(':')[0]) + float(str(location.lon).split(':')[1])/60 + float(str(location.lon).split(':')[2])/3600
-        self.orbit_screen.ids.mylocation.col = (0,0,1,1)
-        self.orbit_screen.ids.mylocation.pos = (scaleLatLon2(mylatitude, mylongitude)['new_x']-((self.orbit_screen.ids.mylocation.width/2)*normalizedX),scaleLatLon2(mylatitude, mylongitude)['new_y']-((self.orbit_screen.ids.mylocation.height/2)*normalizedY))
-
-        def isVisible(pass_info):
-            def seconds_between(d1, d2):
-                return abs((d2 - d1).seconds)
-
-            def datetime_from_time(tr):
-                year, month, day, hour, minute, second = tr.tuple()
-                dt = dtime.datetime(year, month, day, hour, minute, int(second))
-                return dt
-
-            tr, azr, tt, altt, ts, azs = pass_info
-            max_time = datetime_from_time(tt)
-
-            location.date = max_time
-
-            sun = ephem.Sun()
-            sun.compute(location)
-            ISS_TLE.compute(location)
-            sun_alt = float(str(sun.alt).split(':')[0]) + float(str(sun.alt).split(':')[1])/60 + float(str(sun.alt).split(':')[2])/3600
-            visible = False
-            if ISS_TLE.eclipsed is False and -18 < sun_alt < -6:
-                visible = True
-            #on the pass screen add info for why not visible
-            return visible
-
-        ISS_TLE.compute(location) #compute tle propagation based on provided location
-        try:    
-            nextpassinfo = location.next_pass(ISS_TLE)
-        except Exception as e:
-            log_error("Orbit Update error: " + str(e))
-        else:
-            log_info("Successfull pass prediction update")
-
-        if 'nextpassinfo' in locals(): # check for existence of nextpassinfo first
-            if nextpassinfo[0] is None:
-                self.orbit_screen.ids.iss_next_pass1.text = "n/a"
-                self.orbit_screen.ids.iss_next_pass2.text = "n/a"
-                self.orbit_screen.ids.countdown.text = "n/a"
-            else:
-                nextpassdatetime = datetime.strptime(str(nextpassinfo[0]), '%Y/%m/%d %H:%M:%S') #convert to datetime object for timezone conversion
-                nextpassinfo_format = nextpassdatetime.replace(tzinfo=pytz.utc)
-                localtimezone = pytz.timezone('America/Chicago')
-                localnextpass = nextpassinfo_format.astimezone(localtimezone)
-                self.orbit_screen.ids.iss_next_pass1.text = str(localnextpass).split()[0] #display next pass time
-                self.orbit_screen.ids.iss_next_pass2.text = str(localnextpass).split()[1].split('-')[0] #display next pass time
-                timeuntilnextpass = nextpassinfo[0] - location.date
-                nextpasshours = timeuntilnextpass*24.0
-                nextpassmins = (nextpasshours-math.floor(nextpasshours))*60
-                nextpassseconds = (nextpassmins-math.floor(nextpassmins))*60
-                if isVisible(nextpassinfo):
-                    self.orbit_screen.ids.ISSvisible.text = "Visible Pass!"
-                else:
-                    self.orbit_screen.ids.ISSvisible.text = "Not Visible"
-                self.orbit_screen.ids.countdown.text = str("{:.0f}".format(math.floor(nextpasshours))) + ":" + str("{:.0f}".format(math.floor(nextpassmins))) + ":" + str("{:.0f}".format(math.floor(nextpassseconds))) #display time until next pass
-
-
-    def map_rotation(self, args):
-        scalefactor = 0.083333
-        scaledValue = float(args)/scalefactor
-        return scaledValue
-
-    def map_psi_bar(self, args):
-        scalefactor = 0.015
-        scaledValue = (float(args)*scalefactor)+0.72
-        return scaledValue
-
-    def map_hold_bar(self, args):
-        scalefactor = 0.0015
-        scaledValue = (float(args)*scalefactor)+0.71
-        return scaledValue
-
-    def hold_timer(self, dt):
-        global seconds2, holdstartTime
-        log_info("Function Call - hold timer")
-        unixconvert = time.gmtime(time.time())
-        currenthours = float(unixconvert[7])*24+unixconvert[3]+float(unixconvert[4])/60+float(unixconvert[5])/3600
-        seconds2 = (currenthours-EVAstartTime)*3600
-        seconds2 = int(seconds2)
-
-        new_bar_x = self.map_hold_bar(260-seconds2)
-        self.us_eva.ids.leak_timer.text = "~"+ str(int(seconds2)) + "s"
-        self.us_eva.ids.Hold_bar.pos_hint = {"center_x": new_bar_x, "center_y": 0.47}
-        self.us_eva.ids.Crewlock_Status_image.source = mimic_directory + '/Mimic/Pi/imgs/eva/LeakCheckLights.png'
-
-    def signal_unsubscribed(self): #change images, used stale signal image
-        global internet, ScreenList
-
-        if not internet:
-            for x in ScreenList:
-                #log_info(x)
-                getattr(self, x).ids.signal.source = mimic_directory + '/Mimic/Pi/imgs/signal/offline.png'
-            self.changeColors(0.5, 0.5, 0.5)
-        else:
-            for x in ScreenList:
-                getattr(self, x).ids.signal.source = mimic_directory + '/Mimic/Pi/imgs/signal/SignalClientLost.png'
-            self.changeColors(1, 0.5, 0)
-
-        for x in ScreenList:
-            getattr(self, x).ids.signal.size_hint_y = 0.112
-
-    def signal_lost(self):
-        global internet, ScreenList
-
-        if not internet:
-            for x in ScreenList:
-                getattr(self, x).ids.signal.source = mimic_directory + '/Mimic/Pi/imgs/signal/offline.png'
-            self.changeColors(0.5, 0.5, 0.5)
-        else:
-            for x in ScreenList:
-                getattr(self, x).ids.signal.source = mimic_directory + '/Mimic/Pi/imgs/signal/signalred.zip'
-            self.changeColors(1, 0, 0)
-
-        for x in ScreenList:
-            getattr(self, x).ids.signal.anim_delay = 0.4
-        for x in ScreenList:
-            getattr(self, x).ids.signal.size_hint_y = 0.112
-
-    def signal_acquired(self):
-        global internet, ScreenList
-
-        if not internet:
-            for x in ScreenList:
-                getattr(self, x).ids.signal.source = mimic_directory + '/Mimic/Pi/imgs/signal/offline.png'
-            self.changeColors(0.5, 0.5, 0.5)
-        else:
-            for x in ScreenList:
-                getattr(self, x).ids.signal.source = mimic_directory + '/Mimic/Pi/imgs/signal/pulse-transparent.zip'
-            self.changeColors(0, 1, 0)
-
-        for x in ScreenList:
-            getattr(self, x).ids.signal.anim_delay = 0.05
-        for x in ScreenList:
-            getattr(self, x).ids.signal.size_hint_y = 0.15
-
-    def signal_stale(self):
-        global internet, ScreenList
-
-        if not internet:
-            for x in ScreenList:
-                getattr(self, x).ids.signal.source = mimic_directory + '/Mimic/Pi/imgs/signal/offline.png'
-            self.changeColors(0.5, 0.5, 0.5)
-        else:
-            for x in ScreenList:
-                getattr(self, x).ids.signal.source = mimic_directory + '/Mimic/Pi/imgs/signal/SignalOrangeGray.png'
-            self.changeColors(1, 0.5, 0)
-
-        for x in ScreenList:
-            getattr(self, x).ids.signal.anim_delay = 0.12
-        for x in ScreenList:
-            getattr(self, x).ids.signal.size_hint_y = 0.112
-
-    def signal_client_offline(self):
-        global internet, ScreenList
-
-        if not internet:
-            for x in ScreenList:
-                getattr(self, x).ids.signal.source = mimic_directory + '/Mimic/Pi/imgs/signal/offline.png'
-            self.changeColors(0.5, 0.5, 0.5)
-        else:
-            for x in ScreenList:
-                getattr(self, x).ids.signal.source = mimic_directory + '/Mimic/Pi/imgs/signal/SignalClientLost.png'
-            self.changeColors(1, 0.5, 0)
-
-        for x in ScreenList:
-            getattr(self, x).ids.signal.anim_delay = 0.12
-        for x in ScreenList:
-            getattr(self, x).ids.signal.size_hint_y = 0.112
-
-    def update_vv_values(self, dt):
-        try:
-            # Check if the table exists before querying
-            VVcursor.execute("SELECT name FROM sqlite_master WHERE type='table' AND name='vehicles'")
-            if VVcursor.fetchone() is not None:
-                VVcursor.execute('SELECT Mission FROM vehicles')
-                mission = VVcursor.fetchall()
-                VVcursor.execute('SELECT Type FROM vehicles')
-                mission_type = VVcursor.fetchall()
-                VVcursor.execute('SELECT Location FROM vehicles')
-                location = VVcursor.fetchall()
-                VVcursor.execute('SELECT Arrival FROM vehicles')
-                arrival = VVcursor.fetchall()
-                VVcursor.execute('SELECT Departure FROM vehicles')
-                departure = VVcursor.fetchall()
-                VVcursor.execute('SELECT Spacecraft FROM vehicles')
-                spacecraft = VVcursor.fetchall()
-
-                all_ports = {
-                    "Node 2 Forward",
-                    "Node 2 Zenith",
-                    "Node 2 Nadir",
-                    "Node 1 Nadir",
-                    "Service Module Aft",
-                    "MRM-2 Zenith",
-                    "MRM-1 Nadir",
-                    "RS Node Nadir"
-                }
-
-                occupied_ports = set()
-
-                for i, port in enumerate(location):
-                    port = port[0]  # Extract the port name from the tuple
-                    occupied_ports.add(port)
-                    sc_check = spacecraft[i][0].strip()
-                    sc_check = spacecraft[i][0].replace('\xa0', ' ')  # Replace non-breaking space with a regular space
-
-                    if "SC" in sc_check or "Boeing" in sc_check or "CST" in sc_check:
-                        sc_name = "CST-100 Starliner"
-                        sc_name2 = sc_check
-                    elif "Crew" in sc_check:
-                        sc_name = "Crew Dragon"
-                        sc_name2 = sc_check.replace(sc_name + " ", "").strip()
-                    elif "Cargo" in sc_check:
-                        sc_name = "Cargo Dragon"
-                        sc_name2 = sc_check.replace(sc_name+" ","")
-                    elif "Soyuz" in sc_check:
-                        sc_name = "Soyuz MS"
-                        sc_name2 = sc_check.replace(sc_name+" ","")
-                    elif "Progress" in sc_check:
-                        sc_name = "Progress MS"
-                        sc_name2 = sc_check.replace(sc_name+" ","")
-                    elif "NG" in mission[i][0]:
-                        sc_name = "Cygnus"
-                        sc_name2 = sc_check
-                    else:
-                        sc_name = "n/a"
-                        sc_name2 = "n/a"
-
-                    if arrival[i][0] is None:
-                        arrival_date = "n/a"
-                    else:
-                        arrival_date = str(arrival[i][0])[:10]
-                    
-                    if departure[i][0] is None:
-                        departure_date = "n/a"
-                    else:
-                        departure_date = str(departure[i][0])[:10]
-
-                    if str(mission_type[i][0]) == "Crewed":
-                        type_edit = " (Crewed)"
-                    else:
-                        type_edit = " (Cargo)"
-
-                    if port == "Node 2 Forward":
-                        self.usos_screen.ids.n2f_mission.text = str(mission[i][0]) + type_edit
-                        self.usos_screen.ids.n2f_vehicle.text = sc_name
-                        self.usos_screen.ids.n2f_spacecraft.text = sc_name2
-                        self.usos_screen.ids.n2f_arrival.text = "Arrival: " + arrival_date
-                        self.usos_screen.ids.n2f_departure.text = "Departure: " + departure_date
-                        self.usos_screen.ids.n2f_label.text = sc_name + "\n" + str(mission[i][0])
-                        self.vv_screen.ids.n2f_label.text = sc_name + "\n" + str(mission[i][0])
-                        if "Dragon" in sc_name:
-                            self.usos_screen.ids.n2f_dragon.opacity = 1.0
-                            self.usos_screen.ids.n2f_starliner.opacity = 0.0
-                            self.vv_screen.ids.n2f_dragon.opacity = 1.0
-                            self.vv_screen.ids.n2f_starliner.opacity = 0.0
-                        elif sc_name == "CST-100 Starliner":
-                            self.usos_screen.ids.n2f_starliner.opacity = 1.0
-                            self.usos_screen.ids.n2f_dragon.opacity = 0.0
-                            self.vv_screen.ids.n2f_dragon.opacity = 0.0
-                            self.vv_screen.ids.n2f_starliner.opacity = 1.0
-                    elif port == "Node 2 Zenith":
-                        self.usos_screen.ids.n2z_mission.text = str(mission[i][0]) + type_edit
-                        self.usos_screen.ids.n2z_vehicle.text = sc_name
-                        self.usos_screen.ids.n2z_spacecraft.text = sc_name2
-                        self.usos_screen.ids.n2z_arrival.text = "Arrival: " + arrival_date
-                        self.usos_screen.ids.n2z_departure.text = "Departure: " + departure_date
-                        self.usos_screen.ids.n2z_label.text = sc_name + "\n" + str(mission[i][0])
-                        self.vv_screen.ids.n2z_label.text = sc_name + "\n" + str(mission[i][0])
-                        if "Dragon" in sc_name:
-                            self.usos_screen.ids.n2z_dragon.opacity = 1.0
-                            self.usos_screen.ids.n2z_starliner.opacity = 0.0
-                            self.vv_screen.ids.n2z_dragon.opacity = 1.0
-                            self.vv_screen.ids.n2z_starliner.opacity = 0.0
-                        elif sc_name == "CST-100 Starliner":
-                            self.usos_screen.ids.n2z_starliner.opacity = 1.0
-                            self.usos_screen.ids.n2z_dragon.opacity = 0.0
-                            self.vv_screen.ids.n2z_dragon.opacity = 0.0
-                            self.vv_screen.ids.n2z_starliner.opacity = 1.0
-                    elif port == "Node 2 Nadir":
-                        self.usos_screen.ids.n2n_mission.text = str(mission[i][0]) + type_edit
-                        self.usos_screen.ids.n2n_vehicle.text = sc_name
-                        self.usos_screen.ids.n2n_spacecraft.text = sc_name2
-                        self.usos_screen.ids.n2n_arrival.text = "Arrival: " + arrival_date
-                        self.usos_screen.ids.n2n_departure.text = "Departure: " + departure_date
-                        self.usos_screen.ids.n2n_label.text = sc_name + "\n" + str(mission[i][0])
-                        self.vv_screen.ids.n2n_label.text = sc_name + "\n" + str(mission[i][0])
-                        #if "Dream" in sc_name:
-                            #self.usos_screen.ids.n2n_dreamchaser.opacity = 1.0
-                            #self.usos_screen.ids.n2n_htvx.opacity = 0.0
-                            #self.vv_screen.ids.n2n_dreamchaser.opacity = 1.0
-                            #self.vv_screen.ids.n2n_htvx.opacity = 0.0
-                        #elif "HTV" in sc_name:
-                            #self.usos_screen.ids.n2n_dreamchaser.opacity = 0.0
-                            #self.usos_screen.ids.n2n_htvx.opacity = 1.0
-                            #self.vv_screen.ids.n2n_dreamchaser.opacity = 0.0
-                            #self.vv_screen.ids.n2n_htvx.opacity = 1.0
-                    elif port == "Node 1 Nadir":
-                        self.usos_screen.ids.n1n_mission.text = str(mission[i][0]) + type_edit
-                        self.usos_screen.ids.n1n_vehicle.text = sc_name
-                        self.usos_screen.ids.n1n_spacecraft.text = sc_name2
-                        self.usos_screen.ids.n1n_arrival.text = "Arrival: " + arrival_date
-                        self.usos_screen.ids.n1n_departure.text = "Departure: " + departure_date
-                        self.usos_screen.ids.n1n_label.text = sc_name + "\n" + str(mission[i][0])
-                        self.vv_screen.ids.n1n_label.text = sc_name + "\n" + str(mission[i][0])
-                        if sc_name == "Cygnus":
-                            self.usos_screen.ids.n1n_cygnus.opacity = 1.0
-                            self.vv_screen.ids.n1n_cygnus.opacity = 1.0
-                        else:
-                            self.usos_screen.ids.n1n_cygnus.opacity = 0.0
-                            self.vv_screen.ids.n1n_cygnus.opacity = 0.0
-                    elif port == "Service Module Aft":
-                        self.rs_screen.ids.sma_mission.text = str(mission[i][0]) + type_edit
-                        self.rs_screen.ids.sma_vehicle.text = sc_name
-                        self.rs_screen.ids.sma_spacecraft.text = sc_name2
-                        self.rs_screen.ids.sma_arrival.text = "Arrival: " + arrival_date
-                        self.rs_screen.ids.sma_departure.text = "Departure: " + departure_date
-                        self.rs_screen.ids.sma_label.text = sc_name + "\n" + str(mission[i][0])
-                        self.vv_screen.ids.sma_label.text = sc_name + "\n" + str(mission[i][0])
-                        if "Soyuz" in sc_name:
-                            self.rs_screen.ids.sma_soyuz.opacity = 1.0
-                            self.rs_screen.ids.sma_progress.opacity = 0.0
-                            self.vv_screen.ids.sma_soyuz.opacity = 1.0
-                            self.vv_screen.ids.sma_progress.opacity = 0.0
-                        elif "Progress" in sc_name:
-                            self.rs_screen.ids.sma_soyuz.opacity = 0.0
-                            self.rs_screen.ids.sma_progress.opacity = 1.0
-                            self.vv_screen.ids.sma_soyuz.opacity = 0.0
-                            self.vv_screen.ids.sma_progress.opacity = 1.0
-                    elif port == "MRM-2 Zenith":
-                        self.rs_screen.ids.mrm2_mission.text = str(mission[i][0]) + type_edit
-                        self.rs_screen.ids.mrm2_vehicle.text = sc_name
-                        self.rs_screen.ids.mrm2_spacecraft.text = sc_name2
-                        self.rs_screen.ids.mrm2_arrival.text = "Arrival: " + arrival_date
-                        self.rs_screen.ids.mrm2_departure.text = "Departure: " + departure_date
-                        self.rs_screen.ids.mrm2_label.text = sc_name + "\n" + str(mission[i][0])
-                        self.vv_screen.ids.mrm2_label.text = sc_name + "\n" + str(mission[i][0])
-                        if "Soyuz" in sc_name:
-                            self.rs_screen.ids.mrm2_soyuz.opacity = 1.0
-                            self.rs_screen.ids.mrm2_progress.opacity = 0.0
-                            self.vv_screen.ids.mrm2_soyuz.opacity = 1.0
-                            self.vv_screen.ids.mrm2_progress.opacity = 0.0
-                        elif "Progress" in sc_name:
-                            self.rs_screen.ids.mrm2_soyuz.opacity = 0.0
-                            self.rs_screen.ids.mrm2_progress.opacity = 1.0
-                            self.vv_screen.ids.mrm2_soyuz.opacity = 0.0
-                            self.vv_screen.ids.mrm2_progress.opacity = 1.0
-                    elif port == "MRM-1 Nadir":
-                        self.rs_screen.ids.mrm1_mission.text = str(mission[i][0]) + type_edit
-                        self.rs_screen.ids.mrm1_vehicle.text = sc_name
-                        self.rs_screen.ids.mrm1_spacecraft.text = sc_name2
-                        self.rs_screen.ids.mrm1_arrival.text = "Arrival: " + arrival_date
-                        self.rs_screen.ids.mrm1_departure.text = "Departure: " + departure_date
-                        self.rs_screen.ids.mrm1_label.text = sc_name + "\n" + str(mission[i][0])
-                        self.vv_screen.ids.mrm1_label.text = sc_name + "\n" + str(mission[i][0])
-                        if "Soyuz" in sc_name:
-                            self.rs_screen.ids.mrm1_soyuz.opacity = 1.0
-                            self.rs_screen.ids.mrm1_progress.opacity = 0.0
-                            self.vv_screen.ids.mrm1_soyuz.opacity = 1.0
-                            self.vv_screen.ids.mrm1_progress.opacity = 0.0
-                        elif "Progress" in sc_name:
-                            self.rs_screen.ids.mrm1_soyuz.opacity = 0.0
-                            self.rs_screen.ids.mrm1_progress.opacity = 1.0
-                            self.vv_screen.ids.mrm1_soyuz.opacity = 0.0
-                            self.vv_screen.ids.mrm1_progress.opacity = 1.0
-                    elif port == "RS Node Nadir":
-                        self.rs_screen.ids.rsn_mission.text = str(mission[i][0]) + type_edit
-                        self.rs_screen.ids.rsn_vehicle.text = sc_name
-                        self.rs_screen.ids.rsn_spacecraft.text = sc_name2
-                        self.rs_screen.ids.rsn_arrival.text = "Arrival: " + arrival_date
-                        self.rs_screen.ids.rsn_departure.text = "Departure: " + departure_date
-                        self.rs_screen.ids.rsn_label.text = sc_name + "\n" + str(mission[i][0])
-                        self.vv_screen.ids.rsn_label.text = sc_name + "\n" + str(mission[i][0])
-                        if "Soyuz" in sc_name:
-                            self.rs_screen.ids.rsn_soyuz.opacity = 1.0
-                            self.rs_screen.ids.rsn_progress.opacity = 0.0
-                            self.vv_screen.ids.rsn_soyuz.opacity = 1.0
-                            self.vv_screen.ids.rsn_progress.opacity = 0.0
-                        elif "Progress" in sc_name:
-                            self.rs_screen.ids.rsn_soyuz.opacity = 0.0
-                            self.rs_screen.ids.rsn_progress.opacity = 1.0
-                            self.vv_screen.ids.rsn_soyuz.opacity = 0.0
-                            self.vv_screen.ids.rsn_progress.opacity = 1.0
-
-                unoccupied_ports = all_ports - occupied_ports
-
-                # Handle unoccupied ports
-                for port in unoccupied_ports:
-                    if port == "Node 2 Forward":
-                        self.usos_screen.ids.n2f_mission.text = "-"
-                        self.usos_screen.ids.n2f_vehicle.text = "-"
-                        self.usos_screen.ids.n2f_spacecraft.text = "-"
-                        self.usos_screen.ids.n2f_arrival.text = "-"
-                        self.usos_screen.ids.n2f_departure.text = "-"
-                        self.usos_screen.ids.n2f_dragon.opacity = 0.0
-                        self.usos_screen.ids.n2f_starliner.opacity = 0.0
-                        self.usos_screen.ids.n2f_label.text = ""
-                        self.vv_screen.ids.n2f_label.text = ""
-                        self.vv_screen.ids.n2f_dragon.opacity = 0.0
-                        self.vv_screen.ids.n2f_starliner.opacity = 0.0
-                    elif port == "Node 2 Zenith":
-                        self.usos_screen.ids.n2z_mission.text = "-"
-                        self.usos_screen.ids.n2z_vehicle.text = "-"
-                        self.usos_screen.ids.n2z_spacecraft.text = "-"
-                        self.usos_screen.ids.n2z_arrival.text = "-"
-                        self.usos_screen.ids.n2z_departure.text = "-"
-                        self.usos_screen.ids.n2z_dragon.opacity = 0.0
-                        self.usos_screen.ids.n2z_starliner.opacity = 0.0
-                        self.usos_screen.ids.n2z_label.text = ""
-                        self.vv_screen.ids.n2z_label.text = ""
-                        self.vv_screen.ids.n2z_dragon.opacity = 0.0
-                        self.vv_screen.ids.n2z_starliner.opacity = 0.0
-                    elif port == "Node 2 Nadir":
-                        self.usos_screen.ids.n2n_mission.text = "-"
-                        self.usos_screen.ids.n2n_vehicle.text = "-"
-                        self.usos_screen.ids.n2n_spacecraft.text = "-"
-                        self.usos_screen.ids.n2n_arrival.text = "-"
-                        self.usos_screen.ids.n2n_departure.text = "-"
-                        self.usos_screen.ids.n2n_label.text = ""
-                        self.vv_screen.ids.n2n_label.text = ""
-                    elif port == "Node 1 Nadir":
-                        self.usos_screen.ids.n1n_mission.text = "-"
-                        self.usos_screen.ids.n1n_vehicle.text = "-"
-                        self.usos_screen.ids.n1n_spacecraft.text = "-"
-                        self.usos_screen.ids.n1n_arrival.text = "-"
-                        self.usos_screen.ids.n1n_departure.text = "-"
-                        self.usos_screen.ids.n1n_cygnus.opacity = 0.0
-                        self.usos_screen.ids.n1n_label.text = ""
-                        self.vv_screen.ids.n1n_label.text = ""
-                        self.vv_screen.ids.n1n_cygnus.opacity = 0.0
-                    elif port == "Service Module Aft":
-                        self.rs_screen.ids.sma_mission.text = "-"
-                        self.rs_screen.ids.sma_vehicle.text = "-"
-                        self.rs_screen.ids.sma_spacecraft.text = "-"
-                        self.rs_screen.ids.sma_arrival.text = "-"
-                        self.rs_screen.ids.sma_departure.text = "-"
-                        self.rs_screen.ids.sma_label.text = ""
-                        self.vv_screen.ids.sma_label.text = ""
-                        self.rs_screen.ids.sma_soyuz.opacity = 0.0
-                        self.rs_screen.ids.sma_progress.opacity = 0.0
-                        self.vv_screen.ids.sma_soyuz.opacity = 0.0
-                        self.vv_screen.ids.sma_progress.opacity = 0.0
-                    elif port == "MRM-2 Zenith":
-                        self.rs_screen.ids.mrm2_mission.text = "-"
-                        self.rs_screen.ids.mrm2_vehicle.text = "-"
-                        self.rs_screen.ids.mrm2_spacecraft.text = "-"
-                        self.rs_screen.ids.mrm2_arrival.text = "-"
-                        self.rs_screen.ids.mrm2_departure.text = "-"
-                        self.rs_screen.ids.mrm2_label.text = ""
-                        self.vv_screen.ids.mrm2_label.text = ""
-                        self.rs_screen.ids.mrm2_soyuz.opacity = 0.0
-                        self.rs_screen.ids.mrm2_progress.opacity = 0.0
-                        self.vv_screen.ids.mrm2_soyuz.opacity = 0.0
-                        self.vv_screen.ids.mrm2_progress.opacity = 0.0
-                    elif port == "MRM-1 Nadir":
-                        self.rs_screen.ids.mrm1_mission.text = "-"
-                        self.rs_screen.ids.mrm1_vehicle.text = "-"
-                        self.rs_screen.ids.mrm1_spacecraft.text = "-"
-                        self.rs_screen.ids.mrm1_arrival.text = "-"
-                        self.rs_screen.ids.mrm1_departure.text = "-"
-                        self.rs_screen.ids.mrm1_label.text = ""
-                        self.vv_screen.ids.mrm1_label.text = ""
-                        self.rs_screen.ids.mrm1_soyuz.opacity = 0.0
-                        self.rs_screen.ids.mrm1_progress.opacity = 0.0
-                        self.vv_screen.ids.mrm1_soyuz.opacity = 0.0
-                        self.vv_screen.ids.mrm1_progress.opacity = 0.0
-                    elif port == "RS Node Nadir":
-                        self.rs_screen.ids.rsn_mission.text = "-"
-                        self.rs_screen.ids.rsn_vehicle.text = "-"
-                        self.rs_screen.ids.rsn_spacecraft.text = "-"
-                        self.rs_screen.ids.rsn_arrival.text = "-"
-                        self.rs_screen.ids.rsn_departure.text = "-"
-                        self.rs_screen.ids.rsn_label.text = ""
-                        self.vv_screen.ids.rsn_label.text = ""
-                        self.rs_screen.ids.rsn_soyuz.opacity = 0.0
-                        self.rs_screen.ids.rsn_progress.opacity = 0.0
-                        self.vv_screen.ids.rsn_soyuz.opacity = 0.0
-                        self.vv_screen.ids.rsn_progress.opacity = 0.0
-
-            else:
-                log_error("Table 'vehicles' does not exist.")
-        except sqlite3.Error as e:
-            log_error(f"SQLite error: {e}")
-        except Exception as e:
-            log_error(f"General error: {e}")
-
-    def ros_range_moving_average(self, new_value, window_size):
-        self.ros_data.append(new_value)
-        if len(self.ros_data) > window_size:
-            self.ros_data.pop(0) 
-        return sum(self.ros_data) / len(self.ros_data)
-
-    def update_labels(self, dt): #THIS IS THE IMPORTANT FUNCTION
-        global mimicbutton, switchtofake, demoboolean, runningDemo, playbackboolean, psarj2, ssarj2, manualcontrol, aos, los, oldLOS, psarjmc, ssarjmc, ptrrjmc, strrjmc, beta1bmc, beta1amc, beta2bmc, beta2amc, beta3bmc, beta3amc, beta4bmc, beta4amc, US_EVAinProgress, position_x, position_y, position_z, velocity_x, velocity_y, velocity_z, altitude, velocity, iss_mass, testvalue, testfactor, airlock_pump, crewlockpres, leak_hold, firstcrossing, EVA_activities, repress, depress, oldAirlockPump, obtained_EVA_crew, EVAstartTime
-        global holdstartTime, LS_Subscription
-        global Disco, eva, standby, prebreath1, prebreath2, depress1, depress2, leakhold, repress
-        global EPSstorageindex, channel1A_voltage, channel1B_voltage, channel2A_voltage, channel2B_voltage, channel3A_voltage, channel3B_voltage, channel4A_voltage, channel4B_voltage, USOS_Power
-        global stationmode, sgant_elevation, sgant_xelevation
-        global tdrs, module
-        global old_mt_timestamp, old_mt_position, mt_speed
-
-        if runningDemo:
-            self.playback_screen.ids.DemoStart.disabled = True
-            self.playback_screen.ids.HTVDemoStart.disabled = True
-            self.playback_screen.ids.DemoStop.disabled = False
-            self.playback_screen.ids.HTVDemoStop.disabled = False
-            self.playback_screen.ids.OFT2DemoStart.disabled = True
-            self.playback_screen.ids.OFT2DemoStop.disabled = False
-            self.playback_screen.ids.arduino.source = mimic_directory + "/Mimic/Pi/imgs/signal/Arduino_Transmit.zip"
-
-        c.execute('select Value from telemetry')
-        values = c.fetchall()
-        c.execute('select Timestamp from telemetry')
-        timestamps = c.fetchall()
-
-        sub_status = str((values[255])[0]) #lightstreamer subscript checker
-        client_status = str((values[256])[0]) #lightstreamer client checker
-
-        psarj = "{:.2f}".format(float((values[0])[0]))
-        if not switchtofake:
-            psarj2 = float(psarj)
-        if not manualcontrol:
-            psarjmc = float(psarj)
-        ssarj = "{:.2f}".format(float((values[1])[0]))
-        if not switchtofake:
-            ssarj2 = float(ssarj)
-        if not manualcontrol:
-            ssarjmc = float(ssarj)
-        ptrrj = "{:.2f}".format(float((values[2])[0]))
-        if not manualcontrol:
-            ptrrjmc = float(ptrrj)
-        strrj = "{:.2f}".format(float((values[3])[0]))
-        if not manualcontrol:
-            strrjmc = float(strrj)
-        beta1b = "{:.2f}".format(float((values[4])[0]))
-        if not switchtofake:
-            beta1b2 = float(beta1b)
-        if not manualcontrol:
-            beta1bmc = float(beta1b)
-        beta1a = "{:.2f}".format(float((values[5])[0]))
-        if not switchtofake:
-            beta1a2 = float(beta1a)
-        if not manualcontrol:
-            beta1amc = float(beta1a)
-        beta2b = "{:.2f}".format(float((values[6])[0]))
-        if not switchtofake:
-            beta2b2 = float(beta2b) #+ 20.00
-        if not manualcontrol:
-            beta2bmc = float(beta2b)
-        beta2a = "{:.2f}".format(float((values[7])[0]))
-        if not switchtofake:
-            beta2a2 = float(beta2a)
-        if not manualcontrol:
-            beta2amc = float(beta2a)
-        beta3b = "{:.2f}".format(float((values[8])[0]))
-        if not switchtofake:
-            beta3b2 = float(beta3b)
-        if not manualcontrol:
-            beta3bmc = float(beta3b)
-        beta3a = "{:.2f}".format(float((values[9])[0]))
-        if not switchtofake:
-            beta3a2 = float(beta3a)
-        if not manualcontrol:
-            beta3amc = float(beta3a)
-        beta4b = "{:.2f}".format(float((values[10])[0]))
-        if not switchtofake:
-            beta4b2 = float(beta4b)
-        if not manualcontrol:
-            beta4bmc = float(beta4b)
-        beta4a = "{:.2f}".format(float((values[11])[0]))
-        if not switchtofake:
-            beta4a2 = float(beta4a) #+ 20.00
-        if not manualcontrol:
-            beta4amc = float(beta4a)
-
-        aos = "{:.2f}".format(int((values[12])[0]))
-        los = "{:.2f}".format(int((values[13])[0]))
-        sasa_el = "{:.2f}".format(float((values[14])[0]))
-        sasa_az = "{:.2f}".format(float((values[18])[0]))
-        active_sasa = int((values[54])[0])
-        sasa1_active = int((values[53])[0])
-        sasa2_active = int((values[52])[0])
-        if sasa1_active or sasa2_active:
-            sasa_xmit = True
-        else:
-            sasa_xmit = False
-        sgant_elevation = float((values[15])[0])
-        sgant_xelevation = float((values[17])[0])
-        sgant_transmit = float((values[41])[0])
-        uhf1_power = int((values[233])[0]) #0 = off, 1 = on, 3 = failed
-        uhf2_power = int((values[234])[0]) #0 = off, 1 = on, 3 = failed
-        uhf_framesync = int((values[235])[0]) #1 or 0
-
-        #initialize array statuses to discharge
-        v1as = 1
-        v1bs = 1
-        v2as = 1
-        v2bs = 1
-        v3as = 1
-        v3bs = 1
-        v4as = 1
-        v4bs = 1
-
-        v1a = "{:.2f}".format(float((values[25])[0]))
-        channel1A_voltage[EPSstorageindex] = float(v1a)
-        v1b = "{:.2f}".format(float((values[26])[0]))
-        channel1B_voltage[EPSstorageindex] = float(v1b)
-        v2a = "{:.2f}".format(float((values[27])[0]))
-        channel2A_voltage[EPSstorageindex] = float(v2a)
-        v2b = "{:.2f}".format(float((values[28])[0]))
-        channel2B_voltage[EPSstorageindex] = float(v2b)
-        v3a = "{:.2f}".format(float((values[29])[0]))
-        channel3A_voltage[EPSstorageindex] = float(v3a)
-        v3b = "{:.2f}".format(float((values[30])[0]))
-        channel3B_voltage[EPSstorageindex] = float(v3b)
-        v4a = "{:.2f}".format(float((values[31])[0]))
-        channel4A_voltage[EPSstorageindex] = float(v4a)
-        v4b = "{:.2f}".format(float((values[32])[0]))
-        channel4B_voltage[EPSstorageindex] = float(v4b)
-        c1a = "{:.2f}".format(float((values[33])[0]))
-        c1b = "{:.2f}".format(float((values[34])[0]))
-        c2a = "{:.2f}".format(float((values[35])[0]))
-        c2b = "{:.2f}".format(float((values[36])[0]))
-        c3a = "{:.2f}".format(float((values[37])[0]))
-        c3b = "{:.2f}".format(float((values[38])[0]))
-        c4a = "{:.2f}".format(float((values[39])[0]))
-        c4b = "{:.2f}".format(float((values[40])[0]))
-
-        stationmode = float((values[46])[0]) #russian segment mode same as usos mode
-
-        #TCS telemetry
-        SWmode_loopA = int((values[43])[0])
-        SWmode_loopB = int((values[42])[0])
-        NH3flow_loopA = "{:.2f}".format(float((values[22])[0]))
-        NH3flow_loopB = "{:.2f}".format(float((values[19])[0]))
-        NH3outletPress_loopA = "{:.2f}".format(float((values[23])[0]))
-        NH3outletPress_loopB = "{:.2f}".format(float((values[20])[0]))
-        NH3outletTemp_loopA = "{:.2f}".format(float((values[24])[0]))
-        NH3outletTemp_loopB = "{:.2f}".format(float((values[21])[0]))
-
-        #Russian Telemetry
-        ros_mode = int((values[46])[0])
-
-        ros_mode_texts = {
-            1.0: "Crew Rescue",
-            2.0: "Survival",
-            3.0: "Reboost",
-            4.0: "Proximity Operations",
-            5.0: "EVA",
-            6.0: "Microgravity",
-            7.0: "Standard"
-        }
-
-        self.rs_dock.ids.ros_mode.text = ros_mode_texts.get(ros_mode, "n/a")
-        
-        
-        rs_att_mode = int((values[126])[0])
-        rs_motion_control = int((values[127])[0])
-        rs_prep_free_drift = int((values[128])[0])
-        rs_thruster_operation = int((values[129])[0])
-        rs_current_dynamic = int((values[130])[0]) 
-        rs_kurs1_op = int((values[107])[0]) # 1 or 0
-        rs_kurs2_op = int((values[108])[0]) # 1 or 0
-        rs_p1p2_failure = int((values[109])[0]) # 1 or 0
-        rs_kursp_test = int((values[112])[0]) # 1 or 0
-        rs_functional_mode = int((values[115])[0]) # 1 or 0
-        rs_standby_mode = int((values[116])[0]) # 1 or 0
-        rs_sm_capture_signal = int((values[113])[0]) # 1 or 0
-        rs_target_acquisition = int((values[114])[0]) # 1 or 0
-        rs_sm_fwd_dock = int((values[118])[0]) # 1 or 0
-        rs_sm_aft_dock = int((values[119])[0]) # 1 or 0
-        rs_sm_nadir_dock = int((values[120])[0]) # missing from screen?
-        rs_fgb_nadir_dock = int((values[121])[0]) # 1 or 0
-        rs_sm_udm_dock = int((values[122])[0]) # 1 or 0
-        rs_mrm1_dock = int((values[123])[0]) # 1 or 0
-        rs_mrm2_dock = int((values[124])[0]) # 1 or 0
-        rs_sm_docking_flag = int((values[117])[0]) # 1 or 0
-        rs_sm_hooks = int((values[125])[0]) # 1 or 0
-        
-        ros_docking_range = float((values[110])[0])
-        if rs_target_acquisition: 
-            self.rs_dock.ids.sm_range.text = f"{ros_docking_range:0.2f} m"
-            self.rs_dock.ids.sm_rate.text = f"{float((values[111])[0]):0.2f} m/s"
-        else:
-            self.rs_dock.ids.sm_range.text = "n/a"
-            self.rs_dock.ids.sm_rate.text = "n/a"
-
-
-        rs_att_mode_texts = {
-            0.0: "Inertial",
-            1.0: "LVLH SM",
-            2.0: "Solar Orientation",
-            3.0: "Current LVLH",
-            4.0: "Current Inertial Attitude",
-            5.0: "Damping",
-            6.0: "TEA",
-            7.0: "X-POP"
-        }
-        
-        rs_motion_control_texts = {
-            0.0: "Undetermined State",
-            1.0: "RS Master"
-        }
-
-        rs_prep_free_drift_texts = {
-            0.0: "Undetermined State",
-            1.0: "Prepared to Free Drift"
-        }
-
-        rs_thruster_operation_texts = {
-            0.0: "Pre-Starting Procedure",
-            1.0: "Thruster Operation Terminated"
-        }
-
-        rs_current_dynamic_texts = {
-            0.0: "Reserve",
-            1.0: "Thrusters",
-            2.0: "Gyrodines",
-            3.0: "Gyrodines Desat (US Method)",
-            4.0: "Gyrodines Desat (RS Method)",
-            5.0: "Translational Thrusters",
-            6.0: "Thrusters help CMG",
-            7.0: "Free Drift"
-        }
-
-        rs_docking_port_texts = {
-            0.0: "Undetermined State",
-            1.0: "Docking Port Engaged"
-        }
-        
-        rs_vv_docking_port_texts = {
-            0.0: "Undetermined State",
-            1.0: "Soyuz/Progress Docked"
-        }
-
-        rs_signal_texts = {
-            0.0: "Undetermined State",
-            1.0: "Yes"
-        }
-        
-        rs_hooks_texts = {
-            0.0: "Undetermined State",
-            1.0: "Hooks Closed"
-        }
-        
-        rs_sm_docking_flag_texts = {
-            0.0: "Undetermined State",
-            1.0: "Docking Flag Active"
-        }
-        
-        self.rs_dock.ids.active_attitude.text = rs_att_mode_texts.get(rs_att_mode, "n/a")
-        self.rs_dock.ids.motion_control.text = rs_motion_control_texts.get(rs_motion_control, "n/a")
-        self.rs_dock.ids.prep_free_drift.text = rs_prep_free_drift_texts.get(rs_prep_free_drift, "n/a")
-        self.rs_dock.ids.thruster_operation.text = rs_thruster_operation_texts.get(rs_thruster_operation, "n/a")
-        self.rs_dock.ids.current_dynamic.text = rs_current_dynamic_texts.get(rs_current_dynamic, "n/a")
-        
-        self.rs_dock.ids.kurs1_operating.text = rs_signal_texts.get(rs_kurs1_op, "n/a")
-        self.rs_dock.ids.kurs2_operating.text = rs_signal_texts.get(rs_kurs2_op, "n/a")
-        self.rs_dock.ids.p1p2_failure.text = rs_signal_texts.get(rs_p1p2_failure, "n/a")
-        self.rs_dock.ids.kursp_test_mode.text = rs_signal_texts.get(rs_kursp_test, "n/a")
-        self.rs_dock.ids.functional_mode.text = rs_signal_texts.get(rs_functional_mode, "n/a")
-        self.rs_dock.ids.standby_mode.text = rs_signal_texts.get(rs_standby_mode, "n/a")
-        self.rs_dock.ids.sm_capture_signal.text = rs_signal_texts.get(rs_sm_capture_signal, "n/a")
-        self.rs_dock.ids.target_acquisition.text = rs_signal_texts.get(rs_target_acquisition, "n/a")
-        
-        self.rs_dock.ids.sm_fwd_dock.text = rs_docking_port_texts.get(rs_sm_fwd_dock, "n/a") + " (FGB)"
-        self.rs_dock.ids.sm_aft_dock.text = rs_vv_docking_port_texts.get(rs_sm_aft_dock, "n/a")
-        self.rs_dock.ids.sm_nadir_dock.text = rs_docking_port_texts.get(rs_sm_nadir_dock, "n/a") + " (MLM)"
-        self.rs_dock.ids.fgb_nadir_dock.text = rs_docking_port_texts.get(rs_fgb_nadir_dock, "n/a") + " (MRM-1)"
-        self.rs_dock.ids.sm_udm_dock.text = rs_vv_docking_port_texts.get(rs_sm_udm_dock, "n/a")
-        self.rs_dock.ids.mrm1_dock.text = rs_vv_docking_port_texts.get(rs_mrm1_dock, "n/a")
-        self.rs_dock.ids.mrm2_dock.text = rs_vv_docking_port_texts.get(rs_mrm2_dock, "n/a")
-        
-        self.rs_dock.ids.sm_docking_flag.text = rs_sm_docking_flag_texts.get(rs_sm_docking_flag, "n/a")
-        self.rs_dock.ids.sm_hooks.text = rs_hooks_texts.get(rs_sm_hooks, "n/a")
-
-
-        #ros_docking_range = float((values[110])[0])
-        ros_docking_avg = self.ros_range_moving_average(ros_docking_range,10)
-
-        if rs_target_acquisition and ros_docking_avg <= 80000:
-            self.rs_dock.ids.dock_in_progress.text = "DOCKING IN PROGRESS"
-            self.rs_dock.ids.dock_in_progress.color = (0,0,1,1)
-            self.rs_dock.update_docking_bar_width(ros_docking_avg)
-            if rs_sm_docking_flag:
-                self.rs_dock.ids.dock_in_progress.text = "DOCKING COMPLETE!"
-                self.rs_dock.ids.dock_in_progress.color = (0,1,0,1)
-        else:
-            self.rs_dock.ids.dock_in_progress.color = (0,0,0,0)
-            self.rs_dock.update_docking_bar_width(ros_docking_avg)
-         
-        # Docking progress bar testing
-        #value = 15000 
-        #self.rs_dock.update_docking_bar_width(value)
-
-
-        #MBS and MT telemetry
-        mt_worksite = int((values[258])[0])
-        self.mss_mt_screen.ids.mt_ws_value.text = str(mt_worksite)
-        mt_position = float((values[257])[0])
-        mt_position_timestamp = float((timestamps[257])[0])
-
-        def map_mt_value(value):
-            mt_min_value = 2000.0 #minimum mt position float value, rough guess needs refining
-            mt_max_value = -2000.0 #maximum mt position float value, rough guess needs refining
-            min_mt_mapped_value = 0.4 #change this to be leftmost kivy screen percentage of truss image
-            max_mt_mapped_value = 0.9 #change this to be rightmost kivy screen percentage of truss image
-        
-            # Calculate the ratio of the input value within the range
-            ratio = (value - mt_min_value) / (mt_max_value - mt_min_value)
-        
-            # Map the ratio to the desired output range
-            mt_mapped_value = min_mt_mapped_value + ratio * (max_mt_mapped_value - min_mt_mapped_value)
-        
-            return mt_mapped_value #this should be the new pos_hint_x value
-        
-        self.mss_mt_screen.ids.FloatingMT.pos_hint = {"center_x": map_mt_value(mt_position),"center_y": 0.375}
-            
-        self.mss_mt_screen.ids.mt_position_value.text = str(mt_position)
-
-        if (mt_position_timestamp - old_mt_timestamp) > 0:
-            mt_speed = (mt_position - old_mt_position) / ((mt_position_timestamp - old_mt_timestamp)*3600)
-            old_mt_timestamp = mt_position_timestamp
-            old_mt_position = mt_position
-            roboflashevent = Clock.schedule_once(self.flashROBObutton, 1)
-        self.mss_mt_screen.ids.mt_speed_value.text = "{:2.2f}".format(float(mt_speed)) + " cm/s"
-
-        MCASpayload = int((values[292])[0])
-        POApayload = int((values[294])[0])
-        
-        ##SSRMS telemetry
-        OperatingBase = str((values[261])[0])
-        BaseLocation = str((values[260])[0])
-        TipLEEstatus = str((values[269])[0])
-        SACSopBase = str((values[261])[0])
-        ShoulderRoll = "{:.2f}".format(float((values[262])[0]))
-        ShoulderYaw = "{:.2f}".format(float((values[263])[0]))
-        ShoulderPitch = "{:.2f}".format(float((values[264])[0]))
-        ElbowPitch = "{:.2f}".format(float((values[265])[0]))
-        WristRoll = "{:.2f}".format(float((values[268])[0]))
-        WristYaw = "{:.2f}".format(float((values[267])[0]))
-        WristPitch = "{:.2f}".format(float((values[266])[0]))
-        
-        ##SPDM Telemetry
-        SPDMbase = str((values[271])[0])
-        SPDMoperatingBase = str((values[270])[0])
-        Shoulder1Roll = "{:.2f}".format(float((values[272])[0]))
-        Shoulder1Yaw = "{:.2f}".format(float((values[273])[0]))
-        Shoulder1Pitch = "{:.2f}".format(float((values[274])[0]))
-        Elbow1Pitch = "{:.2f}".format(float((values[275])[0]))
-        Wrist1Roll = "{:.2f}".format(float((values[278])[0]))
-        Wrist1Yaw = "{:.2f}".format(float((values[277])[0]))
-        Wrist1Pitch = "{:.2f}".format(float((values[276])[0]))
-        Shoulder2Roll = "{:.2f}".format(float((values[280])[0]))
-        Shoulder2Yaw = "{:.2f}".format(float((values[281])[0]))
-        Shoulder2Pitch = "{:.2f}".format(float((values[282])[0]))
-        Elbow2Pitch = "{:.2f}".format(float((values[283])[0]))
-        Wrist2Roll = "{:.2f}".format(float((values[286])[0]))
-        Wrist2Yaw = "{:.2f}".format(float((values[285])[0]))
-        Wrist2Pitch = "{:.2f}".format(float((values[284])[0])) 
-        Arm1OTCM = int((values[279])[0])
-        Arm2OTCM = int((values[288])[0])
-        BodyPayload = int((values[288])[0])
-        BodyRoll = "{:.2f}".format(float((values[289])[0]))
-                                       
-        #ECLSS telemetry
-        CabinTemp = "{:.2f}".format(float((values[195])[0]))
-        CabinPress = "{:.2f}".format(float((values[194])[0]))
-        CrewlockPress = "{:.2f}".format(float((values[16])[0]))
-        AirlockPress = "{:.2f}".format(float((values[77])[0]))
-        CleanWater = "{:.2f}".format(float((values[93])[0]))
-        WasteWater = "{:.2f}".format(float((values[94])[0]))
-        O2genState = str((values[95])[0])
-        O2prodRate = "{:.2f}".format(float((values[96])[0]))
-        VRSvlvPosition = str((values[198])[0])
-        VESvlvPosition = str((values[199])[0])
-        UrineProcessState = str((values[89])[0])
-        UrineTank = "{:.2f}".format(float((values[90])[0]))
-        WaterProcessState = str((values[91])[0])
-        WaterProcessStep = str((values[92])[0])
-        LTwater_Lab = "{:.2f}".format(float((values[192])[0]))
-        MTwater_Lab = "{:.2f}".format(float((values[193])[0]))
-        AC_LabPort = str((values[200])[0])
-        AC_LabStbd = str((values[201])[0])
-        FluidTempAir_Lab = "{:.2f}".format(float((values[197])[0]))
-        FluidTempAv_Lab = "{:.2f}".format(float((values[196])[0]))
-        LTwater_Node2 = "{:.2f}".format(float((values[82])[0]))
-        MTwater_Node2 = "{:.2f}".format(float((values[81])[0]))
-        AC_Node2 = str((values[83])[0])
-        FluidTempAir_Node2 = "{:.2f}".format(float((values[84])[0]))
-        FluidTempAv_Node2 = "{:.2f}".format(float((values[85])[0]))
-        LTwater_Node3 = "{:.2f}".format(float((values[101])[0]))           
-        MTwater_Node3 = "{:.2f}".format(float((values[99])[0]))            
-        AC_Node3 = str((values[100])[0])
-        FluidTempAir_Node3 = "{:.2f}".format(float((values[98])[0]))
-        FluidTempAv_Node3 = "{:.2f}".format(float((values[97])[0]))
-        
-        #SASA telemetry
-        ActiveString = str((values[54])[0])
-        RFG1status = str((values[53])[0])
-        RFG1azimuth = "{:.2f}".format(float((values[18])[0]))
-        RFG1elev = "{:.2f}".format(float((values[14])[0]))
-        RFG2status = str((values[52])[0])
-        RFG2azimuth = "{:.2f}".format(float((values[51])[0]))
-        RFG2elev = "{:.2f}".format(float((values[50])[0]))
-        
-        #UHF telemetry
-        UHF1pwr = str((values[233])[0])
-        UHF2pwr = str((values[234])[0])
-        UHFframeSync = str((values[235])[0])
-        
-        #GNC Telemetry
-        rollerror = float((values[165])[0])
-        pitcherror = float((values[166])[0])
-        yawerror = float((values[167])[0])
-
-        quaternion0 = float((values[171])[0])
-        quaternion1 = float((values[172])[0])
-        quaternion2 = float((values[173])[0])
-        quaternion3 = float((values[174])[0])
-
-        def dot(a,b):
-            c = (a[0]*b[0])+(a[1]*b[1])+(a[2]*b[2])
-            return c
-
-        def safe_divide(numerator, denominator):
-            if denominator == 0:
-                return 1
-            else:
-                return numerator / denominator
-
-        def cross(a,b):
-            c = [a[1]*b[2] - a[2]*b[1],
-                 a[2]*b[0] - a[0]*b[2],
-                 a[0]*b[1] - a[1]*b[0]]
-            return c
-
-        iss_mass = "{:.2f}".format(float((values[48])[0]))
-
-        #ISS state vectors
-        position_x = float((values[55])[0]) #km
-        position_y = float((values[56])[0]) #km
-        position_z = float((values[57])[0]) #km
-        velocity_x = float((values[58])[0])/1000.00 #convert to km/s
-        velocity_y = float((values[59])[0])/1000.00 #convert to km/s
-        velocity_z = float((values[60])[0])/1000.00 #convert to km/s
-
-        #test values from orbital mechanics book
-        #position_x = (-6045.00)
-        #position_y = (-3490.00)
-        #position_z = (2500.00)
-        #velocity_x = (-3.457)
-        #velocity_y = (6.618)
-        #velocity_z = (2.533)
-
-        pos_vec = [position_x, position_y, position_z]
-        vel_vec = [velocity_x, velocity_y, velocity_z]
-
-        altitude = "{:.2f}".format(math.sqrt(dot(pos_vec,pos_vec))-6371.00)
-        velocity = "{:.2f}".format(math.sqrt(dot(vel_vec,vel_vec)))
-        mu = 398600
-
-        if float(altitude) > 0:
-            pos_mag = math.sqrt(dot(pos_vec,pos_vec))
-            vel_mag = math.sqrt(dot(vel_vec,vel_vec))
-
-            v_radial = safe_divide(dot(vel_vec, pos_vec),pos_mag)
-
-            h_mom = cross(pos_vec,vel_vec)
-            h_mom_mag = math.sqrt(dot(h_mom,h_mom))
-
-            inc = math.acos(safe_divide(h_mom[2],h_mom_mag))
-            self.orbit_data.ids.inc.text = "{:.2f}".format(math.degrees(inc))
-            self.orbit_screen.ids.inc.text = "{:.2f}".format(math.degrees(inc)) + " deg"
-
-            node_vec = cross([0,0,1],h_mom)
-            node_mag = math.sqrt(dot(node_vec,node_vec))
-
-            raan = math.acos(safe_divide(node_vec[0],node_mag))
-            if node_vec[1] < 0:
-                raan = math.radians(360) - raan
-            self.orbit_data.ids.raan.text = "{:.2f}".format(math.degrees(raan))
-
-            pvnew = [x * (math.pow(vel_mag,2)-(mu/pos_mag)) for x in pos_vec]
-            vvnew = [x * (pos_mag*v_radial) for x in vel_vec]
-            e_vec1 = [(1/mu) * x for x in pvnew]
-            e_vec2 = [(1/mu) * x for x in vvnew]
-            e_vec = [e_vec1[0] - e_vec2[0],e_vec1[1] - e_vec2[1],e_vec1[2] - e_vec2[2] ]
-            e_mag = math.sqrt(dot(e_vec,e_vec))
-            self.orbit_data.ids.e.text = "{:.4f}".format(e_mag)
-
-            arg_per = math.acos(safe_divide(dot(node_vec,e_vec),(node_mag*e_mag)))
-            if e_vec[2] <= 0:
-                arg_per = math.radians(360) - arg_per
-            self.orbit_data.ids.arg_per.text = "{:.2f}".format(math.degrees(arg_per))
-
-            ta = math.acos(safe_divide(dot(e_vec,pos_vec),(e_mag*pos_mag)))
-            if v_radial <= 0:
-                ta = math.radians(360) - ta
-            self.orbit_data.ids.true_anomaly.text = "{:.2f}".format(math.degrees(ta))
-
-            apogee = (math.pow(h_mom_mag,2)/mu)*(safe_divide(1,(1+e_mag*math.cos(math.radians(180)))))
-            perigee = (math.pow(h_mom_mag,2)/mu)*(safe_divide(1,(1+e_mag*math.cos(0))))
-            apogee_height = apogee - 6371.00
-            perigee_height = perigee - 6371.00
-            sma = 0.5*(apogee+perigee) #km
-            if sma>=0:
-                period = ((safe_divide(2*math.pi,math.sqrt(mu)))*math.pow(sma,3/2))/60 # minutes
-            else:
-                period = 0
-            self.orbit_data.ids.apogee_height.text = str("{:.2f}".format(apogee_height))
-            self.orbit_data.ids.perigee_height.text = str("{:.2f}".format(perigee_height))
-            self.orbit_screen.ids.period.text = str("{:.2f}".format(period)) + "m"
-
-        cmg1_active = int((values[145])[0])
-        cmg2_active = int((values[146])[0])
-        cmg3_active = int((values[147])[0])
-        cmg4_active = int((values[148])[0])
-        numCMGs = int((values[149])[0])
-        CMGtorqueRoll = float((values[150])[0])
-        CMGtorquePitch = float((values[151])[0])
-        CMGtorqueYaw = float((values[152])[0])
-        CMGmomentum = float((values[153])[0])
-        CMGmompercent = float((values[154])[0])
-        CMGmomcapacity = float((values[175])[0])
-        cmg1_spintemp = float((values[181])[0])
-        cmg2_spintemp = float((values[182])[0])
-        cmg3_spintemp = float((values[183])[0])
-        cmg4_spintemp = float((values[184])[0])
-        cmg1_halltemp = float((values[185])[0])
-        cmg2_halltemp = float((values[186])[0])
-        cmg3_halltemp = float((values[187])[0])
-        cmg4_halltemp = float((values[188])[0])
-        cmg1_vibration = float((values[237])[0])
-        cmg2_vibration = float((values[238])[0])
-        cmg3_vibration = float((values[239])[0])
-        cmg4_vibration = float((values[240])[0])
-        cmg1_motorcurrent = float((values[241])[0])
-        cmg2_motorcurrent = float((values[242])[0])
-        cmg3_motorcurrent = float((values[243])[0])
-        cmg4_motorcurrent = float((values[244])[0])
-        cmg1_wheelspeed = float((values[245])[0])
-        cmg2_wheelspeed = float((values[246])[0])
-        cmg3_wheelspeed = float((values[247])[0])
-        cmg4_wheelspeed = float((values[248])[0])
-
-        #EVA Telemetry
-        airlock_pump_voltage = int((values[71])[0])
-        airlock_pump_voltage_timestamp = float((timestamps[71])[0])
-        airlock_pump_switch = int((values[72])[0])
-        crewlockpres = float((values[16])[0])
-        airlockpres = float((values[77])[0])
-
-        ##US EPS Stuff---------------------------##
-        solarbeta = "{:.2f}".format(float((values[176])[0]))
-
-        power_1a = float(v1a) * float(c1a)
-        power_1b = float(v1b) * float(c1b)
-        power_2a = float(v2a) * float(c2a)
-        power_2b = float(v2b) * float(c2b)
-        power_3a = float(v3a) * float(c3a)
-        power_3b = float(v3b) * float(c3b)
-        power_4a = float(v4a) * float(c4a)
-        power_4b = float(v4b) * float(c4b)
-
-        USOS_Power = power_1a + power_1b + power_2a + power_2b + power_3a + power_3b + power_4a + power_4b
-        self.eps_screen.ids.usos_power.text = str("{:.0f}".format(USOS_Power*-1.0)) + " W"
-        self.eps_screen.ids.solarbeta.text = str(solarbeta)
-        self.orbit_screen.ids.solarbeta.text = str(solarbeta) + " deg"
-
-        avg_total_voltage = (float(v1a)+float(v1b)+float(v2a)+float(v2b)+float(v3a)+float(v3b)+float(v4a)+float(v4b))/8.0
-
-        avg_1a = (channel1A_voltage[0]+channel1A_voltage[1]+channel1A_voltage[2]+channel1A_voltage[3]+channel1A_voltage[4]+channel1A_voltage[5]+channel1A_voltage[6]+channel1A_voltage[7]+channel1A_voltage[8]+channel1A_voltage[9])/10
-        avg_1b = (channel1B_voltage[0]+channel1B_voltage[1]+channel1B_voltage[2]+channel1B_voltage[3]+channel1B_voltage[4]+channel1B_voltage[5]+channel1B_voltage[6]+channel1B_voltage[7]+channel1B_voltage[8]+channel1B_voltage[9])/10
-        avg_2a = (channel2A_voltage[0]+channel2A_voltage[1]+channel2A_voltage[2]+channel2A_voltage[3]+channel2A_voltage[4]+channel2A_voltage[5]+channel2A_voltage[6]+channel2A_voltage[7]+channel2A_voltage[8]+channel2A_voltage[9])/10
-        avg_2b = (channel2B_voltage[0]+channel2B_voltage[1]+channel2B_voltage[2]+channel2B_voltage[3]+channel2B_voltage[4]+channel2B_voltage[5]+channel2B_voltage[6]+channel2B_voltage[7]+channel2B_voltage[8]+channel2B_voltage[9])/10
-        avg_3a = (channel3A_voltage[0]+channel3A_voltage[1]+channel3A_voltage[2]+channel3A_voltage[3]+channel3A_voltage[4]+channel3A_voltage[5]+channel3A_voltage[6]+channel3A_voltage[7]+channel3A_voltage[8]+channel3A_voltage[9])/10
-        avg_3b = (channel3B_voltage[0]+channel3B_voltage[1]+channel3B_voltage[2]+channel3B_voltage[3]+channel3B_voltage[4]+channel3B_voltage[5]+channel3B_voltage[6]+channel3B_voltage[7]+channel3B_voltage[8]+channel3B_voltage[9])/10
-        avg_4a = (channel4A_voltage[0]+channel4A_voltage[1]+channel4A_voltage[2]+channel4A_voltage[3]+channel4A_voltage[4]+channel4A_voltage[5]+channel4A_voltage[6]+channel4A_voltage[7]+channel4A_voltage[8]+channel4A_voltage[9])/10
-        avg_4b = (channel4B_voltage[0]+channel4B_voltage[1]+channel4B_voltage[2]+channel4B_voltage[3]+channel4B_voltage[4]+channel4B_voltage[5]+channel4B_voltage[6]+channel4B_voltage[7]+channel4B_voltage[8]+channel4B_voltage[9])/10
-        halfavg_1a = (channel1A_voltage[0]+channel1A_voltage[1]+channel1A_voltage[2]+channel1A_voltage[3]+channel1A_voltage[4])/5
-        halfavg_1b = (channel1B_voltage[0]+channel1B_voltage[1]+channel1B_voltage[2]+channel1B_voltage[3]+channel1B_voltage[4])/5
-        halfavg_2a = (channel2A_voltage[0]+channel2A_voltage[1]+channel2A_voltage[2]+channel2A_voltage[3]+channel2A_voltage[4])/5
-        halfavg_2b = (channel2B_voltage[0]+channel2B_voltage[1]+channel2B_voltage[2]+channel2B_voltage[3]+channel2B_voltage[4])/5
-        halfavg_3a = (channel3A_voltage[0]+channel3A_voltage[1]+channel3A_voltage[2]+channel3A_voltage[3]+channel3A_voltage[4])/5
-        halfavg_3b = (channel3B_voltage[0]+channel3B_voltage[1]+channel3B_voltage[2]+channel3B_voltage[3]+channel3B_voltage[4])/5
-        halfavg_4a = (channel4A_voltage[0]+channel4A_voltage[1]+channel4A_voltage[2]+channel4A_voltage[3]+channel4A_voltage[4])/5
-        halfavg_4b = (channel4B_voltage[0]+channel4B_voltage[1]+channel4B_voltage[2]+channel4B_voltage[3]+channel4B_voltage[4])/5
-
-        EPSstorageindex += 1
-        if EPSstorageindex > 9:
-            EPSstorageindex = 0
-
-
-        ## Station Mode ##
-
-        if stationmode == 1.0:
-            self.iss_screen.ids.stationmode_value.text = "Crew Rescue"
-        elif stationmode == 2.0:
-            self.iss_screen.ids.stationmode_value.text = "Survival"
-        elif stationmode == 3.0:
-            self.iss_screen.ids.stationmode_value.text = "Reboost"
-        elif stationmode == 4.0:
-            self.iss_screen.ids.stationmode_value.text = "Proximity Operations"
-        elif stationmode == 5.0:
-            self.iss_screen.ids.stationmode_value.text = "EVA"
-        elif stationmode == 6.0:
-            self.iss_screen.ids.stationmode_value.text = "Microgravity"
-        elif stationmode == 7.0:
-            self.iss_screen.ids.stationmode_value.text = "Standard"
-        else:
-            self.iss_screen.ids.stationmode_value.text = "n/a"
-
-
-        #Crew Screen Stuff
-        
-        #ISS has been crewed since 9:23 Nov 2nd 2000 UTC
-        ISS_Expedition_1_Start = datetime(2000, 11, 2, 9, 23, 0)
-
-        # Get the current date and time
-        crew_now = datetime.now()
-
-        # Calculate the difference including years, months, days, hours, minutes, and seconds
-        crew_difference = relativedelta(crew_now, ISS_Expedition_1_Start)
-        
-        years_timedelta = crew_difference.years
-        months_timedelta = crew_difference.months
-        days_timedelta = crew_difference.days
-        hours_timedelta = crew_difference.hours
-        minutes_timedelta = crew_difference.minutes
-        seconds_timedelta = crew_difference.seconds
-
-        # Extract years, months, days, hours, minutes, and seconds
-        self.crew_screen.ids.ISS_crewed_years.text = str(years_timedelta)
-        self.crew_screen.ids.ISS_crewed_months.text = str(months_timedelta)
-        self.crew_screen.ids.ISS_crewed_days.text = str(days_timedelta)
-        
-        self.crew_screen.ids.ISS_crewed_time.text = (f"{years_timedelta}:{months_timedelta:02}:{days_timedelta:02}/{hours_timedelta:02}:{minutes_timedelta:02}:{seconds_timedelta:02}")
-
-        # Crew Launch Dates
-        dragon11launch = datetime(2025, 8, 1) 
-        soyuz73launch = datetime(2025, 4, 8) 
-
-        # Calculate Days since crew launch
-        dragon11count = (crew_now - dragon11launch).days
-        soyuz73count = (crew_now - soyuz73launch).days
-
-        # Calculate Cumulative Days for each astro
-        dragon11_1 = 382+dragon11count
-        dragon11_2 = 0+dragon11count
-        dragon11_3 = 142+dragon11count
-        dragon11_4 = 0+dragon11count
-        soyuz73_1 = 357+soyuz73count
-        soyuz73_2 = 0+soyuz73count
-        soyuz73_3 = 0+soyuz73count
-
-        #Identify variables for Crew_screen
-        self.crew_screen.ids.dragon11_1.text = str(dragon11count) + " / " + str(dragon11_1)
-        self.crew_screen.ids.dragon11_2.text = str(dragon11count) + " / " + str(dragon11_2)
-        self.crew_screen.ids.dragon11_3.text = str(dragon11count) + " / " + str(dragon11_3)
-        self.crew_screen.ids.dragon11_4.text = str(dragon11count) + " / " + str(dragon11_4)
-        self.crew_screen.ids.soyuz73_1.text = str(soyuz73count) + " / " + str(soyuz73_1)
-        self.crew_screen.ids.soyuz73_2.text = str(soyuz73count) + " / " + str(soyuz73_2)
-        self.crew_screen.ids.soyuz73_3.text = str(soyuz73count) + " / " + str(soyuz73_3)        
-
-        ## ISS Potential Problems ##
-        #ISS Leak - Check Pressure Levels
-        #Number of CMGs online could reveal CMG failure
-        #CMG speed less than 6600rpm
-        #Solar arrays offline
-        #Loss of attitude control, loss of cmg control
-        #ISS altitude too low
-        #Russion hook status - make sure all modules remain docked
-
-
-        ##-------------------GNC Stuff---------------------------##
-
-        roll = math.degrees(math.atan2(2.0 * (quaternion0 * quaternion1 + quaternion2 * quaternion3), 1.0 - 2.0 * (quaternion1 * quaternion1 + quaternion2 * quaternion2))) + rollerror
-        pitch = math.degrees(math.asin(max(-1.0, min(1.0, 2.0 * (quaternion0 * quaternion2 - quaternion3 * quaternion1))))) + pitcherror
-        yaw = math.degrees(math.atan2(2.0 * (quaternion0 * quaternion3 + quaternion1 * quaternion2), 1.0 - 2.0 * (quaternion2 * quaternion2 + quaternion3 * quaternion3))) + yawerror
-
-        self.gnc_screen.ids.yaw.text = str("{:.2f}".format(yaw))
-        self.gnc_screen.ids.pitch.text = str("{:.2f}".format(pitch))
-        self.gnc_screen.ids.roll.text = str("{:.2f}".format(roll))
-
-        self.gnc_screen.ids.cmgsaturation.value = CMGmompercent
-        self.gnc_screen.ids.cmgsaturation_value.text = "CMG Saturation " + str("{:.1f}".format(CMGmompercent)) + "%"
-
-        if cmg1_active == 1:
-            self.gnc_screen.ids.cmg1.source = mimic_directory + "/Mimic/Pi/imgs/gnc/cmg.png"
-        else:
-            self.gnc_screen.ids.cmg1.source = mimic_directory + "/Mimic/Pi/imgs/gnc/cmg_offline.png"
-
-        if cmg2_active == 1:
-            self.gnc_screen.ids.cmg2.source = mimic_directory + "/Mimic/Pi/imgs/gnc/cmg.png"
-        else:
-            self.gnc_screen.ids.cmg2.source = mimic_directory + "/Mimic/Pi/imgs/gnc/cmg_offline.png"
-
-        if cmg3_active == 1:
-            self.gnc_screen.ids.cmg3.source = mimic_directory + "/Mimic/Pi/imgs/gnc/cmg.png"
-        else:
-            self.gnc_screen.ids.cmg3.source = mimic_directory + "/Mimic/Pi/imgs/gnc/cmg_offline.png"
-
-        if cmg4_active == 1:
-            self.gnc_screen.ids.cmg4.source = mimic_directory + "/Mimic/Pi/imgs/gnc/cmg.png"
-        else:
-            self.gnc_screen.ids.cmg4.source = mimic_directory + "/Mimic/Pi/imgs/gnc/cmg_offline.png"
-
-        self.gnc_screen.ids.cmg1spintemp.text = "Spin Temp " + str("{:.1f}".format(cmg1_spintemp))
-        self.gnc_screen.ids.cmg1halltemp.text = "Hall Temp " + str("{:.1f}".format(cmg1_halltemp))
-        self.gnc_screen.ids.cmg1vibration.text = "Vibration " + str("{:.4f}".format(cmg1_vibration))
-        self.gnc_screen.ids.cmg1current.text = "Current " + str("{:.1f}".format(cmg1_motorcurrent))
-        self.gnc_screen.ids.cmg1speed.text = "Speed " + str("{:.1f}".format(cmg1_wheelspeed))
-
-        self.gnc_screen.ids.cmg2spintemp.text = "Spin Temp " + str("{:.1f}".format(cmg2_spintemp))
-        self.gnc_screen.ids.cmg2halltemp.text = "Hall Temp " + str("{:.1f}".format(cmg2_halltemp))
-        self.gnc_screen.ids.cmg2vibration.text = "Vibration " + str("{:.4f}".format(cmg2_vibration))
-        self.gnc_screen.ids.cmg2current.text = "Current " + str("{:.1f}".format(cmg2_motorcurrent))
-        self.gnc_screen.ids.cmg2speed.text = "Speed " + str("{:.1f}".format(cmg2_wheelspeed))
-
-        self.gnc_screen.ids.cmg3spintemp.text = "Spin Temp " + str("{:.1f}".format(cmg3_spintemp))
-        self.gnc_screen.ids.cmg3halltemp.text = "Hall Temp " + str("{:.1f}".format(cmg3_halltemp))
-        self.gnc_screen.ids.cmg3vibration.text = "Vibration " + str("{:.4f}".format(cmg3_vibration))
-        self.gnc_screen.ids.cmg3current.text = "Current " + str("{:.1f}".format(cmg3_motorcurrent))
-        self.gnc_screen.ids.cmg3speed.text = "Speed " + str("{:.1f}".format(cmg3_wheelspeed))
-
-        self.gnc_screen.ids.cmg4spintemp.text = "Spin Temp " + str("{:.1f}".format(cmg4_spintemp))
-        self.gnc_screen.ids.cmg4halltemp.text = "Hall Temp " + str("{:.1f}".format(cmg4_halltemp))
-        self.gnc_screen.ids.cmg4vibration.text = "Vibration " + str("{:.4f}".format(cmg4_vibration))
-        self.gnc_screen.ids.cmg4current.text = "Current " + str("{:.1f}".format(cmg4_motorcurrent))
-        self.gnc_screen.ids.cmg4speed.text = "Speed " + str("{:.1f}".format(cmg4_wheelspeed))
-
-        ##-------------------EPS Stuff---------------------------##
-
-        #if halfavg_1a < 151.5: #discharging
-        #    self.eps_screen.ids.array_1a.source = mimic_directory + "/Mimic/Pi/imgs/eps/array-discharging.zip"
-        #    #self.eps_screen.ids.array_1a.color = 1, 1, 1, 0.8
-        #elif avg_1a > 160.0: #charged
-        #    self.eps_screen.ids.array_1a.source = mimic_directory + "/Mimic/Pi/imgs/eps/array-charged.zip"
-        #elif halfavg_1a >= 151.5:  #charging
-        #    self.eps_screen.ids.array_1a.source = mimic_directory + "/Mimic/Pi/imgs/eps/array-charging.zip"
-        #    self.eps_screen.ids.array_1a.color = 1, 1, 1, 1.0
-        #if float(c1a) > 0.0:    #power channel offline!
-        #    self.eps_screen.ids.array_1a.source = mimic_directory + "/Mimic/Pi/imgs/eps/array-offline.png"
-
-        #if halfavg_1b < 151.5: #discharging
-        #    self.eps_screen.ids.array_1b.source = mimic_directory + "/Mimic/Pi/imgs/eps/array-discharging.zip"
-        #    #self.eps_screen.ids.array_1b.color = 1, 1, 1, 0.8
-        #elif avg_1b > 160.0: #charged
-        #    self.eps_screen.ids.array_1b.source = mimic_directory + "/Mimic/Pi/imgs/eps/array-charged.zip"
-        #elif halfavg_1b >= 151.5:  #charging
-        #    self.eps_screen.ids.array_1b.source = mimic_directory + "/Mimic/Pi/imgs/eps/array-charging.zip"
-        #    self.eps_screen.ids.array_1b.color = 1, 1, 1, 1.0
-        #if float(c1b) > 0.0:                                  #power channel offline!
-        #    self.eps_screen.ids.array_1b.source = mimic_directory + "/Mimic/Pi/imgs/eps/array-offline.png"
-
-        #if halfavg_2a < 151.5: #discharging
-        #    self.eps_screen.ids.array_2a.source = mimic_directory + "/Mimic/Pi/imgs/eps/array-discharging.zip"
-        #    #self.eps_screen.ids.array_2a.color = 1, 1, 1, 0.8
-        #elif avg_2a > 160.0: #charged
-        #    self.eps_screen.ids.array_2a.source = mimic_directory + "/Mimic/Pi/imgs/eps/array-charged.zip"
-        #elif halfavg_2a >= 151.5:  #charging
-        #    self.eps_screen.ids.array_2a.source = mimic_directory + "/Mimic/Pi/imgs/eps/array-charging.zip"
-        #    self.eps_screen.ids.array_2a.color = 1, 1, 1, 1.0
-        #if float(c2a) > 0.0:                                  #power channel offline!
-        #    self.eps_screen.ids.array_2a.source = mimic_directory + "/Mimic/Pi/imgs/eps/array-offline.png"
-
-        #if halfavg_2b < 151.5: #discharging
-        #    self.eps_screen.ids.array_2b.source = mimic_directory + "/Mimic/Pi/imgs/eps/array-discharging.zip"
-        #    #self.eps_screen.ids.array_2b.color = 1, 1, 1, 0.8
-        #elif avg_2b > 160.0: #charged
-        #    self.eps_screen.ids.array_2b.source = mimic_directory + "/Mimic/Pi/imgs/eps/array-charged.zip"
-        #elif halfavg_2b >= 151.5:  #charging
-        #    self.eps_screen.ids.array_2b.source = mimic_directory + "/Mimic/Pi/imgs/eps/array-charging.zip"
-        #    self.eps_screen.ids.array_2b.color = 1, 1, 1, 1.0
-        #if float(c2b) > 0.0:                                  #power channel offline!
-        #    self.eps_screen.ids.array_2b.source = mimic_directory + "/Mimic/Pi/imgs/eps/array-offline.png"
-
-        #if halfavg_3a < 151.5: #discharging
-        #    self.eps_screen.ids.array_3a.source = mimic_directory + "/Mimic/Pi/imgs/eps/array-discharging.zip"
-            #self.eps_screen.ids.array_3a.color = 1, 1, 1, 0.8
-        #elif avg_3a > 160.0: #charged
-        #    self.eps_screen.ids.array_3a.source = mimic_directory + "/Mimic/Pi/imgs/eps/array-charged.zip"
-        #elif halfavg_3a >= 151.5:  #charging
-        #    self.eps_screen.ids.array_3a.source = mimic_directory + "/Mimic/Pi/imgs/eps/array-charging.zip"
-        #    self.eps_screen.ids.array_3a.color = 1, 1, 1, 1.0
-        #if float(c3a) > 0.0:                                  #power channel offline!
-        #    self.eps_screen.ids.array_3a.source = mimic_directory + "/Mimic/Pi/imgs/eps/array-offline.png"
-
-        #if halfavg_3b < 151.5: #discharging
-        #    self.eps_screen.ids.array_3b.source = mimic_directory + "/Mimic/Pi/imgs/eps/array-discharging.zip"
-            #self.eps_screen.ids.array_3b.color = 1, 1, 1, 0.8
-        #elif avg_3b > 160.0: #charged
-        #    self.eps_screen.ids.array_3b.source = mimic_directory + "/Mimic/Pi/imgs/eps/array-charged.zip"
-        #elif halfavg_3b >= 151.5:  #charging
-        #    self.eps_screen.ids.array_3b.source = mimic_directory + "/Mimic/Pi/imgs/eps/array-charging.zip"
-        #    self.eps_screen.ids.array_3b.color = 1, 1, 1, 1.0
-        #if float(c3b) > 0.0:                                  #power channel offline!
-        #    self.eps_screen.ids.array_3b.source = mimic_directory + "/Mimic/Pi/imgs/eps/array-offline.png"
-
-        #if halfavg_4a < 151.5: #discharging
-        #    self.eps_screen.ids.array_4a.source = mimic_directory + "/Mimic/Pi/imgs/eps/array-discharging.zip"
-        #    #self.eps_screen.ids.array_4a.color = 1, 1, 1, 0.8
-        #elif avg_4a > 160.0: #charged
-        #    self.eps_screen.ids.array_4a.source = mimic_directory + "/Mimic/Pi/imgs/eps/array-charged.zip"
-        #elif halfavg_4a >= 151.5:  #charging
-        #    self.eps_screen.ids.array_4a.source = mimic_directory + "/Mimic/Pi/imgs/eps/array-charging.zip"
-        #    self.eps_screen.ids.array_4a.color = 1, 1, 1, 1.0
-        #if float(c4a) > 0.0:                                  #power channel offline!
-        #    self.eps_screen.ids.array_4a.source = mimic_directory + "/Mimic/Pi/imgs/eps/array-offline.png"
-
-        #if halfavg_4b < 151.5: #discharging
-        #    self.eps_screen.ids.array_4b.source = mimic_directory + "/Mimic/Pi/imgs/eps/array-discharging.zip"
-        #    #self.eps_screen.ids.array_4b.color = 1, 1, 1, 0.8
-        #elif avg_4b > 160.0: #charged
-        #    self.eps_screen.ids.array_4b.source = mimic_directory + "/Mimic/Pi/imgs/eps/array-charged.zip"
-        #elif halfavg_4b >= 151.5:  #charging
-        #    self.eps_screen.ids.array_4b.source = mimic_directory + "/Mimic/Pi/imgs/eps/array-charging.zip"
-        #    self.eps_screen.ids.array_4b.color = 1, 1, 1, 1.0
-        #if float(c4b) > 0.0:                                  #power channel offline!
-        #    self.eps_screen.ids.array_4b.source = mimic_directory + "/Mimic/Pi/imgs/eps/array-offline.png"
-        #if avg_total_voltage > 151.5:
-        #else:
-
-        if float(v1a) >= 151.5 or float(v1b) >= 151.5 or float(v2a) >= 151.5 or float(v2b) >= 151.5 or float(v3a) >= 151.5 or float(v3b) >= 151.5 or float(v4a) >= 151.5 or float(v4b) >= 151.5:
-            self.eps_screen.ids.eps_sun.color = 1, 1, 1, 1
-        else:
-            self.eps_screen.ids.eps_sun.color = 1, 1, 1, 0.1
-
-        # array status numbers to be sent to arduino
-        # 1 = discharging
-        # 2 = charging
-        # 3 = full
-        # 4 = offline
-
-        if float(v1a) < 151.5: #discharging
-            self.eps_screen.ids.array_1a.source = mimic_directory + "/Mimic/Pi/imgs/eps/array-discharging.zip"
-            v1as = 1
-            #self.eps_screen.ids.array_1a.color = 1, 1, 1, 0.8
-        elif float(v1a) > 160.0: #charged
-            self.eps_screen.ids.array_1a.source = mimic_directory + "/Mimic/Pi/imgs/eps/array-charged.zip"
-            v1as = 3
-        elif float(v1a) >= 151.5:  #charging
-            self.eps_screen.ids.array_1a.source = mimic_directory + "/Mimic/Pi/imgs/eps/array-charging.zip"
-            self.eps_screen.ids.array_1a.color = 1, 1, 1, 1.0
-            v1as = 2
-        if float(c1a) > 0.0:    #power channel offline!
-            self.eps_screen.ids.array_1a.source = mimic_directory + "/Mimic/Pi/imgs/eps/array-offline.png"
-            v1as = 4
-
-        if float(v1b) < 151.5: #discharging
-            self.eps_screen.ids.array_1b.source = mimic_directory + "/Mimic/Pi/imgs/eps/array-discharging.zip"
-            v1bs = 1
-            #self.eps_screen.ids.array_1b.color = 1, 1, 1, 0.8
-        elif float(v1b) > 160.0: #charged
-            self.eps_screen.ids.array_1b.source = mimic_directory + "/Mimic/Pi/imgs/eps/array-charged.zip"
-            v1bs = 3
-        elif float(v1b) >= 151.5:  #charging
-            self.eps_screen.ids.array_1b.source = mimic_directory + "/Mimic/Pi/imgs/eps/array-charging.zip"
-            self.eps_screen.ids.array_1b.color = 1, 1, 1, 1.0
-            v1bs = 2
-        if float(c1b) > 0.0:                                  #power channel offline!
-            self.eps_screen.ids.array_1b.source = mimic_directory + "/Mimic/Pi/imgs/eps/array-offline.png"
-            v1bs = 4
-
-        if float(v2a) < 151.5: #discharging
-            self.eps_screen.ids.array_2a.source = mimic_directory + "/Mimic/Pi/imgs/eps/array-discharging.zip"
-            v2as = 1
-            #self.eps_screen.ids.array_2a.color = 1, 1, 1, 0.8
-        elif float(v2a) > 160.0: #charged
-            self.eps_screen.ids.array_2a.source = mimic_directory + "/Mimic/Pi/imgs/eps/array-charged.zip"
-            v2as = 3
-        elif float(v2a) >= 151.5:  #charging
-            self.eps_screen.ids.array_2a.source = mimic_directory + "/Mimic/Pi/imgs/eps/array-charging.zip"
-            self.eps_screen.ids.array_2a.color = 1, 1, 1, 1.0
-            v2as = 2
-        if float(c2a) > 0.0:                                  #power channel offline!
-            self.eps_screen.ids.array_2a.source = mimic_directory + "/Mimic/Pi/imgs/eps/array-offline.png"
-            v2as = 4
-
-        if float(v2b) < 151.5: #discharging
-            self.eps_screen.ids.array_2b.source = mimic_directory + "/Mimic/Pi/imgs/eps/array-discharging.zip"
-            v2bs = 1
-            #self.eps_screen.ids.array_2b.color = 1, 1, 1, 0.8
-        elif float(v2b) > 160.0: #charged
-            self.eps_screen.ids.array_2b.source = mimic_directory + "/Mimic/Pi/imgs/eps/array-charged.zip"
-            v2bs = 3
-        elif float(v2b) >= 151.5:  #charging
-            self.eps_screen.ids.array_2b.source = mimic_directory + "/Mimic/Pi/imgs/eps/array-charging.zip"
-            self.eps_screen.ids.array_2b.color = 1, 1, 1, 1.0
-            v2bs = 2
-        if float(c2b) > 0.0:                                  #power channel offline!
-            self.eps_screen.ids.array_2b.source = mimic_directory + "/Mimic/Pi/imgs/eps/array-offline.png"
-            v2bs = 4
-
-        if float(v3a) < 151.5: #discharging
-            self.eps_screen.ids.array_3a.source = mimic_directory + "/Mimic/Pi/imgs/eps/array-discharging.zip"
-            v3as = 1
-            #self.eps_screen.ids.array_3a.color = 1, 1, 1, 0.8
-        elif float(v3a) > 160.0: #charged
-            self.eps_screen.ids.array_3a.source = mimic_directory + "/Mimic/Pi/imgs/eps/array-charged.zip"
-            v3as = 3
-        elif float(v3a) >= 151.5:  #charging
-            self.eps_screen.ids.array_3a.source = mimic_directory + "/Mimic/Pi/imgs/eps/array-charging.zip"
-            self.eps_screen.ids.array_3a.color = 1, 1, 1, 1.0
-            v3as = 2
-        if float(c3a) > 0.0:                                  #power channel offline!
-            self.eps_screen.ids.array_3a.source = mimic_directory + "/Mimic/Pi/imgs/eps/array-offline.png"
-            v3as = 4
-
-        if float(v3b) < 151.5: #discharging
-            self.eps_screen.ids.array_3b.source = mimic_directory + "/Mimic/Pi/imgs/eps/array-discharging.zip"
-            v3bs = 1
-            #self.eps_screen.ids.array_3b.color = 1, 1, 1, 0.8
-        elif float(v3b) > 160.0: #charged
-            self.eps_screen.ids.array_3b.source = mimic_directory + "/Mimic/Pi/imgs/eps/array-charged.zip"
-            v3bs = 3
-        elif float(v3b) >= 151.5:  #charging
-            self.eps_screen.ids.array_3b.source = mimic_directory + "/Mimic/Pi/imgs/eps/array-charging.zip"
-            self.eps_screen.ids.array_3b.color = 1, 1, 1, 1.0
-            v3bs = 2
-        if float(c3b) > 0.0:                                  #power channel offline!
-            self.eps_screen.ids.array_3b.source = mimic_directory + "/Mimic/Pi/imgs/eps/array-offline.png"
-            v3bs = 4
-
-        if float(v4a) < 151.5: #discharging
-            self.eps_screen.ids.array_4a.source = mimic_directory + "/Mimic/Pi/imgs/eps/array-discharging.zip"
-            v4as = 1
-            #self.eps_screen.ids.array_4a.color = 1, 1, 1, 0.8
-        elif float(v4a) > 160.0: #charged
-            self.eps_screen.ids.array_4a.source = mimic_directory + "/Mimic/Pi/imgs/eps/array-charged.zip"
-            v4as = 3
-        elif float(v4a) >= 151.5:  #charging
-            self.eps_screen.ids.array_4a.source = mimic_directory + "/Mimic/Pi/imgs/eps/array-charging.zip"
-            self.eps_screen.ids.array_4a.color = 1, 1, 1, 1.0
-            v4as = 2
-        if float(c4a) > 0.0:                                  #power channel offline!
-            self.eps_screen.ids.array_4a.source = mimic_directory + "/Mimic/Pi/imgs/eps/array-offline.png"
-            v4as = 4
-        
-        if float(v4b) < 151.5: #discharging
-            self.eps_screen.ids.array_4b.source = mimic_directory + "/Mimic/Pi/imgs/eps/array-discharging.zip"
-            v4bs = 1
-            #self.eps_screen.ids.array_4b.color = 1, 1, 1, 0.8
-        elif float(v4b) > 160.0: #charged
-            self.eps_screen.ids.array_4b.source = mimic_directory + "/Mimic/Pi/imgs/eps/array-charged.zip"
-            v4bs = 3
-        elif float(v4b) >= 151.5:  #charging
-            self.eps_screen.ids.array_4b.source = mimic_directory + "/Mimic/Pi/imgs/eps/array-charging.zip"
-            self.eps_screen.ids.array_4b.color = 1, 1, 1, 1.0
-            v4bs = 2
-        if float(c4b) > 0.0:                                  #power channel offline!
-            self.eps_screen.ids.array_4b.source = mimic_directory + "/Mimic/Pi/imgs/eps/array-offline.png"
-            v4bs = 4
-
-        ##-------------------C&T Functionality-------------------##
-        self.ct_sgant_screen.ids.sgant_dish.angle = float(sgant_elevation)
-        self.ct_sgant_screen.ids.sgant_elevation.text = "{:.2f}".format(float(sgant_elevation))
-
-        #make sure radio animations turn off when no signal or no transmit
-        if float(sgant_transmit) == 1.0 and float(aos) == 1.0:
-            self.ct_sgant_screen.ids.radio_up.color = 1, 1, 1, 1
-            if "10" in tdrs:
-                self.ct_sgant_screen.ids.tdrs_west10.source = mimic_directory + "/Mimic/Pi/imgs/ct/TDRS.zip"
-                self.ct_sgant_screen.ids.tdrs_west11.source = mimic_directory + "/Mimic/Pi/imgs/ct/TDRS.png"
-                self.ct_sgant_screen.ids.tdrs_east12.source = mimic_directory + "/Mimic/Pi/imgs/ct/TDRS.png"
-                self.ct_sgant_screen.ids.tdrs_east6.source = mimic_directory + "/Mimic/Pi/imgs/ct/TDRS.png"
-                self.ct_sgant_screen.ids.tdrs_z7.source = mimic_directory + "/Mimic/Pi/imgs/ct/TDRS.png"
-            if "11" in tdrs:
-                self.ct_sgant_screen.ids.tdrs_west11.source = mimic_directory + "/Mimic/Pi/imgs/ct/TDRS.zip"
-                self.ct_sgant_screen.ids.tdrs_west10.source = mimic_directory + "/Mimic/Pi/imgs/ct/TDRS.png"
-                self.ct_sgant_screen.ids.tdrs_east12.source = mimic_directory + "/Mimic/Pi/imgs/ct/TDRS.png"
-                self.ct_sgant_screen.ids.tdrs_east6.source = mimic_directory + "/Mimic/Pi/imgs/ct/TDRS.png"
-                self.ct_sgant_screen.ids.tdrs_z7.source = mimic_directory + "/Mimic/Pi/imgs/ct/TDRS.png"
-            if "12" in tdrs:
-                self.ct_sgant_screen.ids.tdrs_west11.source = mimic_directory + "/Mimic/Pi/imgs/ct/TDRS.png"
-                self.ct_sgant_screen.ids.tdrs_west10.source = mimic_directory + "/Mimic/Pi/imgs/ct/TDRS.png"
-                self.ct_sgant_screen.ids.tdrs_east12.source = mimic_directory + "/Mimic/Pi/imgs/ct/TDRS.zip"
-                self.ct_sgant_screen.ids.tdrs_east6.source = mimic_directory + "/Mimic/Pi/imgs/ct/TDRS.png"
-                self.ct_sgant_screen.ids.tdrs_z7.source = mimic_directory + "/Mimic/Pi/imgs/ct/TDRS.png"
-            if "6" in tdrs:
-                self.ct_sgant_screen.ids.tdrs_west11.source = mimic_directory + "/Mimic/Pi/imgs/ct/TDRS.png"
-                self.ct_sgant_screen.ids.tdrs_west10.source = mimic_directory + "/Mimic/Pi/imgs/ct/TDRS.png"
-                self.ct_sgant_screen.ids.tdrs_east6.source = mimic_directory + "/Mimic/Pi/imgs/ct/TDRS.zip"
-                self.ct_sgant_screen.ids.tdrs_east12.source = mimic_directory + "/Mimic/Pi/imgs/ct/TDRS.png"
-                self.ct_sgant_screen.ids.tdrs_z7.source = mimic_directory + "/Mimic/Pi/imgs/ct/TDRS.png"
-            if "7" in tdrs:
-                self.ct_sgant_screen.ids.tdrs_west11.source = mimic_directory + "/Mimic/Pi/imgs/ct/TDRS.png"
-                self.ct_sgant_screen.ids.tdrs_west10.source = mimic_directory + "/Mimic/Pi/imgs/ct/TDRS.png"
-                self.ct_sgant_screen.ids.tdrs_east6.source = mimic_directory + "/Mimic/Pi/imgs/ct/TDRS.png"
-                self.ct_sgant_screen.ids.tdrs_east12.source = mimic_directory + "/Mimic/Pi/imgs/ct/TDRS.png"
-                self.ct_sgant_screen.ids.tdrs_z7.source = mimic_directory + "/Mimic/Pi/imgs/ct/TDRS.zip"
-
-        elif float(aos) == 0.0 and (float(sgant_transmit) == 0.0 or float(sgant_transmit) == 1.0):
-            self.ct_sgant_screen.ids.radio_up.color = 0, 0, 0, 0
-            self.ct_sgant_screen.ids.tdrs_east12.source = mimic_directory + "/Mimic/Pi/imgs/ct/TDRS.png"
-            self.ct_sgant_screen.ids.tdrs_east6.source = mimic_directory + "/Mimic/Pi/imgs/ct/TDRS.png"
-            self.ct_sgant_screen.ids.tdrs_west11.source = mimic_directory + "/Mimic/Pi/imgs/ct/TDRS.png"
-            self.ct_sgant_screen.ids.tdrs_west10.source = mimic_directory + "/Mimic/Pi/imgs/ct/TDRS.png"
-            self.ct_sgant_screen.ids.tdrs_z7.source = mimic_directory + "/Mimic/Pi/imgs/ct/TDRS.png"
-
-        #now check main CT screen radio signal
-        if float(sgant_transmit) == 1.0 and float(aos) == 1.0:
-            self.ct_screen.ids.sgant1_radio.color = 1, 1, 1, 1
-            self.ct_screen.ids.sgant2_radio.color = 1, 1, 1, 1
-        elif float(sgant_transmit) == 1.0 and float(aos) == 0.0:
-            self.ct_screen.ids.sgant1_radio.color = 0, 0, 0, 0
-            self.ct_screen.ids.sgant2_radio.color = 0, 0, 0, 0
-        elif float(sgant_transmit) == 0.0:
-            self.ct_screen.ids.sgant1_radio.color = 0, 0, 0, 0
-            self.ct_screen.ids.sgant2_radio.color = 0, 0, 0, 0
-        elif float(aos) == 0.0:
-            self.ct_screen.ids.sgant1_radio.color = 0, 0, 0, 0
-            self.ct_screen.ids.sgant2_radio.color = 0, 0, 0, 0
-
-        if float(sasa1_active) == 1.0 and float(aos) == 1.0:
-            self.ct_screen.ids.sasa1_radio.color = 1, 1, 1, 1
-        elif float(sasa1_active) == 1.0 and float(aos) == 0.0:
-            self.ct_screen.ids.sasa1_radio.color = 0, 0, 0, 0
-        elif float(sasa1_active) == 0.0:
-            self.ct_screen.ids.sasa1_radio.color = 0, 0, 0, 0
-        elif float(aos) == 0.0:
-            self.ct_screen.ids.sasa1_radio.color = 0, 0, 0, 0
-
-
-        if float(sasa2_active) == 1.0 and float(aos) == 1.0:
-            self.ct_screen.ids.sasa2_radio.color = 1, 1, 1, 1
-        elif float(sasa2_active) == 1.0 and float(aos) == 0.0:
-            self.ct_screen.ids.sasa2_radio.color = 0, 0, 0, 0
-        elif float(sasa2_active) == 0.0:
-            self.ct_screen.ids.sasa2_radio.color = 0, 0, 0, 0
-        elif float(aos) == 0.0:
-            self.ct_screen.ids.sasa2_radio.color = 0, 0, 0, 0
-
-        if float(uhf1_power) == 1.0 and float(aos) == 1.0:
-            self.ct_screen.ids.uhf1_radio.color = 1, 1, 1, 1
-        elif float(uhf1_power) == 1.0 and float(aos) == 0.0:
-            self.ct_screen.ids.uhf1_radio.color = 1, 0, 0, 1
-        elif float(uhf1_power) == 0.0:
-            self.ct_screen.ids.uhf1_radio.color = 0, 0, 0, 0
-
-        if float(uhf2_power) == 1.0 and float(aos) == 1.0:
-            self.ct_screen.ids.uhf2_radio.color = 1, 1, 1, 1
-        elif float(uhf2_power) == 1.0 and float(aos) == 0.0:
-            self.ct_screen.ids.uhf2_radio.color = 1, 0, 0, 1
-        elif float(uhf2_power) == 0.0:
-            self.ct_screen.ids.uhf2_radio.color = 0, 0, 0, 0
-
-        ##-------------------US EVA Functionality-------------------##
-
-        if airlock_pump_voltage == 1:
-            self.us_eva.ids.pumpvoltage.text = "Airlock Pump Power On!"
-            self.us_eva.ids.pumpvoltage.color = 0.33, 0.7, 0.18
-        else:
-            self.us_eva.ids.pumpvoltage.text = "Airlock Pump Power Off"
-            self.us_eva.ids.pumpvoltage.color = 0, 0, 0
-
-        if airlock_pump_switch == 1:
-            self.us_eva.ids.pumpswitch.text = "Airlock Pump Active!"
-            self.us_eva.ids.pumpswitch.color = 0.33, 0.7, 0.18
-        else:
-            self.us_eva.ids.pumpswitch.text = "Airlock Pump Inactive"
-            self.us_eva.ids.pumpswitch.color = 0, 0, 0
-
-        ##activate EVA button flash
-        if (airlock_pump_voltage == 1 or crewlockpres < 734):
-            usevaflashevent = Clock.schedule_once(self.flashUS_EVAbutton, 1)
-
-        ##No EVA Currently
-        if airlock_pump_voltage == 0 and airlock_pump_switch == 0 and crewlockpres > 737 and airlockpres > 740:
-            eva = False
-            self.us_eva.ids.leak_timer.text = ""
-            self.us_eva.ids.Crewlock_Status_image.source = mimic_directory + '/Mimic/Pi/imgs/eva/BlankLights.png'
-            self.us_eva.ids.EVA_occuring.color = 1, 0, 0
-            self.us_eva.ids.EVA_occuring.text = "Currently No EVA"
-
-        ##EVA Standby - NOT UNIQUE
-        if airlock_pump_voltage == 1 and airlock_pump_switch == 1 and crewlockpres > 740 and airlockpres > 740:
-            standby = True
-            self.us_eva.ids.leak_timer.text = "~160s Leak Check"
-            self.us_eva.ids.Crewlock_Status_image.source = mimic_directory + '/Mimic/Pi/imgs/eva/StandbyLights.png'
-            self.us_eva.ids.EVA_occuring.color = 0, 0, 1
-            self.us_eva.ids.EVA_occuring.text = "EVA Standby"
-        else:
-            standby = False
-
-        ##EVA Prebreath Pressure
-        if airlock_pump_voltage == 1 and crewlockpres > 740 and airlockpres > 740:
-            prebreath1 = True
-            self.us_eva.ids.Crewlock_Status_image.source = mimic_directory + '/Mimic/Pi/imgs/eva/PreBreatheLights.png'
-            self.us_eva.ids.leak_timer.text = "~160s Leak Check"
-            self.us_eva.ids.EVA_occuring.color = 0, 0, 1
-            self.us_eva.ids.EVA_occuring.text = "Pre-EVA Nitrogen Purge"
-
-        ##EVA Depress1
-        if airlock_pump_voltage == 1 and airlock_pump_switch == 1 and crewlockpres < 740 and airlockpres > 740:
-            depress1 = True
-            self.us_eva.ids.leak_timer.text = "~160s Leak Check"
-            self.us_eva.ids.EVA_occuring.text = "Crewlock Depressurizing"
-            self.us_eva.ids.EVA_occuring.color = 0, 0, 1
-            self.us_eva.ids.Crewlock_Status_image.source = mimic_directory + '/Mimic/Pi/imgs/eva/DepressLights.png'
-
-        ##EVA Leakcheck
-        if airlock_pump_voltage == 1 and crewlockpres < 260 and crewlockpres > 250 and (depress1 or leakhold):
-            if depress1:
-                holdstartTime = float(unixconvert[7])*24+unixconvert[3]+float(unixconvert[4])/60+float(unixconvert[5])/3600
-            leakhold = True
-            depress1 = False
-            self.us_eva.ids.EVA_occuring.text = "Leak Check in Progress!"
-            self.us_eva.ids.EVA_occuring.color = 0, 0, 1
-            Clock.schedule_once(self.hold_timer, 1)
-            self.us_eva.ids.Crewlock_Status_image.source = mimic_directory + '/Mimic/Pi/imgs/eva/LeakCheckLights.png'
-        else:
-            leakhold = False
-
-        ##EVA Depress2
-        if airlock_pump_voltage == 1 and crewlockpres <= 250 and crewlockpres > 3:
-            leakhold = False
-            self.us_eva.ids.leak_timer.text = "Complete"
-            self.us_eva.ids.EVA_occuring.text = "Crewlock Depressurizing"
-            self.us_eva.ids.EVA_occuring.color = 0, 0, 1
-            self.us_eva.ids.Crewlock_Status_image.source = mimic_directory + '/Mimic/Pi/imgs/eva/DepressLights.png'
-
-        ##EVA in progress
-        if crewlockpres < 2.5:
-            eva = True
-            self.us_eva.ids.EVA_occuring.text = "EVA In Progress!!!"
-            self.us_eva.ids.EVA_occuring.color = 0.33, 0.7, 0.18
-            self.us_eva.ids.leak_timer.text = "Complete"
-            self.us_eva.ids.Crewlock_Status_image.source = mimic_directory + '/Mimic/Pi/imgs/eva/InProgressLights.png'
-            evatimerevent = Clock.schedule_once(self.EVA_clock, 1)
-
-        ##Repress - this one still did not work with the code changes I did for eva88 (June 2023)
-        if airlock_pump_voltage == 1 and airlock_pump_switch == 1 and crewlockpres >= 3 and airlockpres < 734:
-            eva = False
-            self.us_eva.ids.EVA_occuring.color = 0, 0, 1
-            self.us_eva.ids.EVA_occuring.text = "Crewlock Repressurizing"
-            self.us_eva.ids.Crewlock_Status_image.source = mimic_directory + '/Mimic/Pi/imgs/eva/RepressLights.png'
-
-        ##-------------------EVA Functionality End-------------------##
-
-        #----------------------EVA EMU Telemetry-------------------#
-        UIApowerEMU1 = "{:.2f}".format(float((values[61])[0]))
-        UIApowerEMU2 = "{:.2f}".format(float((values[63])[0]))
-        UIAcurrentEMU1 = "{:.2f}".format(float((values[62])[0]))
-        UIAcurrentEMU2 = "{:.2f}".format(float((values[64])[0]))
-        PSApowerEMU1 = "{:.2f}".format(float((values[67])[0]))
-        PSApowerEMU2 = "{:.2f}".format(float((values[69])[0]))
-        PSAcurrentEMU1 = "{:.2f}".format(float((values[68])[0]))
-        PSAcurrentEMU2 = "{:.2f}".format(float((values[70])[0]))
-        IRUvoltage = "{:.2f}".format(float((values[65])[0]))
-        IRUcurrent = "{:.2f}".format(float((values[66])[0]))
-        #--------------------EVA EMU Telemetry End------------------#
-
-#        if (difference > -10) and (isinstance(App.get_running_app().root_window.children[0], Popup)==False):
-#            LOSpopup = Popup(title='Loss of Signal', content=Label(text='Possible LOS Soon'), size_hint=(0.3, 0.2), auto_dismiss=True)
-#            LOSpopup.open()
-
-        ##-------------------Fake Orbit Simulator-------------------##
-        #self.playback_screen.ids.psarj.text = str(psarj)
-        #self.playback_screen.ids.ssarj.text = str(ssarj)
-        #self.playback_screen.ids.beta1a.text = str(beta1a)
-        #self.playback_screen.ids.beta1b.text = str(beta1b)
-        #self.playback_screen.ids.beta2a.text = str(beta2a)
-        #self.playback_screen.ids.beta2b.text = str(beta2b)
-        #self.playback_screen.ids.beta3a.text = str(beta3a)
-        #self.playback_screen.ids.beta3b.text = str(beta3b)
-        #self.playback_screen.ids.beta4a.text = str(beta4a)
-        #self.playback_screen.ids.beta4b.text = str(beta4b)
-
-        if demoboolean:
-            if Disco:
-                serialWrite("Disco ")
-                Disco = False
-            #serialWrite("PSARJ=" + psarj + " " + "SSARJ=" + ssarj + " " + "PTRRJ=" + ptrrj + " " + "STRRJ=" + strrj + " " + "B1B=" + beta1b + " " + "B1A=" + beta1a + " " + "B2B=" + beta2b + " " + "B2A=" + beta2a + " " + "B3B=" + beta3b + " " + "B3A=" + beta3a + " " + "B4B=" + beta4b + " " + "B4A=" + beta4a + " " + "V1A=" + v1a + " " + "V2A=" + v2a + " " + "V3A=" + v3a + " " + "V4A=" + v4a + " " + "V1B=" + v1b + " " + "V2B=" + v2b + " " + "V3B=" + v3b + " " + "V4B=" + v4b + " ")
-            serialWrite("PSARJ=" + psarj + " " + "SSARJ=" + ssarj + " " + "PTRRJ=" + ptrrj + " " + "STRRJ=" + strrj + " " + "B1B=" + beta1b + " " + "B1A=" + beta1a + " " + "B2B=" + beta2b + " " + "B2A=" + beta2a + " " + "B3B=" + beta3b + " " + "B3A=" + beta3a + " " + "B4B=" + beta4b + " " + "B4A=" + beta4a + " " + "AOS=" + aos + " " + "V1A=" + str(v1as) + " " + "V2A=" + str(v2as) + " " + "V3A=" + str(v3as) + " " + "V4A=" + str(v4as) + " " + "V1B=" + str(v1bs) + " " + "V2B=" + str(v2bs) + " " + "V3B=" + str(v3bs) + " " + "V4B=" + str(v4bs) + " " + "ISS=" + module + " " + "Sgnt_el=" + str(int(sgant_elevation)) + " " + "Sgnt_xel=" + str(int(sgant_xelevation)) + " " + "Sgnt_xmit=" + str(int(sgant_transmit)) + " " + "SASA_Xmit=" + str(int(sasa_xmit)) + " SASA_AZ=" + str(float(sasa_az)) + " SASA_EL=" + str(float(sasa_el)) + " ")
-
-        self.orbit_data.ids.position_x.text = str("{:.2f}".format(position_x))
-        self.orbit_data.ids.position_y.text = str("{:.2f}".format(position_y))
-        self.orbit_data.ids.position_z.text = str("{:.2f}".format(position_z))
-        self.orbit_data.ids.velocity_x.text = str("{:.2f}".format(velocity_x))
-        self.orbit_data.ids.velocity_y.text = str("{:.2f}".format(velocity_y))
-        self.orbit_data.ids.velocity_z.text = str("{:.2f}".format(velocity_z))
- 
-        self.eps_screen.ids.psarj_value.text = psarj + "deg"
-        self.eps_screen.ids.ssarj_value.text = ssarj + "deg"
-        self.tcs_screen.ids.ptrrj_value.text = ptrrj + "deg"
-        self.tcs_screen.ids.strrj_value.text = strrj + "deg"
-
-        SW_MODE_MAP = {
-            1: "STANDBY",
-            2: "RESTART",
-            3: "CHECKOUT",
-            4: "DIRECTED POS",
-            5: "AUTOTRACK",
-            6: "BLIND",
-            7: "SHUTDOWN",
-            8: "SWITCHOVER"
-        }
-        
-        self.tcs_screen.ids.SWmode_loopA.text = SW_MODE_MAP.get(SWmode_loopA, "UNKNOWN")
-        self.tcs_screen.ids.SWmode_loopB.text = SW_MODE_MAP.get(SWmode_loopB, "UNKNOWN")
-
-            
-        #self.tcs_screen.ids.SWmode_loopA.text = str(SWmode_loopA)
-        #self.tcs_screen.ids.SWmode_loopB.text = str(SWmode_loopB)
-        self.tcs_screen.ids.NH3flow_loopA.text = str(NH3flow_loopA)
-        self.tcs_screen.ids.NH3flow_loopB.text = str(NH3flow_loopB)
-        self.tcs_screen.ids.NH3outletPress_loopA.text = str(NH3outletPress_loopA)
-        self.tcs_screen.ids.NH3outletPress_loopB.text = str(NH3outletPress_loopB)
-        self.tcs_screen.ids.NH3outletTemp_loopA.text = str(NH3outletTemp_loopA)
-        self.tcs_screen.ids.NH3outletTemp_loopB.text = str(NH3outletTemp_loopB)
-        
-        self.eclss_screen.ids.CabinTemp.text = str(CabinTemp)
-        self.eclss_screen.ids.CabinPress.text = str(CabinPress)
-        self.eclss_screen.ids.CrewlockPress.text = str(CrewlockPress)
-        self.eclss_screen.ids.AirlockPress.text = str(AirlockPress)
-        self.eclss_screen.ids.CleanWater.text = str(CleanWater)
-        self.eclss_screen.ids.WasteWater.text = str(WasteWater)
-        self.eclss_screen.ids.O2prodRate.text = str(O2prodRate)
-        
-        #self.eclss_screen.ids.O2genState.text = str(O2genState)
-        if int(O2genState) == 1:
-            self.eclss_screen.ids.O2genState.text = "PROCESS"
-        elif int(O2genState) == 2:
-            self.eclss_screen.ids.O2genState.text = "STANDBY"
-        elif int(O2genState) == 3:
-            self.eclss_screen.ids.O2genState.text = "SHUTDOWN"
-        elif int(O2genState) == 4:
-            self.eclss_screen.ids.O2genState.text = "STOP"
-        elif int(O2genState) == 5:
-            self.eclss_screen.ids.O2genState.text = "VENT DOME"
-        elif int(O2genState) == 6:
-            self.eclss_screen.ids.O2genState.text = "INERT DOME"
-        elif int(O2genState) == 7:
-            self.eclss_screen.ids.O2genState.text = "FAST SHTDWN"
-        elif int(O2genState) == 8:
-            self.eclss_screen.ids.O2genState.text = "N2 PURGE SHTDWN"
-        else:
-            self.eclss_screen.ids.O2genState.text = "n/a"
-        
-        #self.eclss_screen.ids.VRSvlvPosition.text = str(VRSvlvPosition)
-        if int(VRSvlvPosition) == 0:
-            self.eclss_screen.ids.VRSvlvPosition.text = "FAIL"
-        elif int(VRSvlvPosition) == 1:
-            self.eclss_screen.ids.VRSvlvPosition.text = "OPEN"
-        elif int(VRSvlvPosition) == 2:
-            self.eclss_screen.ids.VRSvlvPosition.text = "CLSD"
-        elif int(VRSvlvPosition) == 3:
-            self.eclss_screen.ids.VRSvlvPosition.text = "TRNS"
-        else:
-            self.eclss_screen.ids.VESvlvPosition.text = "n/a"
-        
-        #self.eclss_screen.ids.VESvlvPosition.text = str(VESvlvPosition)
-        if int(VESvlvPosition) == 0:
-            self.eclss_screen.ids.VESvlvPosition.text = "FAIL"
-        elif int(VESvlvPosition) == 1:
-            self.eclss_screen.ids.VESvlvPosition.text = "OPEN"
-        elif int(VESvlvPosition) == 2:
-            self.eclss_screen.ids.VESvlvPosition.text = "CLSD"
-        elif int(VESvlvPosition) == 3:
-            self.eclss_screen.ids.VESvlvPosition.text = "TRNS"
-        else:
-            self.eclss_screen.ids.VESvlvPosition.text = "n/a"
-        
-        self.eclss_wrm_screen.ids.UrineTank.text = str(UrineTank)
-        self.eclss_wrm_screen.ids.CleanWater.text = str(CleanWater)
-        self.eclss_wrm_screen.ids.WasteWater.text = str(WasteWater)
-        
-        #self.eclss_wrm_screen.ids.UrineProcessState.text = str(UrineProcessState)
-        if int(UrineProcessState) == 2:
-            self.eclss_wrm_screen.ids.UrineProcessState.text = "STOP"
-        elif int(UrineProcessState) == 4:
-            self.eclss_wrm_screen.ids.UrineProcessState.text = "SHTDWN"
-        elif int(UrineProcessState) == 8:
-            self.eclss_wrm_screen.ids.UrineProcessState.text = "MAINT"
-        elif int(UrineProcessState) == 16:
-            self.eclss_wrm_screen.ids.UrineProcessState.text = "NORM"
-        elif int(UrineProcessState) == 32:
-            self.eclss_wrm_screen.ids.UrineProcessState.text = "STBY"
-        elif int(UrineProcessState) == 64:
-            self.eclss_wrm_screen.ids.UrineProcessState.text = "IDLE"
-        elif int(UrineProcessState) == 128:
-            self.eclss_wrm_screen.ids.UrineProcessState.text = "INIT"
-        else:
-            self.eclss_wrm_screen.ids.UrineProcessState.text = "n/a"
-        
-        #self.eclss_wrm_screen.ids.WaterProcessState.text = str(WaterProcessState)
-        if int(WaterProcessState) == 1:
-            self.eclss_wrm_screen.ids.WaterProcessState.text = "STOP"
-        elif int(WaterProcessState) == 2:
-            self.eclss_wrm_screen.ids.WaterProcessState.text = "SHTDWN"
-        elif int(WaterProcessState) == 3:
-            self.eclss_wrm_screen.ids.WaterProcessState.text = "STBY"
-        elif int(WaterProcessState) == 4:
-            self.eclss_wrm_screen.ids.WaterProcessState.text = "PROC"
-        elif int(WaterProcessState) == 5:
-            self.eclss_wrm_screen.ids.WaterProcessState.text = "HOT SVC"
-        elif int(WaterProcessState) == 6:
-            self.eclss_wrm_screen.ids.WaterProcessState.text = "FLUSH"
-        elif int(WaterProcessState) == 7:
-            self.eclss_wrm_screen.ids.WaterProcessState.text = "WARM SHTDWN"
-        else:
-            self.eclss_wrm_screen.ids.WaterProcessState.text = "n/a"
-        
-        #self.eclss_wrm_screen.ids.WaterProcessStep.text = str(WaterProcessStep)
-        if int(WaterProcessStep) == 0:
-            self.eclss_wrm_screen.ids.WaterProcessStep.text = "NONE"
-        elif int(WaterProcessStep) == 1:
-            self.eclss_wrm_screen.ids.WaterProcessStep.text = "VENT"
-        elif int(WaterProcessStep) == 2:
-            self.eclss_wrm_screen.ids.WaterProcessStep.text = "HEATUP"
-        elif int(WaterProcessStep) == 3:
-            self.eclss_wrm_screen.ids.WaterProcessStep.text = "OURGE"
-        elif int(WaterProcessStep) == 4:
-            self.eclss_wrm_screen.ids.WaterProcessStep.text = "FLOW"
-        elif int(WaterProcessStep) == 5:
-            self.eclss_wrm_screen.ids.WaterProcessStep.text = "TEST"
-        elif int(WaterProcessStep) == 6:
-            self.eclss_wrm_screen.ids.WaterProcessStep.text = "TEST SV 1"
-        elif int(WaterProcessStep) == 7:
-            self.eclss_wrm_screen.ids.WaterProcessStep.text = "TEST SV 2"
-        elif int(WaterProcessStep) == 8:
-            self.eclss_wrm_screen.ids.WaterProcessStep.text = "SERVICE"
-        else:
-            self.eclss_wrm_screen.ids.WaterProcessStep.text = "n/a"
-        
-        self.eclss_iatcs_screen.ids.LTwater_Lab.text = str(LTwater_Lab)
-        self.eclss_iatcs_screen.ids.MTwater_Lab.text = str(MTwater_Lab)
-        self.eclss_iatcs_screen.ids.FluidTempAir_Lab.text = str(FluidTempAir_Lab)
-        self.eclss_iatcs_screen.ids.FluidTempAv_Lab.text = str(FluidTempAv_Lab)
-        self.eclss_iatcs_screen.ids.LTwater_Node2.text = str(LTwater_Node2)
-        self.eclss_iatcs_screen.ids.MTwater_Node2.text = str(MTwater_Node2)
-        self.eclss_iatcs_screen.ids.FluidTempAir_Node2.text = str(FluidTempAir_Node2)
-        self.eclss_iatcs_screen.ids.FluidTempAv_Node2.text = str(FluidTempAv_Node2)
-        self.eclss_iatcs_screen.ids.LTwater_Node3.text = str(LTwater_Node3)
-        self.eclss_iatcs_screen.ids.MTwater_Node3.text = str(MTwater_Node3)
-        self.eclss_iatcs_screen.ids.FluidTempAir_Node3.text = str(FluidTempAir_Node3)
-        self.eclss_iatcs_screen.ids.FluidTempAv_Node3.text = str(FluidTempAv_Node3)
-        
-        #self.eclss_iatcs_screen.ids.AC_LabPort.text = str(WaterProcessStep)
-        if int(AC_LabPort) == 0:
-            self.eclss_iatcs_screen.ids.AC_LabPort.text = "RESET"
-        elif int(AC_LabPort) == 1:
-            self.eclss_iatcs_screen.ids.AC_LabPort.text = "DRAIN"
-        elif int(AC_LabPort) == 2:
-            self.eclss_iatcs_screen.ids.AC_LabPort.text = "DRYOUT"
-        elif int(AC_LabPort) == 3:
-            self.eclss_iatcs_screen.ids.AC_LabPort.text = "EIB OFF"
-        elif int(AC_LabPort) == 4:
-            self.eclss_iatcs_screen.ids.AC_LabPort.text = "OFF"
-        elif int(AC_LabPort) == 5:
-            self.eclss_iatcs_screen.ids.AC_LabPort.text = "ON"
-        elif int(AC_LabPort) == 6:
-            self.eclss_iatcs_screen.ids.AC_LabPort.text = "STARTUP"
-        elif int(AC_LabPort) == 7:
-            self.eclss_iatcs_screen.ids.AC_LabPort.text = "TEST2"
-        else:
-            self.eclss_iatcs_screen.ids.AC_LabPort.text = "n/a"
-        
-        #self.eclss_iatcs_screen.ids.AC_LabStbd.text = str(WaterProcessStep)
-        if int(AC_LabStbd) == 0:
-            self.eclss_iatcs_screen.ids.AC_LabStbd.text = "RESET"
-        elif int(AC_LabStbd) == 1:
-            self.eclss_iatcs_screen.ids.AC_LabStbd.text = "DRAIN"
-        elif int(AC_LabStbd) == 2:
-            self.eclss_iatcs_screen.ids.AC_LabStbd.text = "DRYOUT"
-        elif int(AC_LabStbd) == 3:
-            self.eclss_iatcs_screen.ids.AC_LabStbd.text = "EIB OFF"
-        elif int(AC_LabStbd) == 4:
-            self.eclss_iatcs_screen.ids.AC_LabStbd.text = "OFF"
-        elif int(AC_LabStbd) == 5:
-            self.eclss_iatcs_screen.ids.AC_LabStbd.text = "ON"
-        elif int(AC_LabStbd) == 6:
-            self.eclss_iatcs_screen.ids.AC_LabStbd.text = "STARTUP"
-        elif int(AC_LabStbd) == 7:
-            self.eclss_iatcs_screen.ids.AC_LabStbd.text = "TEST2"
-        else:
-            self.eclss_iatcs_screen.ids.AC_LabStbd.text = "n/a"
-        
-        #self.eclss_iatcs_screen.ids.AC_Node2.text = str(WaterProcessStep)
-        if int(AC_Node2) == 0:
-            self.eclss_iatcs_screen.ids.AC_Node2.text = "RESET"
-        elif int(AC_Node2) == 1:
-            self.eclss_iatcs_screen.ids.AC_Node2.text = "DRAIN"
-        elif int(AC_Node2) == 2:
-            self.eclss_iatcs_screen.ids.AC_Node2.text = "DRYOUT"
-        elif int(AC_Node2) == 3:
-            self.eclss_iatcs_screen.ids.AC_Node2.text = "EIB OFF"
-        elif int(AC_Node2) == 4:
-            self.eclss_iatcs_screen.ids.AC_Node2.text = "OFF"
-        elif int(AC_Node2) == 5:
-            self.eclss_iatcs_screen.ids.AC_Node2.text = "ON"
-        elif int(AC_Node2) == 6:
-            self.eclss_iatcs_screen.ids.AC_Node2.text = "STARTUP"
-        elif int(AC_Node2) == 7:
-            self.eclss_iatcs_screen.ids.AC_Node2.text = "TEST2"
-        else:
-            self.eclss_iatcs_screen.ids.AC_Node2.text = "n/a"
-        
-        #self.eclss_iatcs_screen.ids.AC_Node3.text = str(WaterProcessStep)
-        if int(AC_Node3) == 0:
-            self.eclss_iatcs_screen.ids.AC_Node3.text = "RESET"
-        elif int(AC_Node3) == 1:
-            self.eclss_iatcs_screen.ids.AC_Node3.text = "DRAIN"
-        elif int(AC_Node3) == 2:
-            self.eclss_iatcs_screen.ids.AC_Node3.text = "DRYOUT"
-        elif int(AC_Node3) == 3:
-            self.eclss_iatcs_screen.ids.AC_Node3.text = "EIB OFF"
-        elif int(AC_Node3) == 4:
-            self.eclss_iatcs_screen.ids.AC_Node3.text = "OFF"
-        elif int(AC_Node3) == 5:
-            self.eclss_iatcs_screen.ids.AC_Node3.text = "ON"
-        elif int(AC_Node3) == 6:
-            self.eclss_iatcs_screen.ids.AC_Node3.text = "STARTUP"
-        elif int(AC_Node3) == 7:
-            self.eclss_iatcs_screen.ids.AC_Node3.text = "TEST2"
-        else:
-            self.eclss_iatcs_screen.ids.AC_Node3.text = "n/a"
-        
-        ##Summary Telemetery on Robo Screen
-        self.robo_screen.ids.mt_worksite.text = str(mt_worksite)
-        
-        #self.robo_screen.ids.OperatingBase.text = str(OperatingBase)
-        if int(OperatingBase) == 0:
-            self.robo_screen.ids.OperatingBase.text = "A"
-        elif int(OperatingBase) == 5:
-            self.robo_screen.ids.OperatingBase.text = "B"
-        else:
-            self.robo_screen.ids.OperatingBase.text = "n/a"
-        
-        #self.robo_screen.ids.BaseLocation.text = str(BaseLocation)
-        if int(BaseLocation) == 1:
-            self.robo_screen.ids.BaseLocation.text = "Lab"
-        elif int(BaseLocation) == 2:
-            self.robo_screen.ids.BaseLocation.text = "Node 3"
-        elif int(BaseLocation) == 4:
-            self.robo_screen.ids.BaseLocation.text = "Node 2"
-        elif int(BaseLocation) == 7:
-            self.robo_screen.ids.BaseLocation.text = "MBS PDGF 1"
-        elif int(BaseLocation) == 8:
-            self.robo_screen.ids.BaseLocation.text = "MBS PDGF 2"
-        elif int(BaseLocation) == 11:
-            self.robo_screen.ids.BaseLocation.text = "MBS PDGF 3"
-        elif int(BaseLocation) == 13:
-            self.robo_screen.ids.BaseLocation.text = "MBS PDGF 4"
-        elif int(BaseLocation) == 14:
-            self.robo_screen.ids.BaseLocation.text = "FGB"
-        elif int(BaseLocation) == 16:
-            self.robo_screen.ids.BaseLocation.text = "POA"
-        elif int(BaseLocation) == 19:
-            self.robo_screen.ids.BaseLocation.text = "SSRMS Tip LEE"
-        elif int(BaseLocation) == 63:
-            self.robo_screen.ids.BaseLocation.text = "Undefined"
-        else:
-            self.robo_screen.ids.BaseLocation.text = "n/a"
-        
-        #self.robo_screen.ids.SPDMbase.text = str(SPDMbase)
-        if int(SPDMbase) == 1:
-            self.robo_screen.ids.SPDMbase.text = "US Lab"
-        elif int(SPDMbase) == 2:
-            self.robo_screen.ids.SPDMbase.text = "Node 3"
-        elif int(SPDMbase) == 4:
-            self.robo_screen.ids.SPDMbase.text = "Node 2"
-        elif int(SPDMbase) == 7:
-            self.robo_screen.ids.SPDMbase.text = "MBS PDGF 1"
-        elif int(SPDMbase) == 8:
-            self.robo_screen.ids.SPDMbase.text = "MBS PDGF 2"
-        elif int(SPDMbase) == 11:
-            self.robo_screen.ids.SPDMbase.text = "MBS PDGF 3"
-        elif int(SPDMbase) == 13:
-            self.robo_screen.ids.SPDMbase.text = "MBS PDGF 4"
-        elif int(SPDMbase) ==14:
-            self.robo_screen.ids.SPDMbase.text = "FGB"
-        elif int(SPDMbase) == 16:
-            self.robo_screen.ids.SPDMbase.text = "POA"
-        elif int(SPDMbase) == 19:
-            self.robo_screen.ids.SPDMbase.text = "SSRMS Tip LEE"
-        elif int(SPDMbase) == 63:
-            self.robo_screen.ids.SPDMbase.text = "Undefined"
-        else:
-            self.robo_screen.ids.SPDMbase.text = "n/a"
-        
-        #self.robo_screen.ids.SPDMoperatingBase.text = str(SPDMoperatingBase)
-        if int(SPDMoperatingBase) == 1:
-            self.robo_screen.ids.SPDMoperatingBase.text = "SPDM Body LEE"
-        elif int(SPDMoperatingBase) == 2:
-            self.robo_screen.ids.SPDMoperatingBase.text = "SPDM Body PDGF"
-        else:
-            self.robo_screen.ids.SPDMoperatingBase.text = "n/a"
-
-        #self.mss_mt_screen.ids.MCASpayload.text = str(MCASpayload)
-        if int(MCASpayload) == 0:
-            self.mss_mt_screen.ids.MCASpayload.text = "Released"
-        elif int(MCASpayload) == 1:
-            self.mss_mt_screen.ids.MCASpayload.text = "Captured"
-        else:
-            self.mss_mt_screen.ids.MCASpayload.text = "n/a"   
-        #self.mss_mt_screen.ids.POApayload.text = str(POApayload)
-        if int(POApayload) == 0:
-            self.mss_mt_screen.ids.POApayload.text = "Released"
-        elif int(POApayload) == 1:
-            self.mss_mt_screen.ids.POApayload.text = "Captive"
-        elif int(POApayload) == 2:
-            self.mss_mt_screen.ids.POApayload.text = "Captured"
-        else:
-            self.mss_mt_screen.ids.POApayload.text = "n/a" 
-        
-        #self.ssrms_screen.ids.OperatingBase.text = str(OperatingBase)
-        if int(OperatingBase) == 0:
-            self.ssrms_screen.ids.OperatingBase.text = "A"
-        elif int(OperatingBase) == 5:
-            self.ssrms_screen.ids.OperatingBase.text = "B"
-        else:
-            self.ssrms_screen.ids.OperatingBase.text = "n/a"
-                                      
-        #self.ssrms_screen.ids.TipLEEstatus.text = str(TipLEEstatus)
-        if int(TipLEEstatus) == 0:
-            self.ssrms_screen.ids.TipLEEstatus.text = "Released"
-        elif int(TipLEEstatus) == 1:
-            self.ssrms_screen.ids.TipLEEstatus.text = "Captive"
-        elif int(TipLEEstatus) == 2:
-            self.ssrms_screen.ids.TipLEEstatus.text = "Captured"
-        else:
-            self.ssrms_screen.ids.TipLEEstatus.text = "n/a"
-        
-         #self.ssrms_screen.ids.SACSopBase.text = str(SACSopBase)
-        if int(SACSopBase) == 0:
-            self.ssrms_screen.ids.SACSopBase.text = "A"
-        elif int(SACSopBase) == 5:
-            self.ssrms_screen.ids.SACSopBase.text = "B"
-        else:
-            self.ssrms_screen.ids.OperatingBase.text = "n/a"
-        
-        self.ssrms_screen.ids.ShoulderRoll.text = str(ShoulderRoll) + " deg"
-        self.ssrms_screen.ids.ShoulderYaw.text = str(ShoulderYaw) + " deg"
-        self.ssrms_screen.ids.ShoulderPitch.text = str(ShoulderPitch) + " deg"
-        self.ssrms_screen.ids.ElbowPitch.text = str(ElbowPitch) + " deg"
-        self.ssrms_screen.ids.WristRoll.text = str(WristRoll) + " deg"
-        self.ssrms_screen.ids.WristYaw.text = str(WristYaw) + " deg"
-        self.ssrms_screen.ids.WristPitch.text = str(WristPitch) + " deg"
-        
-        #self.ssrms_screen.ids.BaseLocation.text = str(BaseLocation)
-        if int(BaseLocation) == 1:
-            self.ssrms_screen.ids.BaseLocation.text = "Lab"
-        elif int(BaseLocation) == 2:
-            self.ssrms_screen.ids.BaseLocation.text = "Node 3"
-        elif int(BaseLocation) == 4:
-            self.ssrms_screen.ids.BaseLocation.text = "Node 2"
-        elif int(BaseLocation) == 7:
-            self.ssrms_screen.ids.BaseLocation.text = "MBS PDGF 1"
-        elif int(BaseLocation) == 8:
-            self.ssrms_screen.ids.BaseLocation.text = "MBS PDGF 2"
-        elif int(BaseLocation) == 11:
-            self.ssrms_screen.ids.BaseLocation.text = "MBS PDGF 3"
-        elif int(BaseLocation) == 13:
-            self.ssrms_screen.ids.BaseLocation.text = "MBS PDGF 4"
-        elif int(BaseLocation) ==14:
-            self.ssrms_screen.ids.BaseLocation.text = "FGB"
-        elif int(BaseLocation) == 16:
-            self.ssrms_screen.ids.BaseLocation.text = "POA"
-        elif int(BaseLocation) == 19:
-            self.ssrms_screen.ids.BaseLocation.text = "SSRMS Tip LEE"
-        elif int(BaseLocation) == 63:
-            self.ssrms_screen.ids.BaseLocation.text = "Undefined"
-        else:
-            self.ssrms_screen.ids.BaseLocation.text = "n/a"
-        
-        #self.spdm1_screen.ids.SPDMbase.text = str(SPDMbase)
-        if int(SPDMbase) == 1:
-            self.spdm1_screen.ids.SPDMbase.text = "Lab"
-        elif int(SPDMbase) == 2:
-            self.spdm1_screen.ids.SPDMbase.text = "Node 3"
-        elif int(SPDMbase) == 4:
-            self.spdm1_screen.ids.SPDMbase.text = "Node 2"
-        elif int(SPDMbase) == 7:
-            self.spdm1_screen.ids.SPDMbase.text = "MBS PDGF 1"
-        elif int(SPDMbase) == 8:
-            self.spdm1_screen.ids.SPDMbase.text = "MBS PDGF 2"
-        elif int(SPDMbase) == 11:
-            self.spdm1_screen.ids.SPDMbase.text = "MBS PDGF 3"
-        elif int(SPDMbase) == 13:
-            self.spdm1_screen.ids.SPDMbase.text = "MBS PDGF 4"
-        elif int(SPDMbase) ==14:
-            self.spdm1_screen.ids.SPDMbase.text = "FGB"
-        elif int(SPDMbase) == 16:
-            self.spdm1_screen.ids.SPDMbase.text = "POA"
-        elif int(SPDMbase) == 19:
-            self.spdm1_screen.ids.SPDMbase.text = "SSRMS Tip LEE"
-        elif int(SPDMbase) == 63:
-            self.spdm1_screen.ids.SPDMbase.text = "Undefined"
-        else:
-            self.spdm1_screen.ids.SPDMbase.text = "n/a"
-        
-         #self.spdm1_screen.ids.SPDMoperatingBase.text = str(SPDMoperatingBase)
-        if int(SPDMoperatingBase) == 1:
-            self.spdm1_screen.ids.SPDMoperatingBase.text = "SPDM Body LEE"
-        elif int(SPDMoperatingBase) == 2:
-            self.spdm1_screen.ids.SPDMoperatingBase.text = "SPDM Body PDGF"
-        else:
-            self.spdm1_screen.ids.SPDMoperatingBase.text = "n/a"
-        
-        #self.spdm1_screen.ids.Arm1OTCM.text = str(Arm1OTCM)
-        if int(Arm1OTCM) == 0:
-            self.spdm1_screen.ids.Arm1OTCM.text = "Released"
-        elif int(Arm1OTCM) == 1:
-            self.spdm1_screen.ids.Arm1OTCM.text = "Captive"
-        elif int(Arm1OTCM) == 2:
-            self.spdm1_screen.ids.Arm1OTCM.text = "Captured"
-        else:
-            self.spdm1_screen.ids.Arm1OTCM.text = "n/a"
-        
-        #self.spdm1_screen.ids.Arm2OTCM.text = str(Arm1OTCM)
-        if int(Arm2OTCM) == 0:
-            self.spdm1_screen.ids.Arm2OTCM.text = "Released"
-        elif int(Arm2OTCM) == 1:
-            self.spdm1_screen.ids.Arm2OTCM.text = "Captive"
-        elif int(Arm2OTCM) == 2:
-            self.spdm1_screen.ids.Arm2OTCM.text = "Captured"
-        else:
-            self.spdm1_screen.ids.Arm2OTCM.text = "n/a"
-        
-        #self.spdm1_screen.ids.BodyPayload.text = str(BodyPayload)
-        if int(BodyPayload) == 0:
-            self.spdm1_screen.ids.BodyPayload.text = "Released"
-        elif int(BodyPayload) == 1:
-            self.spdm1_screen.ids.BodyPayload.text = "Captive"
-        elif int(BodyPayload) == 2:
-            self.spdm1_screen.ids.BodyPayload.text = "Captured"
-        else:
-            self.spdm1_screen.ids.BodyPayload.text = "n/a"
-        
-        self.spdm1_screen.ids.BodyRoll.text = str(BodyRoll)
-        self.spdm1_screen.ids.Shoulder1Roll.text = str(Shoulder1Roll)
-        self.spdm1_screen.ids.Shoulder1Yaw.text = str(Shoulder1Yaw)
-        self.spdm1_screen.ids.Shoulder1Pitch.text = str(Shoulder1Pitch)
-        self.spdm1_screen.ids.Elbow1Pitch.text = str(Elbow1Pitch)
-        self.spdm1_screen.ids.Wrist1Roll.text = str(Wrist1Roll)
-        self.spdm1_screen.ids.Wrist1Yaw.text = str(Wrist1Yaw)
-        self.spdm1_screen.ids.Wrist1Pitch.text = str(Wrist1Pitch)
-        self.spdm1_screen.ids.Shoulder2Roll.text = str(Shoulder2Roll)
-        self.spdm1_screen.ids.Shoulder2Yaw.text = str(Shoulder2Yaw)
-        self.spdm1_screen.ids.Shoulder2Pitch.text = str(Shoulder2Pitch)
-        self.spdm1_screen.ids.Elbow2Pitch.text = str(Elbow2Pitch)
-        self.spdm1_screen.ids.Wrist2Roll.text = str(Wrist2Roll)
-        self.spdm1_screen.ids.Wrist2Yaw.text = str(Wrist2Yaw)
-        self.spdm1_screen.ids.Wrist2Pitch.text = str(Wrist2Pitch)
-
-        self.eva_emu.ids.UIApowerEMU1.text = str(UIApowerEMU1) + " V"
-        self.eva_emu.ids.UIApowerEMU2.text = str(UIApowerEMU2) + " V"
-        self.eva_emu.ids.UIAcurrentEMU1.text = str(UIAcurrentEMU1) + " A"
-        self.eva_emu.ids.UIAcurrentEMU2.text = str(UIAcurrentEMU2)  + " A" 
-        self.eva_emu.ids.PSApowerEMU1.text = str(PSApowerEMU1) + " V"
-        self.eva_emu.ids.PSApowerEMU2.text = str(PSApowerEMU2) + " V"
-        self.eva_emu.ids.PSAcurrentEMU1.text = str(PSAcurrentEMU1) + " A"
-        self.eva_emu.ids.PSAcurrentEMU2.text = str(PSAcurrentEMU2) + " A"
-        self.eva_emu.ids.IRUvoltage.text = str(IRUvoltage) + " V"
-        self.eva_emu.ids.IRUcurrent.text = str(IRUcurrent) + " A"
-        
-        #self.ct_uhf_screen.ids.UHF1pwr.text = str(UHF1pwr)
-        if int(UHF1pwr) == 0:
-            self.ct_uhf_screen.ids.UHF1pwr.text = "Off-Ok"
-        elif int(UHF1pwr) == 1:
-            self.ct_uhf_screen.ids.UHF1pwr.text = "Not Off-Ok"
-        elif int(UHF1pwr) == 2:
-            self.ct_uhf_screen.ids.UHF1pwr.text = "Not Off-Failed"
-        else:
-            self.ct_uhf_screen.ids.UHF1pwr.text = "n/a"        
-        #self.ct_uhf_screen.ids.UHF2pwr.text = str(UHF2pwr)
-        if int(UHF2pwr) == 0:
-            self.ct_uhf_screen.ids.UHF2pwr.text = "Off-Ok"
-        elif int(UHF2pwr) == 1:
-            self.ct_uhf_screen.ids.UHF2pwr.text = "Not Off-Ok"
-        elif int(UHF2pwr) == 2:
-            self.ct_uhf_screen.ids.UHF2pwr.text = "Not Off-Failed"
-        else:
-            self.ct_uhf_screen.ids.UHF2pwr.text = "n/a"
-        #self.ct_uhf_screen.ids.UHFframeSync.text = str(UHFframeSync)
-        if int(UHFframeSync) == 0:
-            self.ct_uhf_screen.ids.UHFframeSync.text = "Unlocked"
-        elif int(UHFframeSync) == 1:
-            self.ct_uhf_screen.ids.UHFframeSync.text = "Locked"
-        else:
-            self.iss_screen.ids.UHFframeSync.text = "n/a"
-
-            self.ct_sgant_screen.ids.sgant_transmit.text = str(sgant_transmit)
-        if int(sgant_transmit) == 0:
-            self.ct_sgant_screen.ids.sgant_transmit.text = "RESET"
-        elif int(sgant_transmit) == 1:
-            self.ct_sgant_screen.ids.sgant_transmit.text = "NORMAL"
-        else:
-            self.ct_sgant_screen.ids.sgant_transmit.text = "n/a"
-        
-        self.ct_sasa_screen.ids.ActiveString.text = str(ActiveString)
-        self.ct_sasa_screen.ids.RFG1status.text = str(RFG1status)
-        if int(RFG1status) == 0:
-            self.ct_sasa_screen.ids.RFG1status.text = "Off-Ok"
-        elif int(RFG1status) == 1:
-            self.ct_sasa_screen.ids.RFG1status.text = "Not Off-Ok"
-        elif int(RFG1status) == 2:
-            self.ct_sasa_screen.ids.RFG1status.text = "Not Off-Failed"
-        else:
-            self.ct_sasa_screen.ids.RFG1status.text = "n/a"
-        self.ct_sasa_screen.ids.RFG1azimuth.text = str(RFG1azimuth)
-        self.ct_sasa_screen.ids.RFG1elev.text = str(RFG1elev)
-        
-        self.ct_sasa_screen.ids.RFG2status.text = str(RFG2status)
-        if int(RFG2status) == 0:
-            self.ct_sasa_screen.ids.RFG2status.text = "Off-Ok"
-        elif int(RFG2status) == 1:
-            self.ct_sasa_screen.ids.RFG2status.text = "Not Off-Ok"
-        elif int(RFG2status) == 2:
-            self.ct_sasa_screen.ids.RFG2status.text = "Not Off-Failed"
-        else:
-            self.ct_sasa.ids.RFG2status.text = "n/a"
-        self.ct_sasa_screen.ids.RFG2azimuth.text = str(RFG2azimuth)
-        self.ct_sasa_screen.ids.RFG2elev.text = str(RFG2elev)        
-
-        self.eps_screen.ids.beta1b_value.text = beta1b
-        self.eps_screen.ids.beta1a_value.text = beta1a
-        self.eps_screen.ids.beta2b_value.text = beta2b
-        self.eps_screen.ids.beta2a_value.text = beta2a
-        self.eps_screen.ids.beta3b_value.text = beta3b
-        self.eps_screen.ids.beta3a_value.text = beta3a
-        self.eps_screen.ids.beta4b_value.text = beta4b
-        self.eps_screen.ids.beta4a_value.text = beta4a
-        self.eps_screen.ids.c1a_value.text = c1a + "A"
-        self.eps_screen.ids.v1a_value.text = v1a + "V"
-        self.eps_screen.ids.c1b_value.text = c1b + "A"
-        self.eps_screen.ids.v1b_value.text = v1b + "V"
-        self.eps_screen.ids.c2a_value.text = c2a + "A"
-        self.eps_screen.ids.v2a_value.text = v2a + "V"
-        self.eps_screen.ids.c2b_value.text = c2b + "A"
-        self.eps_screen.ids.v2b_value.text = v2b + "V"
-        self.eps_screen.ids.c3a_value.text = c3a + "A"
-        self.eps_screen.ids.v3a_value.text = v3a + "V"
-        self.eps_screen.ids.c3b_value.text = c3b + "A"
-        self.eps_screen.ids.v3b_value.text = v3b + "V"
-        self.eps_screen.ids.c4a_value.text = c4a + "A"
-        self.eps_screen.ids.v4a_value.text = v4a + "V"
-        self.eps_screen.ids.c4b_value.text = c4b + "A"
-        self.eps_screen.ids.v4b_value.text = v4b + "V"
-        self.iss_screen.ids.altitude_value.text = str(altitude) + " km"
-        self.orbit_screen.ids.altitude.text = str(altitude) + " km"
-        self.iss_screen.ids.velocity_value.text = str(velocity) + " km/s"
-        self.iss_screen.ids.stationmass_value.text = str(iss_mass) + " kg"
-
-        self.us_eva.ids.EVA_needle.angle = float(self.map_rotation(0.0193368*float(crewlockpres)))
-        self.us_eva.ids.crewlockpressure_value.text = "{:.2f}".format(0.0193368*float(crewlockpres))
-
-        psi_bar_x = self.map_psi_bar(0.0193368*float(crewlockpres)) #convert to torr
-
-        self.us_eva.ids.EVA_psi_bar.pos_hint = {"center_x": psi_bar_x, "center_y": 0.61}
-
-
-        ##-------------------Signal Status Check-------------------##
-
-        #if client_status.split(":")[0] == "CONNECTED": we dont check client status anymore in the python lightstreamer script
-        if sub_status == "Subscribed":
-            #client connected and subscibed to ISS telemetry
-            if float(aos) == 1.00:
-                self.signal_acquired() #signal status 1 means acquired
-                sasa_xmit = 1
-            elif float(aos) == 0.00:
-               self.signal_lost() #signal status 0 means loss of signal
-               sasa_xmit = 0
-            elif float(aos) == 2.00:
-               self.signal_stale() #signal status 2 means data is not being updated from server
-               sasa_xmit = 0
-        else:
-            self.signal_unsubscribed()
-        #else:
-        #    self.signal_unsubscribed()
-
-        if mimicbutton: # and float(aos) == 1.00):
-            serialWrite("PSARJ=" + psarj + " " + "SSARJ=" + ssarj + " " + "PTRRJ=" + ptrrj + " " + "STRRJ=" + strrj + " " + "B1B=" + beta1b + " " + "B1A=" + beta1a + " " + "B2B=" + beta2b + " " + "B2A=" + beta2a + " " + "B3B=" + beta3b + " " + "B3A=" + beta3a + " " + "B4B=" + beta4b + " " + "B4A=" + beta4a + " " + "AOS=" + aos + " " + "V1A=" + str(v1as) + " " + "V2A=" + str(v2as) + " " + "V3A=" + str(v3as) + " " + "V4A=" + str(v4as) + " " + "V1B=" + str(v1bs) + " " + "V2B=" + str(v2bs) + " " + "V3B=" + str(v3bs) + " " + "V4B=" + str(v4bs) + " " + "ISS=" + module + " " + "Sgnt_el=" + str(int(sgant_elevation)) + " " + "Sgnt_xel=" + str(int(sgant_xelevation)) + " " + "Sgnt_xmit=" + str(int(sgant_transmit)) + " " + "SASA_Xmit=" + str(int(sasa_xmit)) + " SASA_AZ=" + str(float(sasa_az)) + " SASA_EL=" + str(float(sasa_el)) + " ")
-
-#All GUI Screens are on separate kv files
-Builder.load_file(mimic_directory + '/Mimic/Pi/Screens/MainScreen.kv')
-Builder.load_file(mimic_directory + '/Mimic/Pi/Screens/ManualControlScreen.kv')
-Builder.load_file(mimic_directory + '/Mimic/Pi/Screens/LED_Screen.kv')
-Builder.load_file(mimic_directory + '/Mimic/Pi/Screens/Playback_Screen.kv')
-Builder.load_file(mimic_directory + '/Mimic/Pi/Screens/Settings_Screen.kv')
-Builder.load_file(mimic_directory + '/Mimic/Pi/Screens/MimicScreen.kv')
-Builder.load_file(mimic_directory + '/Mimic/Pi/Screens/ISS_Screen.kv')
-Builder.load_file(mimic_directory + '/Mimic/Pi/Screens/Orbit_Screen.kv')
-Builder.load_file(mimic_directory + '/Mimic/Pi/Screens/Orbit_Pass.kv')
-Builder.load_file(mimic_directory + '/Mimic/Pi/Screens/Orbit_Data.kv')
-Builder.load_file(mimic_directory + '/Mimic/Pi/Screens/ECLSS_Screen.kv')
-Builder.load_file(mimic_directory + '/Mimic/Pi/Screens/ECLSS_WRM_Screen.kv')
-Builder.load_file(mimic_directory + '/Mimic/Pi/Screens/ECLSS_IATCS_Screen.kv')
-Builder.load_file(mimic_directory + '/Mimic/Pi/Screens/EPS_Screen.kv')
-Builder.load_file(mimic_directory + '/Mimic/Pi/Screens/CT_Screen.kv')
-Builder.load_file(mimic_directory + '/Mimic/Pi/Screens/CT_SGANT_Screen.kv')
-Builder.load_file(mimic_directory + '/Mimic/Pi/Screens/CT_SASA_Screen.kv')
-Builder.load_file(mimic_directory + '/Mimic/Pi/Screens/CT_UHF_Screen.kv')
-Builder.load_file(mimic_directory + '/Mimic/Pi/Screens/CT_Camera_Screen.kv')
-Builder.load_file(mimic_directory + '/Mimic/Pi/Screens/GNC_Screen.kv')
-Builder.load_file(mimic_directory + '/Mimic/Pi/Screens/CDH_Screen.kv')
-Builder.load_file(mimic_directory + '/Mimic/Pi/Screens/Science_Screen.kv')
-Builder.load_file(mimic_directory + '/Mimic/Pi/Screens/Science_EXT_Screen.kv')
-Builder.load_file(mimic_directory + '/Mimic/Pi/Screens/Science_INT_Screen.kv')
-Builder.load_file(mimic_directory + '/Mimic/Pi/Screens/Science_NRAL_Screen.kv')
-Builder.load_file(mimic_directory + '/Mimic/Pi/Screens/Science_JEF_Screen.kv')
-Builder.load_file(mimic_directory + '/Mimic/Pi/Screens/USOS_Screen.kv')
-Builder.load_file(mimic_directory + '/Mimic/Pi/Screens/VV_Screen.kv')
-Builder.load_file(mimic_directory + '/Mimic/Pi/Screens/TCS_Screen.kv')
-Builder.load_file(mimic_directory + '/Mimic/Pi/Screens/EVA_US_Screen.kv')
-Builder.load_file(mimic_directory + '/Mimic/Pi/Screens/EVA_RS_Screen.kv')
-Builder.load_file(mimic_directory + '/Mimic/Pi/Screens/EVA_Main_Screen.kv')
-Builder.load_file(mimic_directory + '/Mimic/Pi/Screens/EVA_EMU_Screen.kv')
-Builder.load_file(mimic_directory + '/Mimic/Pi/Screens/EVA_Pictures.kv')
-Builder.load_file(mimic_directory + '/Mimic/Pi/Screens/Crew_Screen.kv')
-Builder.load_file(mimic_directory + '/Mimic/Pi/Screens/RS_Screen.kv')
-Builder.load_file(mimic_directory + '/Mimic/Pi/Screens/Robo_Screen.kv')
-Builder.load_file(mimic_directory + '/Mimic/Pi/Screens/SSRMS_Screen.kv')
-Builder.load_file(mimic_directory + '/Mimic/Pi/Screens/SPDM1_Screen.kv')
-Builder.load_file(mimic_directory + '/Mimic/Pi/Screens/MSS_MT_Screen.kv')
-Builder.load_file(mimic_directory + '/Mimic/Pi/Screens/RS_Dock_Screen.kv')
-Builder.load_file(mimic_directory + '/Mimic/Pi/Screens/VV_Image.kv')
-Builder.load_string('''
-#:kivy 1.8
-#:import kivy kivy
-#:import win kivy.core.window
-ScreenManager:
-    MainScreen:
-    ManualControlScreen:
-    LED_Screen:
-    Playback_Screen:
-    Settings_Screen:
-    MimicScreen:
-    ISS_Screen:
-    Orbit_Screen:
-    Orbit_Pass:
-    Orbit_Data:
-    EPS_Screen:
-    CT_Screen:
-    CT_SASA_Screen:
-    CT_UHF_Screen:
-    CT_Camera_Screen:
-    CT_SGANT_Screen:
-    ECLSS_Screen:
-    GNC_Screen:
-    TCS_Screen:
-    EVA_US_Screen:
-    EVA_RS_Screen:
-    EVA_Main_Screen:
-    EVA_Pictures:
-    RS_Screen:
-    Crew_Screen:
-    MSS_MT_Screen:
-    VV_Screen:
-    VV_Image:
-''')
->>>>>>> 4f736910
-
 if __name__ == '__main__':
     try:
         # Show logging configuration
