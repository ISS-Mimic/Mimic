#!/usr/bin/python

from datetime import datetime, timedelta #used for time conversions and logging timestamps
import datetime as dtime #this is different from above for... reasons?
import os # used to remove database on program exit; also used for importing config.json
from subprocess import Popen #, PIPE, STDOUT #used to start/stop Javascript telemetry program and TDRS script and orbitmap
import time #used for time
import math #used for math
import glob #used to parse serial port names
import sqlite3 #used to access ISS telemetry database
import pytz #used for timezone conversion in orbit pass predictions
from bs4 import BeautifulSoup #used to parse webpages for data (EVA stats, ISS TLE)
import ephem #used for TLE orbit information on orbit screen
import serial #used to send data over serial to arduino
import json # used for serial port config
from pyudev import Context, Devices, Monitor, MonitorObserver # for automatically detecting Arduinos
import argparse
import sys
import os.path as op #use for getting mimic directory

# This is here because Kivy gets upset if you pass in your own non-Kivy args
CONFIG_FILE_PATH = os.path.join(os.path.dirname(__file__), "config.json")
parser = argparse.ArgumentParser(description='ISS Mimic GUI. Arguments listed below are non-Kivy arguments.')
parser.add_argument(
        '--config', action='store_true',
        help='use config.json to manually specify serial ports to use',
        default=False)
args, kivy_args = parser.parse_known_args()
sys.argv[1:] = kivy_args
USE_CONFIG_JSON = args.config

from kivy.app import App
from kivy.lang import Builder
from kivy.network.urlrequest import UrlRequest #using this to request webpages
from kivy.clock import Clock
from kivy.event import EventDispatcher
from kivy.properties import ObjectProperty
from kivy.uix.screenmanager import ScreenManager, Screen, SwapTransition
from kivy.uix.popup import Popup
from kivy.uix.label import Label

import database_initialize # create and populate database script

""" Unused imports
import kivy
from kivy.core.window import Window
import threading #trying to send serial write to other thread
matplotlib for plotting day/night time
import matplotlib.pyplot as plt
from matplotlib import path
from mpl_toolkits.basemap import Basemap
"""

mimic_directory = op.abspath(op.join(__file__, op.pardir, op.pardir, op.pardir))
print("Mimic Directory: " + mimic_directory)

# Constants
SERIAL_SPEED = 9600

os.environ['KIVY_GL_BACKEND'] = 'gl' #need this to fix a kivy segfault that occurs with python3 for some reason

# Create Program Logs
mimiclog = open(mimic_directory + '/Mimic/Pi/Logs/mimiclog.txt', 'w')

def logWrite(*args):
    mimiclog.write(str(datetime.utcnow()))
    mimiclog.write(' ')
    mimiclog.write(str(args[0]))
    mimiclog.write('\n')
    mimiclog.flush()

logWrite("Initialized Mimic Program Log")

#-------------------------Look for a connected arduino-----------------------------------

def remove_tty_device(name_to_remove):
    """ Removes tty device from list of serial ports. """
    global SERIAL_PORTS, OPEN_SERIAL_PORTS
    try:
        SERIAL_PORTS.remove(name_to_remove)
        idx_to_remove = -1
        for x in range(len(OPEN_SERIAL_PORTS)):
            if name_to_remove in str(OPEN_SERIAL_PORTS[x]):
                idx_to_remove = x
        if idx_to_remove != -1:
            del OPEN_SERIAL_PORTS[idx_to_remove]
            log_str = "Removed %s." % name_to_remove
            logWrite(log_str)
            print(log_str)
    except ValueError:
        # Not printing anything because it sometimes tries too many times and is irrelevant
        pass

def add_tty_device(name_to_add):
    """ Adds tty device to list of serial ports after it successfully opens. """
    global SERIAL_PORTS, OPEN_SERIAL_PORTS
    if name_to_add not in SERIAL_PORTS:
        try:
            SERIAL_PORTS.append(name_to_add)
            OPEN_SERIAL_PORTS.append(serial.Serial(SERIAL_PORTS[-1], SERIAL_SPEED, write_timeout=0, timeout=0))
            log_str = "Added and opened %s." % name_to_add
            logWrite(log_str)
            print(log_str)
        except IOError as e:
            # Not printing anything because sometimes it successfully opens soon after
            remove_tty_device(name_to_add) # don't leave it in the list if it didn't open

def detect_device_event(device):
    """ Callback for MonitorObserver to detect tty device and add or remove it. """
    if 'tty' in device.device_path:
        name = '/dev/' + (device.device_path).split('/')[-1:][0]
        if device.action == 'remove':
            remove_tty_device(name)
        if device.action == 'add':
            add_tty_device(name)

def is_arduino_id_vendor_string(text):
    """
    It's not ideal to have to include FTDI because that's somewhat
    generic, but if we want to use something like the Arduino Nano,
    that's what it shows up as. If it causes a problem, we can change
    it -- or the user can specify to use the config.json file instead.
    """
    if "Arduino" in text or "Adafruit" in text or "FTDI" in text:
        return True
    return False

def parse_tty_name(device, val):
    """
    Parses tty name from ID_VENDOR string.

    Example of device as a string:
    Device('/sys/devices/platform/scb/fd500000.pcie/pci0000:00/0000:00:00.0/0000:01:00.0/usb1/1-1/1-1.1/1-1.1.1/1-1.1.1:1.0/tty/ttyACM0')
    """
    if is_arduino_id_vendor_string(val):
        name = str(device).split('/')[-1:][0][:-2] # to get ttyACM0, etc.
        return '/dev/' + name
    logWrite("Skipping serial device:\n%s" % str(device))

def get_tty_dev_names(context):
    """ Checks ID_VENDOR string of tty devices to identify Arduinos. """
    names = []
    devices = context.list_devices(subsystem='tty')
    for d in devices:
        for k, v in d.items():
            # Check for both ID_VENDOR and ID_USB_VENDOR
            if k in ['ID_VENDOR', 'ID_USB_VENDOR']:
                names.append(parse_tty_name(d, v))
    return names
        
def get_config_data():
    """ Get the JSON config data. """
    data = {}
    with open (CONFIG_FILE_PATH, 'r') as f:
        data = json.load(f)
    return data

def get_serial_ports(context, using_config_file=False):
    """ Gets the serial ports either from a config file or pyudev """
    serial_ports = []
    if using_config_file:
        data = get_config_data()
        serial_ports = data['arduino']['serial_ports']
    else:
        serial_ports = get_tty_dev_names(context)
    return serial_ports

def open_serial_ports(serial_ports):
    """ Open all the serial ports in the list. Used when the GUI is first opened. """
    global OPEN_SERIAL_PORTS
    try:
        for s in serial_ports:
            OPEN_SERIAL_PORTS.append(serial.Serial(s, SERIAL_SPEED, write_timeout=0, timeout=0))
    except (OSError, serial.SerialException) as e:
        if USE_CONFIG_JSON:
            print("\nNot all serial ports were detected. Check config.json for accuracy.\n\n%s" % e)
        raise Exception(e)

def serialWrite(*args):
    """ Writes to serial ports in list. """
    logWrite("Function call - serial write: " + str(*args))
    for s in OPEN_SERIAL_PORTS:
        try:
            s.write(str.encode(*args))
        except (OSError, serial.SerialException) as e:
            logWrite(e)

context = Context()
if not USE_CONFIG_JSON:
    MONITOR = Monitor.from_netlink(context)
    TTY_OBSERVER = MonitorObserver(MONITOR, callback=detect_device_event, name='monitor-observer')
    TTY_OBSERVER.daemon = False
SERIAL_PORTS = get_serial_ports(context, USE_CONFIG_JSON)
OPEN_SERIAL_PORTS = []
open_serial_ports(SERIAL_PORTS)
log_str = "Serial ports opened: %s" % str(SERIAL_PORTS)
logWrite(log_str)
print(log_str)
if not USE_CONFIG_JSON:
    TTY_OBSERVER.start()
    log_str = "Started monitoring serial ports."
    print(log_str)
    logWrite(log_str)

#-------------------------TDRS Checking Database-----------------------------------------
TDRSconn = sqlite3.connect('/dev/shm/tdrs.db')
TDRSconn.isolation_level = None
TDRScursor = TDRSconn.cursor()
conn = sqlite3.connect('/dev/shm/iss_telemetry.db')
conn.isolation_level = None
c = conn.cursor()

def staleTelemetry():
    c.execute("UPDATE telemetry SET Value = 'Unsubscribed' where Label = 'Lightstreamer'")
#----------------------------------Variables---------------------------------------------
LS_Subscription = False
isslocationsuccess = False
testfactor = -1
crew_mention= False
mimicbutton = False
fakeorbitboolean = False
demoboolean = False
switchtofake = False
manualcontrol = False
startup = True
isscrew = 0
val = ""
tdrs1 = 0
tdrs2 = 0
tdrs_timestamp = 0
lastsignal = 0
testvalue = 0
obtained_EVA_crew = False
unixconvert = time.gmtime(time.time())
EVAstartTime = float(unixconvert[7])*24+unixconvert[3]+float(unixconvert[4])/60+float(unixconvert[5])/3600
alternate = True
Beta4Bcontrol = False
Beta3Bcontrol = False
Beta2Bcontrol = False
Beta1Bcontrol = False
Beta4Acontrol = False
Beta3Acontrol = False
Beta2Acontrol = False
Beta1Acontrol = False
PSARJcontrol = False
SSARJcontrol = False
PTRRJcontrol = False
STRRJcontrol = False
stopAnimation = True
startingAnim = True
oldtdrs = "n/a"
runningDemo = False
Disco = False
logged = False
mt_speed = 0.00
#-----------EPS Variables----------------------
EPSstorageindex = 0
channel1A_voltage = [154.1, 154.1, 154.1, 154.1, 154.1, 154.1, 154.1, 154.1, 154.1, 154.1]
channel1B_voltage = [154.1, 154.1, 154.1, 154.1, 154.1, 154.1, 154.1, 154.1, 154.1, 154.1]
channel2A_voltage = [154.1, 154.1, 154.1, 154.1, 154.1, 154.1, 154.1, 154.1, 154.1, 154.1]
channel2B_voltage = [154.1, 154.1, 154.1, 154.1, 154.1, 154.1, 154.1, 154.1, 154.1, 154.1]
channel3A_voltage = [154.1, 154.1, 154.1, 154.1, 154.1, 154.1, 154.1, 154.1, 154.1, 154.1]
channel3B_voltage = [154.1, 154.1, 154.1, 154.1, 154.1, 154.1, 154.1, 154.1, 154.1, 154.1]
channel4A_voltage = [154.1, 154.1, 154.1, 154.1, 154.1, 154.1, 154.1, 154.1, 154.1, 154.1]
channel4B_voltage = [154.1, 154.1, 154.1, 154.1, 154.1, 154.1, 154.1, 154.1, 154.1, 154.1]
sizeX = 0.00
sizeY = 0.00
psarj2 = 1.0
ssarj2 = 1.0
new_x = 0
new_y = 0
new_x2 = 0
new_y2 = 0
aos = 0.00
los = 0.00
sgant_elevation = 0.00
sgant_xelevation = 0.00
sgant_elevation_old = -110.00
seconds2 = 260
oldLOS = 0.00
psarjmc = 0.00
ssarjmc = 0.00
ptrrjmc = 0.00
strrjmc = 0.00
beta1bmc = 0.00
beta1amc = 0.00
beta2bmc = 0.00
beta2amc = 0.00
beta3bmc = 0.00
beta3amc = 0.00
beta4bmc = 0.00
beta4amc = 0.00
US_EVAinProgress = False
leak_hold = False
firstcrossing = True
oldAirlockPump = 0.00
position_x = 0.00
position_y = 0.00
position_z = 0.00
velocity_x = 0.00
velocity_y = 0.00
velocity_z = 0.00
velocity = 0.00
altitude = 0.00
mass = 0.00
crewlockpres = 758
EVA_activities = False
repress = False
depress = False
seconds = 0
minutes = 0
hours = 0
leak_hold = False
EV1 = ""
EV2 = ""
numEVAs1 = ""
EVAtime_hours1 = ""
EVAtime_minutes1 = ""
numEVAs2 = ""
EVAtime_hours2 = ""
EVAtime_minutes2 = ""
holdstartTime = float(unixconvert[7])*24+unixconvert[3]+float(unixconvert[4])/60+float(unixconvert[5])/3600
eva = False
standby = False
prebreath1 = False
prebreath2 = False
depress1 = False
depress2 = False
leakhold = False
repress = False
ISS_TLE_Acquired = False
stationmode = 0.00
tdrs = ""
EVA_picture_urls = []
urlindex = 0
module = ""
internet = False
old_mt_timestamp = 0.00
old_mt_position = 0.00

class MainScreen(Screen):
    mimic_directory = op.abspath(op.join(__file__, op.pardir, op.pardir, op.pardir))
    
    def changeManualControlBoolean(self, *args):
        global manualcontrol
        manualcontrol = args[0]

    def killproc(*args):
        global p,p2
        if not USE_CONFIG_JSON:
            TTY_OBSERVER.stop()
            log_str = "Stopped monitoring serial ports."
            logWrite(log_str)
            print(log_str)
        try:
            p.kill()
            p2.kill()
        except Exception as e:
            logWrite(e)
        os.system('rm /dev/shm/*.db*') #delete sqlite database on exit, db is recreated each time to avoid concurrency issues
        staleTelemetry()
        logWrite("Successfully stopped ISS telemetry javascript and removed database")

class ManualControlScreen(Screen):
    mimic_directory = op.abspath(op.join(__file__, op.pardir, op.pardir, op.pardir))
    def on_pre_enter(self): #call the callback funcion when activating this screen, to update all angles
        self.callback()

    def callback(self):
        global psarjmc,ssarjmc,ptrrjmc,strrjmc,beta1amc,beta1bmc,beta2amc,beta2bmc,beta3amc,beta3bmc,beta4amc,beta4bmc
        self.ids.Beta4B_Button.text = "4B\n" + str(math.trunc(beta4bmc))
        self.ids.Beta4A_Button.text = "4A\n" + str(math.trunc(beta4amc))
        self.ids.Beta3B_Button.text = "3B\n" + str(math.trunc(beta3bmc))
        self.ids.Beta3A_Button.text = "3A\n" + str(math.trunc(beta3amc))
        self.ids.Beta2B_Button.text = "2B\n" + str(math.trunc(beta2bmc))
        self.ids.Beta2A_Button.text = "2A\n" + str(math.trunc(beta2amc))
        self.ids.Beta1B_Button.text = "1B\n" + str(math.trunc(beta1bmc))
        self.ids.Beta1A_Button.text = "1A\n" + str(math.trunc(beta1amc))
        self.ids.PSARJ_Button.text = "PSARJ " + str(math.trunc(psarjmc))
        self.ids.SSARJ_Button.text = "SSARJ " + str(math.trunc(ssarjmc))
        self.ids.PTRRJ_Button.text = "PTRRJ\n" + str(math.trunc(ptrrjmc))
        self.ids.STRRJ_Button.text = "STRRJ\n" + str(math.trunc(strrjmc))

    def zeroJoints(self):
        global psarjmc,ssarjmc,ptrrjmc,strrjmc,beta1amc,beta1bmc,beta2amc,beta2bmc,beta3amc,beta3bmc,beta4amc,beta4bmc
        serialWrite("NULLIFY=1 ")
        c.execute("UPDATE telemetry SET Value = '0' WHERE Label = 'beta1a'")
        beta1amc = 0.00
        c.execute("UPDATE telemetry SET Value = '0' WHERE Label = 'beta1b'")
        beta1bmc = 0.00
        c.execute("UPDATE telemetry SET Value = '0' WHERE Label = 'beta2a'")
        beta2amc = 0.00
        c.execute("UPDATE telemetry SET Value = '0' WHERE Label = 'beta2b'")
        beta2bmc = 0.00
        c.execute("UPDATE telemetry SET Value = '0' WHERE Label = 'beta3a'")
        beta3amc = 0.00
        c.execute("UPDATE telemetry SET Value = '0' WHERE Label = 'beta3b'")
        beta3bmc = 0.00
        c.execute("UPDATE telemetry SET Value = '0' WHERE Label = 'beta4a'")
        beta4amc = 0.00
        c.execute("UPDATE telemetry SET Value = '0' WHERE Label = 'beta4b'")
        beta4bmc = 0.00
        c.execute("UPDATE telemetry SET Value = '0' WHERE Label = 'psarj'")
        psarjmc = 0.00
        c.execute("UPDATE telemetry SET Value = '0' WHERE Label = 'ssarj'")
        ssarjmc = 0.00
        self.callback()

    def setActive(self, *args):
        global Beta4Bcontrol, Beta3Bcontrol, Beta2Bcontrol, Beta1Bcontrol, Beta4Acontrol, Beta3Acontrol, Beta2Acontrol, Beta1Acontrol, PSARJcontrol, SSARJcontrol, PTRRJcontrol, STRRJcontrol
        if str(args[0])=="Beta4B":
            Beta4Bcontrol = True
            Beta4Acontrol = False
            Beta3Bcontrol = False
            Beta3Acontrol = False
            Beta2Bcontrol = False
            Beta2Acontrol = False
            Beta1Bcontrol = False
            Beta1Acontrol = False
            PSARJcontrol = False
            SSARJcontrol = False
            PTRRJcontrol = False
            STRRJcontrol = False
            self.ids.Beta4B_Button.background_color = (0, 0, 1, 1)
            self.ids.Beta4A_Button.background_color = (1, 1, 1, 1)
            self.ids.Beta3B_Button.background_color = (1, 1, 1, 1)
            self.ids.Beta3A_Button.background_color = (1, 1, 1, 1)
            self.ids.Beta2B_Button.background_color = (1, 1, 1, 1)
            self.ids.Beta2A_Button.background_color = (1, 1, 1, 1)
            self.ids.Beta1B_Button.background_color = (1, 1, 1, 1)
            self.ids.Beta1A_Button.background_color = (1, 1, 1, 1)
            self.ids.PSARJ_Button.background_color = (1, 1, 1, 1)
            self.ids.SSARJ_Button.background_color = (1, 1, 1, 1)
            self.ids.PTRRJ_Button.background_color = (1, 1, 1, 1)
            self.ids.STRRJ_Button.background_color = (1, 1, 1, 1)
        if str(args[0])=="Beta3B":
            Beta3Bcontrol = True
            Beta4Bcontrol = False
            Beta4Acontrol = False
            Beta3Acontrol = False
            Beta2Bcontrol = False
            Beta2Acontrol = False
            Beta1Bcontrol = False
            Beta1Acontrol = False
            PSARJcontrol = False
            SSARJcontrol = False
            PTRRJcontrol = False
            STRRJcontrol = False
            self.ids.Beta4B_Button.background_color = (1, 1, 1, 1)
            self.ids.Beta4A_Button.background_color = (1, 1, 1, 1)
            self.ids.Beta3B_Button.background_color = (0, 0, 1, 1)
            self.ids.Beta3A_Button.background_color = (1, 1, 1, 1)
            self.ids.Beta2B_Button.background_color = (1, 1, 1, 1)
            self.ids.Beta2A_Button.background_color = (1, 1, 1, 1)
            self.ids.Beta1B_Button.background_color = (1, 1, 1, 1)
            self.ids.Beta1A_Button.background_color = (1, 1, 1, 1)
            self.ids.PSARJ_Button.background_color = (1, 1, 1, 1)
            self.ids.SSARJ_Button.background_color = (1, 1, 1, 1)
            self.ids.PTRRJ_Button.background_color = (1, 1, 1, 1)
            self.ids.STRRJ_Button.background_color = (1, 1, 1, 1)
        if str(args[0])=="Beta2B":
            Beta2Bcontrol = True
            Beta4Bcontrol = False
            Beta4Acontrol = False
            Beta3Bcontrol = False
            Beta3Acontrol = False
            Beta2Acontrol = False
            Beta1Bcontrol = False
            Beta1Acontrol = False
            PSARJcontrol = False
            SSARJcontrol = False
            PTRRJcontrol = False
            STRRJcontrol = False
            self.ids.Beta4B_Button.background_color = (1, 1, 1, 1)
            self.ids.Beta4A_Button.background_color = (1, 1, 1, 1)
            self.ids.Beta3B_Button.background_color = (1, 1, 1, 1)
            self.ids.Beta3A_Button.background_color = (1, 1, 1, 1)
            self.ids.Beta2B_Button.background_color = (0, 0, 1, 1)
            self.ids.Beta2A_Button.background_color = (1, 1, 1, 1)
            self.ids.Beta1B_Button.background_color = (1, 1, 1, 1)
            self.ids.Beta1A_Button.background_color = (1, 1, 1, 1)
            self.ids.PSARJ_Button.background_color = (1, 1, 1, 1)
            self.ids.SSARJ_Button.background_color = (1, 1, 1, 1)
            self.ids.PTRRJ_Button.background_color = (1, 1, 1, 1)
            self.ids.STRRJ_Button.background_color = (1, 1, 1, 1)
        if str(args[0])=="Beta1B":
            Beta1Bcontrol = True
            Beta4Bcontrol = False
            Beta4Acontrol = False
            Beta3Bcontrol = False
            Beta3Acontrol = False
            Beta2Bcontrol = False
            Beta2Acontrol = False
            Beta1Acontrol = False
            PSARJcontrol = False
            SSARJcontrol = False
            PTRRJcontrol = False
            STRRJcontrol = False
            self.ids.Beta4B_Button.background_color = (1, 1, 1, 1)
            self.ids.Beta4A_Button.background_color = (1, 1, 1, 1)
            self.ids.Beta3B_Button.background_color = (1, 1, 1, 1)
            self.ids.Beta3A_Button.background_color = (1, 1, 1, 1)
            self.ids.Beta2B_Button.background_color = (1, 1, 1, 1)
            self.ids.Beta2A_Button.background_color = (1, 1, 1, 1)
            self.ids.Beta1B_Button.background_color = (0, 0, 1, 1)
            self.ids.Beta1A_Button.background_color = (1, 1, 1, 1)
            self.ids.PSARJ_Button.background_color = (1, 1, 1, 1)
            self.ids.SSARJ_Button.background_color = (1, 1, 1, 1)
            self.ids.PTRRJ_Button.background_color = (1, 1, 1, 1)
            self.ids.STRRJ_Button.background_color = (1, 1, 1, 1)
        if str(args[0])=="Beta4A":
            Beta4Acontrol = True
            Beta4Bcontrol = False
            Beta3Bcontrol = False
            Beta3Acontrol = False
            Beta2Bcontrol = False
            Beta2Acontrol = False
            Beta1Bcontrol = False
            Beta1Acontrol = False
            PSARJcontrol = False
            SSARJcontrol = False
            PTRRJcontrol = False
            STRRJcontrol = False
            self.ids.Beta4B_Button.background_color = (1, 1, 1, 1)
            self.ids.Beta4A_Button.background_color = (0, 0, 1, 1)
            self.ids.Beta3B_Button.background_color = (1, 1, 1, 1)
            self.ids.Beta3A_Button.background_color = (1, 1, 1, 1)
            self.ids.Beta2B_Button.background_color = (1, 1, 1, 1)
            self.ids.Beta2A_Button.background_color = (1, 1, 1, 1)
            self.ids.Beta1B_Button.background_color = (1, 1, 1, 1)
            self.ids.Beta1A_Button.background_color = (1, 1, 1, 1)
            self.ids.PSARJ_Button.background_color = (1, 1, 1, 1)
            self.ids.SSARJ_Button.background_color = (1, 1, 1, 1)
            self.ids.PTRRJ_Button.background_color = (1, 1, 1, 1)
            self.ids.STRRJ_Button.background_color = (1, 1, 1, 1)
        if str(args[0])=="Beta3A":
            Beta3Acontrol = True
            Beta4Bcontrol = False
            Beta4Acontrol = False
            Beta3Bcontrol = False
            Beta2Bcontrol = False
            Beta2Acontrol = False
            Beta1Bcontrol = False
            Beta1Acontrol = False
            PSARJcontrol = False
            SSARJcontrol = False
            PTRRJcontrol = False
            STRRJcontrol = False
            self.ids.Beta4B_Button.background_color = (1, 1, 1, 1)
            self.ids.Beta4A_Button.background_color = (1, 1, 1, 1)
            self.ids.Beta3B_Button.background_color = (1, 1, 1, 1)
            self.ids.Beta3A_Button.background_color = (0, 0, 1, 1)
            self.ids.Beta2B_Button.background_color = (1, 1, 1, 1)
            self.ids.Beta2A_Button.background_color = (1, 1, 1, 1)
            self.ids.Beta1B_Button.background_color = (1, 1, 1, 1)
            self.ids.Beta1A_Button.background_color = (1, 1, 1, 1)
            self.ids.PSARJ_Button.background_color = (1, 1, 1, 1)
            self.ids.SSARJ_Button.background_color = (1, 1, 1, 1)
            self.ids.PTRRJ_Button.background_color = (1, 1, 1, 1)
            self.ids.STRRJ_Button.background_color = (1, 1, 1, 1)
        if str(args[0])=="Beta2A":
            Beta2Acontrol = True
            Beta4Bcontrol = False
            Beta4Acontrol = False
            Beta3Bcontrol = False
            Beta3Acontrol = False
            Beta2Bcontrol = False
            Beta1Bcontrol = False
            Beta1Acontrol = False
            PSARJcontrol = False
            SSARJcontrol = False
            PTRRJcontrol = False
            STRRJcontrol = False
            self.ids.Beta4B_Button.background_color = (1, 1, 1, 1)
            self.ids.Beta4A_Button.background_color = (1, 1, 1, 1)
            self.ids.Beta3B_Button.background_color = (1, 1, 1, 1)
            self.ids.Beta3A_Button.background_color = (1, 1, 1, 1)
            self.ids.Beta2B_Button.background_color = (1, 1, 1, 1)
            self.ids.Beta2A_Button.background_color = (0, 0, 1, 1)
            self.ids.Beta1B_Button.background_color = (1, 1, 1, 1)
            self.ids.Beta1A_Button.background_color = (1, 1, 1, 1)
            self.ids.PSARJ_Button.background_color = (1, 1, 1, 1)
            self.ids.SSARJ_Button.background_color = (1, 1, 1, 1)
            self.ids.PTRRJ_Button.background_color = (1, 1, 1, 1)
            self.ids.STRRJ_Button.background_color = (1, 1, 1, 1)
        if str(args[0])=="Beta1A":
            Beta1Acontrol = True
            Beta4Bcontrol = False
            Beta4Acontrol = False
            Beta3Bcontrol = False
            Beta3Acontrol = False
            Beta2Bcontrol = False
            Beta2Acontrol = False
            Beta1Bcontrol = False
            PSARJcontrol = False
            SSARJcontrol = False
            PTRRJcontrol = False
            STRRJcontrol = False
            self.ids.Beta4B_Button.background_color = (1, 1, 1, 1)
            self.ids.Beta4A_Button.background_color = (1, 1, 1, 1)
            self.ids.Beta3B_Button.background_color = (1, 1, 1, 1)
            self.ids.Beta3A_Button.background_color = (1, 1, 1, 1)
            self.ids.Beta2B_Button.background_color = (1, 1, 1, 1)
            self.ids.Beta2A_Button.background_color = (1, 1, 1, 1)
            self.ids.Beta1B_Button.background_color = (1, 1, 1, 1)
            self.ids.Beta1A_Button.background_color = (0, 0, 1, 1)
            self.ids.PSARJ_Button.background_color = (1, 1, 1, 1)
            self.ids.SSARJ_Button.background_color = (1, 1, 1, 1)
            self.ids.PTRRJ_Button.background_color = (1, 1, 1, 1)
            self.ids.STRRJ_Button.background_color = (1, 1, 1, 1)
        if str(args[0])=="PTRRJ":
            PTRRJcontrol = True
            Beta4Bcontrol = False
            Beta4Acontrol = False
            Beta3Bcontrol = False
            Beta3Acontrol = False
            Beta2Bcontrol = False
            Beta2Acontrol = False
            Beta1Bcontrol = False
            Beta1Acontrol = False
            PSARJcontrol = False
            SSARJcontrol = False
            STRRJcontrol = False
            self.ids.Beta4B_Button.background_color = (1, 1, 1, 1)
            self.ids.Beta4A_Button.background_color = (1, 1, 1, 1)
            self.ids.Beta3B_Button.background_color = (1, 1, 1, 1)
            self.ids.Beta3A_Button.background_color = (1, 1, 1, 1)
            self.ids.Beta2B_Button.background_color = (1, 1, 1, 1)
            self.ids.Beta2A_Button.background_color = (1, 1, 1, 1)
            self.ids.Beta1B_Button.background_color = (1, 1, 1, 1)
            self.ids.Beta1A_Button.background_color = (1, 1, 1, 1)
            self.ids.PSARJ_Button.background_color = (1, 1, 1, 1)
            self.ids.SSARJ_Button.background_color = (1, 1, 1, 1)
            self.ids.PTRRJ_Button.background_color = (0, 0, 1, 1)
            self.ids.STRRJ_Button.background_color = (1, 1, 1, 1)
        if str(args[0])=="STRRJ":
            STRRJcontrol = True
            Beta4Bcontrol = False
            Beta4Acontrol = False
            Beta3Bcontrol = False
            Beta3Acontrol = False
            Beta2Bcontrol = False
            Beta2Acontrol = False
            Beta1Bcontrol = False
            Beta1Acontrol = False
            PSARJcontrol = False
            SSARJcontrol = False
            PTRRJcontrol = False
            self.ids.Beta4B_Button.background_color = (1, 1, 1, 1)
            self.ids.Beta4A_Button.background_color = (1, 1, 1, 1)
            self.ids.Beta3B_Button.background_color = (1, 1, 1, 1)
            self.ids.Beta3A_Button.background_color = (1, 1, 1, 1)
            self.ids.Beta2B_Button.background_color = (1, 1, 1, 1)
            self.ids.Beta2A_Button.background_color = (1, 1, 1, 1)
            self.ids.Beta1B_Button.background_color = (1, 1, 1, 1)
            self.ids.Beta1A_Button.background_color = (1, 1, 1, 1)
            self.ids.PSARJ_Button.background_color = (1, 1, 1, 1)
            self.ids.SSARJ_Button.background_color = (1, 1, 1, 1)
            self.ids.PTRRJ_Button.background_color = (1, 1, 1, 1)
            self.ids.STRRJ_Button.background_color = (0, 0, 1, 1)
        if str(args[0])=="PSARJ":
            PSARJcontrol = True
            Beta4Bcontrol = False
            Beta4Acontrol = False
            Beta3Bcontrol = False
            Beta3Acontrol = False
            Beta2Bcontrol = False
            Beta2Acontrol = False
            Beta1Bcontrol = False
            Beta1Acontrol = False
            SSARJcontrol = False
            PTRRJcontrol = False
            STRRJcontrol = False
            self.ids.Beta4B_Button.background_color = (1, 1, 1, 1)
            self.ids.Beta4A_Button.background_color = (1, 1, 1, 1)
            self.ids.Beta3B_Button.background_color = (1, 1, 1, 1)
            self.ids.Beta3A_Button.background_color = (1, 1, 1, 1)
            self.ids.Beta2B_Button.background_color = (1, 1, 1, 1)
            self.ids.Beta2A_Button.background_color = (1, 1, 1, 1)
            self.ids.Beta1B_Button.background_color = (1, 1, 1, 1)
            self.ids.Beta1A_Button.background_color = (1, 1, 1, 1)
            self.ids.PSARJ_Button.background_color = (0, 0, 1, 1)
            self.ids.SSARJ_Button.background_color = (1, 1, 1, 1)
            self.ids.PTRRJ_Button.background_color = (1, 1, 1, 1)
            self.ids.STRRJ_Button.background_color = (1, 1, 1, 1)
        if str(args[0])=="SSARJ":
            SSARJcontrol = True
            Beta4Bcontrol = False
            Beta4Acontrol = False
            Beta3Bcontrol = False
            Beta3Acontrol = False
            Beta2Bcontrol = False
            Beta2Acontrol = False
            Beta1Bcontrol = False
            Beta1Acontrol = False
            PSARJcontrol = False
            PTRRJcontrol = False
            STRRJcontrol = False
            self.ids.Beta4B_Button.background_color = (1, 1, 1, 1)
            self.ids.Beta4A_Button.background_color = (1, 1, 1, 1)
            self.ids.Beta3B_Button.background_color = (1, 1, 1, 1)
            self.ids.Beta3A_Button.background_color = (1, 1, 1, 1)
            self.ids.Beta2B_Button.background_color = (1, 1, 1, 1)
            self.ids.Beta2A_Button.background_color = (1, 1, 1, 1)
            self.ids.Beta1B_Button.background_color = (1, 1, 1, 1)
            self.ids.Beta1A_Button.background_color = (1, 1, 1, 1)
            self.ids.PSARJ_Button.background_color = (1, 1, 1, 1)
            self.ids.SSARJ_Button.background_color = (0, 0, 1, 1)
            self.ids.PTRRJ_Button.background_color = (1, 1, 1, 1)
            self.ids.STRRJ_Button.background_color = (1, 1, 1, 1)

    def incrementActive(self, *args):
        global Beta4Bcontrol, Beta3Bcontrol, Beta2Bcontrol, Beta1Bcontrol, Beta4Acontrol, Beta3Acontrol, Beta2Acontrol, Beta1Acontrol, PSARJcontrol, SSARJcontrol, PTRRJcontrol, STRRJcontrol

        if Beta4Bcontrol:
            self.incrementBeta4B(float(args[0]))
        if Beta3Bcontrol:
            self.incrementBeta3B(float(args[0]))
        if Beta2Bcontrol:
            self.incrementBeta2B(float(args[0]))
        if Beta1Bcontrol:
            self.incrementBeta1B(float(args[0]))
        if Beta4Acontrol:
            self.incrementBeta4A(float(args[0]))
        if Beta3Acontrol:
            self.incrementBeta3A(float(args[0]))
        if Beta2Acontrol:
            self.incrementBeta2A(float(args[0]))
        if Beta1Acontrol:
            self.incrementBeta1A(float(args[0]))
        if PTRRJcontrol:
            self.incrementPTRRJ(float(args[0]))
        if STRRJcontrol:
            self.incrementSTRRJ(float(args[0]))
        if PSARJcontrol:
            self.incrementPSARJ(float(args[0]))
        if SSARJcontrol:
            self.incrementSSARJ(float(args[0]))
        self.callback()

    def incrementPSARJ(self, *args):
        global psarjmc
        psarjmc += args[0]
        serialWrite("PSARJ=" + str(psarjmc) + " ")
        c.execute("UPDATE telemetry SET Value = ? WHERE Label = 'psarj'",(psarjmc,))
        #self.ids.statusbar.text = "PSARJ Value Sent: " + str(psarjmc)

    def incrementSSARJ(self, *args):
        global ssarjmc
        ssarjmc += args[0]
        serialWrite("SSARJ=" + str(ssarjmc) + " ")
        c.execute("UPDATE telemetry SET Value = ? WHERE Label = 'ssarj'",(ssarjmc,))
        #self.ids.statusbar.text = "SSARJ Value Sent: " + str(ssarjmc)

    def incrementPTRRJ(self, *args):
        global ptrrjmc
        ptrrjmc += args[0]
        serialWrite("PTRRJ=" + str(ptrrjmc) + " ")
        c.execute("UPDATE telemetry  SET Value = ? WHERE Label = 'ptrrj'",(ptrrjmc,))
        #self.ids.statusbar.text = "PTRRJ Value Sent: " + str(ptrrjmc)

    def incrementSTRRJ(self, *args):
        global strrjmc
        strrjmc += args[0]
        serialWrite("STRRJ=" + str(strrjmc) + " ")
        c.execute("UPDATE telemetry SET Value = ? WHERE Label = 'strrj'",(strrjmc,))
        #self.ids.statusbar.text = "STRRJ Value Sent: " + str(strrjmc)

    def incrementBeta1B(self, *args):
        global beta1bmc
        beta1bmc += args[0]
        serialWrite("B1B=" + str(beta1bmc) + " ")
        c.execute("UPDATE telemetry SET Value = ? WHERE Label = 'beta1b'",(beta1bmc,))
        #self.ids.statusbar.text = "Beta1B Value Sent: " + str(beta1bmc)

    def incrementBeta1A(self, *args):
        global beta1amc
        beta1amc += args[0]
        serialWrite("B1A=" + str(beta1amc) + " ")
        c.execute("UPDATE telemetry SET Value = ? WHERE Label = 'beta1a'",(beta1amc,))
        #self.ids.statusbar.text = "Beta1A Value Sent: " + str(beta1amc)

    def incrementBeta2B(self, *args):
        global beta2bmc
        beta2bmc += args[0]
        serialWrite("B2B=" + str(beta2bmc) + " ")
        c.execute("UPDATE telemetry SET Value = ? WHERE Label = 'beta2b'",(beta2bmc,))
        #self.ids.statusbar.text = "Beta2B Value Sent: " + str(beta2bmc)

    def incrementBeta2A(self, *args):
        global beta2amc
        beta2amc += args[0]
        serialWrite("B2A=" + str(beta2amc) + " ")
        c.execute("UPDATE telemetry SET Value = ? WHERE Label = 'beta2a'",(beta2amc,))
        #self.ids.statusbar.text = "Beta2A Value Sent: " + str(beta2amc)

    def incrementBeta3B(self, *args):
        global beta3bmc
        beta3bmc += args[0]
        serialWrite("B3B=" + str(beta3bmc) + " ")
        c.execute("UPDATE telemetry SET Value = ? WHERE Label = 'beta3b'",(beta3bmc,))
        #self.ids.statusbar.text = "Beta3B Value Sent: " + str(beta3bmc)

    def incrementBeta3A(self, *args):
        global beta3amc
        beta3amc += args[0]
        serialWrite("B3A=" + str(beta3amc) + " ")
        c.execute("UPDATE telemetry SET Value = ? WHERE Label = 'beta3a'",(beta3amc,))
        #self.ids.statusbar.text = "Beta3A Value Sent: " + str(beta3amc)

    def incrementBeta4B(self, *args):
        global beta4bmc
        beta4bmc += args[0]
        serialWrite("B4B=" + str(beta4bmc) + " ")
        c.execute("UPDATE telemetry SET Value = ? WHERE Label = 'beta4b'",(beta4bmc,))
        #self.ids.statusbar.text = "Beta4B Value Sent: " + str(beta4bmc)

    def incrementBeta4A(self, *args):
        global beta4amc
        beta4amc += args[0]
        serialWrite("B4A=" + str(beta4amc) + " ")
        c.execute("UPDATE telemetry SET Value = ? WHERE Label = 'beta4a'",(beta4amc,))
        #self.ids.statusbar.text = "Beta4A Value Sent: " + str(beta4amc)

    def changeBoolean(self, *args):
        global manualcontrol
        manualcontrol = args[0]

    def sendActive(self, *args):
        if Beta4Bcontrol:
            try:
                self.sendBeta4B(float(args[0]))
            except Exception as e:
                logWrite(e)
        if Beta3Bcontrol:
            try:
                self.sendBeta3B(float(args[0]))
            except Exception as e:
                logWrite(e)
        if Beta2Bcontrol:
            try:
                self.sendBeta2B(float(args[0]))
            except Exception as e:
                logWrite(e)
        if Beta1Bcontrol:
            try:
                self.sendBeta1B(float(args[0]))
            except Exception as e:
                logWrite(e)
        if Beta4Acontrol:
            try:
                self.sendBeta4A(float(args[0]))
            except Exception as e:
                logWrite(e)
        if Beta3Acontrol:
            try:
                self.sendBeta3A(float(args[0]))
            except Exception as e:
                logWrite(e)
        if Beta2Acontrol:
            try:
                self.sendBeta2A(float(args[0]))
            except Exception as e:
                logWrite(e)
        if Beta1Acontrol:
            try:
                self.sendBeta1A(float(args[0]))
            except Exception as e:
                logWrite(e)
        if PTRRJcontrol:
            try:
                self.sendPTRRJ(float(args[0]))
            except Exception as e:
                logWrite(e)
        if STRRJcontrol:
            try:
                self.sendSTRRJ(float(args[0]))
            except Exception as e:
                logWrite(e)
        if PSARJcontrol:
            try:
                self.sendPSARJ(float(args[0]))
            except Exception as e:
                logWrite(e)
        if SSARJcontrol:
            try:
                self.sendSSARJ(float(args[0]))
            except Exception as e:
                logWrite(e)

    def sendPSARJ(self, *args):
        global psarjmc
        psarjmc = args[0]
        serialWrite("PSARJ=" + str(args[0]) + " ")
        c.execute("UPDATE telemetry SET Value = ? WHERE Label = 'psarj'",(args[0],))
        #self.ids.statusbar.text = "PSARJ Value Sent: " + str(args[0])

    def sendSSARJ(self, *args):
        global ssarjmc
        ssarjmc = args[0]
        serialWrite("SSARJ=" + str(args[0]) + " ")
        c.execute("UPDATE telemetry SET Value = ? WHERE Label = 'ssarj'",(args[0],))
        #self.ids.statusbar.text = "SSARJ Value Sent: " + str(args[0])

    def sendPTRRJ(self, *args):
        global ptrrjmc
        ptrrjmc = args[0]
        serialWrite("PTRRJ=" + str(args[0]) + " ")
        c.execute("UPDATE telemetry  SET Value = ? WHERE Label = 'ptrrj'",(args[0],))
        #self.ids.statusbar.text = "PTRRJ Value Sent: " + str(args[0])

    def sendSTRRJ(self, *args):
        global strrjmc
        strrjmc = args[0]
        serialWrite("STRRJ=" + str(args[0]) + " ")
        c.execute("UPDATE telemetry SET Value = ? WHERE Label = 'strrj'",(args[0],))
        #self.ids.statusbar.text = "STRRJ Value Sent: " + str(args[0])

    def sendBeta1B(self, *args):
        global beta1bmc
        beta1bmc = args[0]
        serialWrite("B1B=" + str(args[0]) + " ")
        c.execute("UPDATE telemetry SET Value = ? WHERE Label = 'beta1b'",(args[0],))
        #self.ids.statusbar.text = "Beta1B Value Sent: " + str(args[0])

    def sendBeta1A(self, *args):
        global beta1amc
        beta1amc = args[0]
        serialWrite("B1A=" + str(args[0]) + " ")
        c.execute("UPDATE telemetry SET Value = ? WHERE Label = 'beta1a'",(args[0],))
        #self.ids.statusbar.text = "Beta1A Value Sent: " + str(args[0])

    def sendBeta2B(self, *args):
        global beta2bmc
        beta2bmc = args[0]
        serialWrite("B2B=" + str(args[0]) + " ")
        c.execute("UPDATE telemetry SET Value = ? WHERE Label = 'beta2b'",(args[0],))
        #self.ids.statusbar.text = "Beta2B Value Sent: " + str(args[0])

    def sendBeta2A(self, *args):
        global beta2amc
        beta2amc = args[0]
        serialWrite("B2A=" + str(args[0]) + " ")
        c.execute("UPDATE telemetry SET Value = ? WHERE Label = 'beta2a'",(args[0],))
        #self.ids.statusbar.text = "Beta2A Value Sent: " + str(args[0])

    def sendBeta3B(self, *args):
        global beta3bmc
        beta3bmc = args[0]
        serialWrite("B3B=" + str(args[0]) + " ")
        c.execute("UPDATE telemetry SET Value = ? WHERE Label = 'beta3b'",(args[0],))
        #self.ids.statusbar.text = "Beta3B Value Sent: " + str(args[0])

    def sendBeta3A(self, *args):
        global beta3amc
        beta3amc = args[0]
        serialWrite("B3A=" + str(args[0]) + " ")
        c.execute("UPDATE telemetry SET Value = ? WHERE Label = 'beta3a'",(args[0],))
        #self.ids.statusbar.text = "Beta3A Value Sent: " + str(args[0])

    def sendBeta4B(self, *args):
        global beta4bmc
        beta4bmc = args[0]
        serialWrite("B4B=" + str(args[0]) + " ")
        c.execute("UPDATE telemetry SET Value = ? WHERE Label = 'beta4b'",(args[0],))
        #self.ids.statusbar.text = "Beta4B Value Sent: " + str(args[0])

    def sendBeta4A(self, *args):
        global beta4amc
        beta4amc = args[0]
        serialWrite("B4A=" + str(args[0]) + " ")
        c.execute("UPDATE telemetry SET Value = ? WHERE Label = 'beta4a'",(args[0],))
        #self.ids.statusbar.text = "Beta4A Value Sent: " + str(args[0])

    def send0(self, *args):
        global psarjmc,ssarjmc,ptrrjmc,strrjmc,beta1amc,beta1bmc,beta2amc,beta2bmc,beta3amc,beta3bmc,beta4amc,beta4bmc
        c.execute("UPDATE telemetry SET Value = '0' WHERE Label = 'beta1a'")
        c.execute("UPDATE telemetry SET Value = '0' WHERE Label = 'beta1b'")
        c.execute("UPDATE telemetry SET Value = '0' WHERE Label = 'beta2a'")
        c.execute("UPDATE telemetry SET Value = '0' WHERE Label = 'beta2b'")
        c.execute("UPDATE telemetry SET Value = '0' WHERE Label = 'beta3a'")
        c.execute("UPDATE telemetry SET Value = '0' WHERE Label = 'beta3b'")
        c.execute("UPDATE telemetry SET Value = '0' WHERE Label = 'beta4a'")
        c.execute("UPDATE telemetry SET Value = '0' WHERE Label = 'beta4b'")
        c.execute("UPDATE telemetry SET Value = '0' WHERE Label = 'psarj'")
        c.execute("UPDATE telemetry SET Value = '0' WHERE Label = 'ssarj'")
        c.execute("UPDATE telemetry SET Value = '0' WHERE Label = 'ptrrj'")
        c.execute("UPDATE telemetry SET Value = '0' WHERE Label = 'strrj'")
        strrjmc = 0
        ptrrjmc = 0
        ssarjmc = 0
        psarjmc = 0
        beta1bmc = 0
        beta1amc = 0
        beta2bmc = 0
        beta2amc = 0
        beta3bmc = 0
        beta3amc = 0
        beta4bmc = 0
        beta4amc = 0
        #self.ids.statusbar.text = "0 sent to all"
        serialWrite("B1A=0 ")
        serialWrite("B1B=0 ")
        serialWrite("B2A=0 ")
        serialWrite("B2B=0 ")
        serialWrite("B3A=0 ")
        serialWrite("B3B=0 ")
        serialWrite("B4A=0 ")
        serialWrite("B4B=0 ")
        serialWrite("PSARJ=0 ")
        serialWrite("SSARJ=0 ")
        serialWrite("PTRRJ=0 ")
        serialWrite("STRRJ=0 ")

    def send90(self, *args):
        global psarjmc,ssarjmc,ptrrjmc,strrjmc,beta1amc,beta1bmc,beta2amc,beta2bmc,beta3amc,beta3bmc,beta4amc,beta4bmc
        c.execute("UPDATE telemetry SET Value = '90' WHERE Label = 'beta1a'")
        c.execute("UPDATE telemetry SET Value = '90' WHERE Label = 'beta1b'")
        c.execute("UPDATE telemetry SET Value = '90' WHERE Label = 'beta2a'")
        c.execute("UPDATE telemetry SET Value = '90' WHERE Label = 'beta2b'")
        c.execute("UPDATE telemetry SET Value = '90' WHERE Label = 'beta3a'")
        c.execute("UPDATE telemetry SET Value = '90' WHERE Label = 'beta3b'")
        c.execute("UPDATE telemetry SET Value = '90' WHERE Label = 'beta4a'")
        c.execute("UPDATE telemetry SET Value = '90' WHERE Label = 'beta4b'")
        c.execute("UPDATE telemetry SET Value = '90' WHERE Label = 'psarj'")
        c.execute("UPDATE telemetry SET Value = '90' WHERE Label = 'ssarj'")
        c.execute("UPDATE telemetry SET Value = '90' WHERE Label = 'ptrrj'")
        c.execute("UPDATE telemetry SET Value = '90' WHERE Label = 'strrj'")
        strrjmc = 90
        ptrrjmc = 90
        ssarjmc = 90
        psarjmc = 90
        beta1bmc = 90
        beta1amc = 90
        beta2bmc = 90
        beta2amc = 90
        beta3bmc = 90
        beta3amc = 90
        beta4bmc = 90
        beta4amc = 90
        #self.ids.statusbar.text = "90 sent to all"
        serialWrite("B1A=90 ")
        serialWrite("B1B=90 ")
        serialWrite("B2A=90 ")
        serialWrite("B2B=90 ")
        serialWrite("B3A=90 ")
        serialWrite("B3B=90 ")
        serialWrite("B4A=90 ")
        serialWrite("B4B=90 ")
        serialWrite("PSARJ=90 ")
        serialWrite("SSARJ=90 ")
        serialWrite("PTRRJ=90 ")
        serialWrite("STRRJ=90 ")

class FakeOrbitScreen(Screen):
    mimic_directory = op.abspath(op.join(__file__, op.pardir, op.pardir, op.pardir))

    def changeDemoBoolean(self, *args):
        global demoboolean
        demoboolean = args[0]

    def HTVpopup(self, *args): #not fully working
        HTVpopup = Popup(title='HTV Berthing Orbit', content=Label(text='This will playback recorded data from when the Japanese HTV spacecraft berthed to the ISS. During berthing, the SARJs and nadir BGAs lock but the zenith BGAs autotrack'), text_size=self.size, size_hint=(0.5, 0.3), auto_dismiss=True)
        HTVpopup.text_size = self.size
        HTVpopup.open()

    def startDisco(*args):
        global p2, runningDemo, Disco
        if not runningDemo:
            try:
                p2 = Popen(mimic_directory + "/Mimic/Pi/RecordedData/disco.sh")
            except Exception as e:
                logWrite(e)
            runningDemo = True
            Disco = True
            logWrite("Successfully started Disco script")

    def startDemo(*args):
        global p2, runningDemo
        if not runningDemo:
            try:
                #p2 = Popen(mimic_directory + "/Mimic/Pi/RecordedData/demoOrbit.sh")
                p2 = Popen([mimic_directory + "/Mimic/Pi/RecordedData/playback.out",mimic_directory + "/Mimic/Pi/RecordedData/OFT2"])
            except Exception as e:
                logWrite(e)
            runningDemo = True
            logWrite("Successfully started Demo Orbit script")

    def stopDemo(*args):
        global p2, runningDemo
        try:
            p2.kill()
        except Exception as e:
            logWrite(e)
        else:
            runningDemo = False

    def startHTVDemo(*args):
        global p2, runningDemo
        if not runningDemo:
            try:
                p2 = Popen(mimic_directory + "/Mimic/Pi/RecordedData/demoHTVOrbit.sh")
            except Exception as e:
                logWrite(e)
            runningDemo = True
            logWrite("Successfully started Demo HTV Orbit script")

    def stopHTVDemo(*args):
        global p2, runningDemo
        try:
            p2.kill()
        except Exception as e:
            logWrite(e)
        else:
            logWrite("Successfully stopped Demo HTV Orbit script")
            runningDemo = False
                
    def startOFT2Demo(*args):
        global p2, runningDemo
        if not runningDemo:
            try:
                p2 = Popen(mimic_directory + "/Mimic/Pi/RecordedData/demoOFT2.sh")
            except Exception as e:
                logWrite(e)
            runningDemo = True
            logWrite("Successfully started Demo OFT2 Orbit script")

    def stopOFT2Demo(*args):
        global p2, runningDemo
        try:
            p2.kill()
        except Exception as e:
            logWrite(e)
        else:
            logWrite("Successfully stopped Demo OFT2 Orbit script")
            runningDemo = False

class Settings_Screen(Screen, EventDispatcher):
    mimic_directory = op.abspath(op.join(__file__, op.pardir, op.pardir, op.pardir))
    def checkbox_clicked(*args):
        if args[2]:
            serialWrite("SmartRolloverBGA=1 ")
        else:
            serialWrite("SmartRolloverBGA=0 ")

class Orbit_Screen(Screen, EventDispatcher):
    mimic_directory = op.abspath(op.join(__file__, op.pardir, op.pardir, op.pardir))
    signalcolor = ObjectProperty([1, 1, 1])

class Orbit_Pass(Screen, EventDispatcher):
    mimic_directory = op.abspath(op.join(__file__, op.pardir, op.pardir, op.pardir))
    signalcolor = ObjectProperty([1, 1, 1])

class Orbit_Data(Screen, EventDispatcher):
    mimic_directory = op.abspath(op.join(__file__, op.pardir, op.pardir, op.pardir))
    signalcolor = ObjectProperty([1, 1, 1])

class ISS_Screen(Screen, EventDispatcher):
    mimic_directory = op.abspath(op.join(__file__, op.pardir, op.pardir, op.pardir))
    signalcolor = ObjectProperty([1, 1, 1])
    def selectModule(*args): #used for choosing a module on screen to light up
        global module
        module = str(args[1])

class ECLSS_Screen(Screen, EventDispatcher):
    mimic_directory = op.abspath(op.join(__file__, op.pardir, op.pardir, op.pardir))
    signalcolor = ObjectProperty([1, 1, 1])

class ECLSS_WRM_Screen(Screen, EventDispatcher):
    mimic_directory = op.abspath(op.join(__file__, op.pardir, op.pardir, op.pardir))
    signalcolor = ObjectProperty([1, 1, 1])

class ECLSS_IATCS_Screen(Screen, EventDispatcher):
    mimic_directory = op.abspath(op.join(__file__, op.pardir, op.pardir, op.pardir))
    signalcolor = ObjectProperty([1, 1, 1])

class EPS_Screen(Screen, EventDispatcher):
    mimic_directory = op.abspath(op.join(__file__, op.pardir, op.pardir, op.pardir))
    signalcolor = ObjectProperty([1, 1, 1])

class CT_Screen(Screen, EventDispatcher):
    mimic_directory = op.abspath(op.join(__file__, op.pardir, op.pardir, op.pardir))
    signalcolor = ObjectProperty([1, 1, 1])

class CT_SASA_Screen(Screen, EventDispatcher):
    mimic_directory = op.abspath(op.join(__file__, op.pardir, op.pardir, op.pardir))
    signalcolor = ObjectProperty([1, 1, 1])

class CT_Camera_Screen(Screen, EventDispatcher):
    mimic_directory = op.abspath(op.join(__file__, op.pardir, op.pardir, op.pardir))
    signalcolor = ObjectProperty([1, 1, 1])

class CT_UHF_Screen(Screen, EventDispatcher):
    mimic_directory = op.abspath(op.join(__file__, op.pardir, op.pardir, op.pardir))
    signalcolor = ObjectProperty([1, 1, 1])

class CT_SGANT_Screen(Screen, EventDispatcher):
    mimic_directory = op.abspath(op.join(__file__, op.pardir, op.pardir, op.pardir))
    signalcolor = ObjectProperty([1, 1, 1])

class GNC_Screen(Screen, EventDispatcher):
    mimic_directory = op.abspath(op.join(__file__, op.pardir, op.pardir, op.pardir))
    signalcolor = ObjectProperty([1, 1, 1])

class CDH_Screen(Screen, EventDispatcher):
    mimic_directory = op.abspath(op.join(__file__, op.pardir, op.pardir, op.pardir))
    signalcolor = ObjectProperty([1, 1, 1])

class Science_Screen(Screen, EventDispatcher):
    mimic_directory = op.abspath(op.join(__file__, op.pardir, op.pardir, op.pardir))
    signalcolor = ObjectProperty([1, 1, 1])

class USOS_Screen(Screen, EventDispatcher):
    mimic_directory = op.abspath(op.join(__file__, op.pardir, op.pardir, op.pardir))
    signalcolor = ObjectProperty([1, 1, 1])

class VV_Screen(Screen, EventDispatcher):
    mimic_directory = op.abspath(op.join(__file__, op.pardir, op.pardir, op.pardir))
    signalcolor = ObjectProperty([1, 1, 1])

class EVA_Main_Screen(Screen, EventDispatcher):
    mimic_directory = op.abspath(op.join(__file__, op.pardir, op.pardir, op.pardir))
    signalcolor = ObjectProperty([1, 1, 1])

class EVA_US_Screen(Screen, EventDispatcher):
    mimic_directory = op.abspath(op.join(__file__, op.pardir, op.pardir, op.pardir))
    signalcolor = ObjectProperty([1, 1, 1])

class EVA_RS_Screen(Screen, EventDispatcher):
    mimic_directory = op.abspath(op.join(__file__, op.pardir, op.pardir, op.pardir))
    signalcolor = ObjectProperty([1, 1, 1])

class EVA_Pictures(Screen, EventDispatcher):
    mimic_directory = op.abspath(op.join(__file__, op.pardir, op.pardir, op.pardir))

class TCS_Screen(Screen, EventDispatcher):
    mimic_directory = op.abspath(op.join(__file__, op.pardir, op.pardir, op.pardir))
    signalcolor = ObjectProperty([1, 1, 1])

class LED_Screen(Screen, EventDispatcher):
    mimic_directory = op.abspath(op.join(__file__, op.pardir, op.pardir, op.pardir))

class RS_Screen(Screen, EventDispatcher):
    mimic_directory = op.abspath(op.join(__file__, op.pardir, op.pardir, op.pardir))
    signalcolor = ObjectProperty([1, 1, 1])

class RS_Dock_Screen(Screen, EventDispatcher):
    mimic_directory = op.abspath(op.join(__file__, op.pardir, op.pardir, op.pardir))
    signalcolor = ObjectProperty([1, 1, 1])

class Crew_Screen(Screen, EventDispatcher):
    mimic_directory = op.abspath(op.join(__file__, op.pardir, op.pardir, op.pardir))

class Robo_Screen(Screen, EventDispatcher):
    mimic_directory = op.abspath(op.join(__file__, op.pardir, op.pardir, op.pardir))
    signalcolor = ObjectProperty([1, 1, 1])

class SSRMS_Screen(Screen, EventDispatcher):
    mimic_directory = op.abspath(op.join(__file__, op.pardir, op.pardir, op.pardir))
    signalcolor = ObjectProperty([1, 1, 1])

class SPDM1_Screen(Screen, EventDispatcher):
    mimic_directory = op.abspath(op.join(__file__, op.pardir, op.pardir, op.pardir))
    signalcolor = ObjectProperty([1, 1, 1])

class MSS_MT_Screen(Screen, EventDispatcher):
    mimic_directory = op.abspath(op.join(__file__, op.pardir, op.pardir, op.pardir))
    signalcolor = ObjectProperty([1, 1, 1])

class MimicScreen(Screen, EventDispatcher):
    mimic_directory = op.abspath(op.join(__file__, op.pardir, op.pardir, op.pardir))
    signalcolor = ObjectProperty([1, 1, 1])
    def changeMimicBoolean(self, *args):
        global mimicbutton
        mimicbutton = args[0]

    def startproc(self):
        global p,TDRSproc
        logWrite("Telemetry Subprocess start")
        p = Popen(["python", mimic_directory + "/Mimic/Pi/iss_telemetry.py"]) #uncomment if live data comes back :D :D :D :D WE SAVED ISSLIVE
        TDRSproc = Popen(["python", mimic_directory + "/Mimic/Pi/TDRScheck.py"]) #uncomment if live data comes back :D :D :D :D WE SAVED ISSLIVE
        #p = Popen([mimic_directory + "/Mimic/Pi/RecordedData/playback.out",mimic_directory + "/Mimic/Pi/RecordedData/Data"])

    def killproc(*args):
        global p,p2,c
        c.execute("INSERT OR IGNORE INTO telemetry VALUES('Lightstreamer', '0', 'Unsubscribed', '0', 0)")
        try:
            p.kill()
            p2.kill()
            TDRSproc.kill()
        except Exception as e:
            logWrite(e)

class MainScreenManager(ScreenManager):
    mimic_directory = op.abspath(op.join(__file__, op.pardir, op.pardir, op.pardir))

class MainApp(App):
    mimic_directory = op.abspath(op.join(__file__, op.pardir, op.pardir, op.pardir))

    def build(self):
        global startup, ScreenList, stopAnimation

        self.main_screen = MainScreen(name = 'main')
        self.mimic_screen = MimicScreen(name = 'mimic')
        self.iss_screen = ISS_Screen(name = 'iss')
        self.eclss_screen = ECLSS_Screen(name = 'eclss')
        self.eclss_wrm_screen = ECLSS_WRM_Screen(name = 'wrm')
        self.eclss_iatcs_screen = ECLSS_IATCS_Screen(name = 'iatcs')
        self.control_screen = ManualControlScreen(name = 'manualcontrol')
        self.led_screen = LED_Screen(name = 'led')
        self.orbit_screen = Orbit_Screen(name = 'orbit')
        self.orbit_pass = Orbit_Pass(name = 'orbit_pass')
        self.orbit_data = Orbit_Data(name = 'orbit_data')
        self.fakeorbit_screen = FakeOrbitScreen(name = 'fakeorbit')
        self.eps_screen = EPS_Screen(name = 'eps')
        self.ct_screen = CT_Screen(name = 'ct')
        self.ct_sasa_screen = CT_SASA_Screen(name = 'ct_sasa')
        self.ct_uhf_screen = CT_UHF_Screen(name = 'ct_uhf')
        self.ct_camera_screen = CT_Camera_Screen(name = 'ct_camera')
        self.ct_sgant_screen = CT_SGANT_Screen(name = 'ct_sgant')
        self.gnc_screen = GNC_Screen(name = 'gnc')
        self.tcs_screen = TCS_Screen(name = 'tcs')
        self.crew_screen = Crew_Screen(name = 'crew')
        self.settings_screen = Settings_Screen(name = 'settings')
        self.us_eva = EVA_US_Screen(name='us_eva')
        self.rs_eva = EVA_RS_Screen(name='rs_eva')
        self.rs_screen = RS_Screen(name='rs')
        self.rs_dock = RS_Dock_Screen(name='rs_dock')
        self.robo_screen = Robo_Screen(name='robo')
        self.ssrms_screen = SSRMS_Screen(name='ssrms')
        self.spdm1_screen = SPDM1_Screen(name='spdm1')
        self.mss_mt_screen = MSS_MT_Screen(name='mt')
        self.cdh_screen = CDH_Screen(name = 'cdh')
        self.science_screen = Science_Screen(name = 'science')
        self.usos_screen = USOS_Screen(name = 'usos')
        self.vv_screen = VV_Screen(name = 'vv')
        self.eva_main = EVA_Main_Screen(name='eva_main')
        self.eva_pictures = EVA_Pictures(name='eva_pictures')

        #Add all new telemetry screens to this list, this is used for the signal status icon and telemetry value colors
        ScreenList = ['tcs_screen', 'eps_screen', 'iss_screen', 'eclss_screen', 'eclss_wrm_screen', 'eclss_iatcs_screen',
                      'ct_screen', 'ct_sasa_screen', 'ct_sgant_screen', 'ct_uhf_screen',
                      'ct_camera_screen', 'gnc_screen', 'orbit_screen', 'us_eva', 'rs_eva',
                      'eva_main', 'mimic_screen', 'robo_screen', 'mss_mt_screen', 'ssrms_screen', 'spdm1_screen','orbit_pass', 'orbit_data', 'crew_screen']

        root = MainScreenManager(transition=SwapTransition())
        root.add_widget(self.main_screen)
        root.add_widget(self.control_screen)
        root.add_widget(self.mimic_screen)
        root.add_widget(self.led_screen)
        root.add_widget(self.fakeorbit_screen)
        root.add_widget(self.orbit_screen)
        root.add_widget(self.orbit_pass)
        root.add_widget(self.orbit_data)
        root.add_widget(self.iss_screen)
        root.add_widget(self.eclss_screen)
        root.add_widget(self.eclss_wrm_screen)
        root.add_widget(self.eclss_iatcs_screen)
        root.add_widget(self.cdh_screen)
        root.add_widget(self.science_screen)
        root.add_widget(self.usos_screen)
        root.add_widget(self.vv_screen)
        root.add_widget(self.eps_screen)
        root.add_widget(self.ct_screen)
        root.add_widget(self.ct_sasa_screen)
        root.add_widget(self.ct_uhf_screen)
        root.add_widget(self.ct_camera_screen)
        root.add_widget(self.ct_sgant_screen)
        root.add_widget(self.gnc_screen)
        root.add_widget(self.us_eva)
        root.add_widget(self.rs_eva)
        root.add_widget(self.rs_screen)
        root.add_widget(self.rs_dock)
        root.add_widget(self.robo_screen)
        root.add_widget(self.ssrms_screen)
        root.add_widget(self.spdm1_screen)
        root.add_widget(self.mss_mt_screen)
        root.add_widget(self.eva_main)
        root.add_widget(self.eva_pictures)
        root.add_widget(self.tcs_screen)
        root.add_widget(self.crew_screen)
        root.add_widget(self.settings_screen)
        root.current = 'main' #change this back to main when done with eva setup

        Clock.schedule_interval(self.update_labels, 1) #all telemetry wil refresh and get pushed to arduinos every half second!
        Clock.schedule_interval(self.animate3, 0.1)
        Clock.schedule_interval(self.orbitUpdate, 1)
        #Clock.schedule_interval(self.checkCrew, 600) #disabling for now issue #407
        if startup:
            startup = False

        #Clock.schedule_once(self.checkCrew, 30) #disabling for now issue #407
        #Clock.schedule_once(self.checkBlogforEVA, 30) #disabling for now issue #407
        Clock.schedule_once(self.getTLE, 15) #uncomment when internet works again
        Clock.schedule_once(self.TDRSupdate, 30) #uncomment when internet works again
        Clock.schedule_once(self.updateNightShade, 20)

        Clock.schedule_interval(self.getTLE, 300)
        Clock.schedule_interval(self.TDRSupdate, 600)
        Clock.schedule_interval(self.check_internet, 1)

        #schedule the orbitmap to update with shadow every 5 mins
        Clock.schedule_interval(self.updateNightShade, 120)
        Clock.schedule_interval(self.updateOrbitMap, 10)
        Clock.schedule_interval(self.checkTDRS, 5)
        return root

    def check_internet(self, dt):
        global internet

        def on_success(req, result):
            global internet
            internet = True

        def on_redirect(req, result):
            global internet
            internet = True

        def on_failure(req, result):
            global internet
            internet = False

        def on_error(req, result):
            global internet
            internet = False

        req = UrlRequest("http://google.com", on_success, on_redirect, on_failure, on_error, timeout=1)

    def deleteURLPictures(self, dt):
        logWrite("Function call - deleteURLPictures")
        global EVA_picture_urls
        del EVA_picture_urls[:]
        EVA_picture_urls[:] = []

    def changePictures(self, dt):
        logWrite("Function call - changeURLPictures")
        global EVA_picture_urls
        global urlindex
        urlsize = len(EVA_picture_urls)

        if urlsize > 0:
            self.us_eva.ids.EVAimage.source = EVA_picture_urls[urlindex]
            self.eva_pictures.ids.EVAimage.source = EVA_picture_urls[urlindex]

        urlindex = urlindex + 1
        if urlindex > urlsize-1:
            urlindex = 0
    def updateOrbitMap(self, dt):
        self.orbit_screen.ids.OrbitMap.source = '/dev/shm/map.jpg'
        self.orbit_screen.ids.OrbitMap.reload()

    def updateNightShade(self, dt):
        proc = Popen(["python", mimic_directory + "/Mimic/Pi/NightShade.py"])

    def checkTDRS(self, dt):
        global activeTDRS1
        global activeTDRS2

    def check_EVA_stats(self, lastname1, firstname1, lastname2, firstname2):
        global numEVAs1, EVAtime_hours1, EVAtime_minutes1, numEVAs2, EVAtime_hours2, EVAtime_minutes2
        logWrite("Function call - check EVA stats")
        eva_url = 'http://www.spacefacts.de/eva/e_eva_az.htm'

        def on_success(req, result):
            logWrite("Check EVA Stats - Successs")
            soup = BeautifulSoup(result, 'html.parser') #using bs4 to parse website
            numEVAs1 = 0
            EVAtime_hours1 = 0
            EVAtime_minutes1 = 0
            numEVAs2 = 0
            EVAtime_hours2 = 0
            EVAtime_minutes2 = 0

            tabletags = soup.find_all("td")
            for tag in tabletags:
                if  lastname1 in tag.text:
                    if firstname1 in tag.find_next_sibling("td").text:
                        numEVAs1 = tag.find_next_sibling("td").find_next_sibling("td").find_next_sibling("td").text
                        EVAtime_hours1 = int(tag.find_next_sibling("td").find_next_sibling("td").find_next_sibling("td").find_next_sibling("td").text)
                        EVAtime_minutes1 = int(tag.find_next_sibling("td").find_next_sibling("td").find_next_sibling("td").find_next_sibling("td").find_next_sibling("td").text)
                        EVAtime_minutes1 += (EVAtime_hours1 * 60)

            for tag in tabletags:
                if lastname2 in tag.text:
                    if firstname2 in tag.find_next_sibling("td").text:
                        numEVAs2 = tag.find_next_sibling("td").find_next_sibling("td").find_next_sibling("td").text
                        EVAtime_hours2 = int(tag.find_next_sibling("td").find_next_sibling("td").find_next_sibling("td").find_next_sibling("td").text)
                        EVAtime_minutes2 = int(tag.find_next_sibling("td").find_next_sibling("td").find_next_sibling("td").find_next_sibling("td").find_next_sibling("td").text)
                        EVAtime_minutes2 += (EVAtime_hours2 * 60)

            EV1_EVA_number = numEVAs1
            EV1_EVA_time  = EVAtime_minutes1
            EV2_EVA_number = numEVAs2
            EV2_EVA_time  = EVAtime_minutes2

            EV1_minutes = str(EV1_EVA_time%60).zfill(2)
            EV2_minutes = str(EV2_EVA_time%60).zfill(2)
            EV1_hours = int(EV1_EVA_time/60)
            EV2_hours = int(EV2_EVA_time/60)

            self.us_eva.ids.EV1.text = " (EV): " + str(firstname1) + " " + str(lastname1)
            self.us_eva.ids.EV2.text = " (EV): " + str(firstname2) + " " + str(lastname2)

            self.us_eva.ids.EV1_EVAnum.text = "Number of EVAs = " + str(EV1_EVA_number)
            self.us_eva.ids.EV2_EVAnum.text = "Number of EVAs = " + str(EV2_EVA_number)
            self.us_eva.ids.EV1_EVAtime.text = "Total EVA Time = " + str(EV1_hours) + "h " + str(EV1_minutes) + "m"
            self.us_eva.ids.EV2_EVAtime.text = "Total EVA Time = " + str(EV2_hours) + "h " + str(EV2_minutes) + "m"

        def on_redirect(req, result):
            logWrite("Warning - EVA stats failure (redirect)")

        def on_failure(req, result):
            logWrite("Warning - EVA stats failure (url failure)")

        def on_error(req, result):
            logWrite("Warning - EVA stats failure (url error)")

        #obtain eva statistics web page for parsing
        req = UrlRequest(eva_url, on_success, on_redirect, on_failure, on_error, timeout=1)

    def checkBlogforEVA(self, dt):
        iss_blog_url =  'https://blogs.nasa.gov/spacestation/tag/spacewalk/'
        def on_success(req, data): #if blog data is successfully received, it is processed here
            logWrite("Blog Success")
            soup = BeautifulSoup(data, "lxml")
            blog_entries = soup.find("div", {"class": "entry-content"})
            blog_text = blog_entries.get_text()

            iss_EVcrew_url = 'https://www.howmanypeopleareinspacerightnow.com/peopleinspace.json'

            def on_success2(req2, data2):
                logWrite("Successfully fetched EV crew JSON")
                number_of_space = int(data2['number'])
                names = []
                for num in range(0, number_of_space):
                    names.append(str(data2['people'][num]['name']))

                try:
                    self.checkBlog(names,blog_text)
                except Exception as e:
                    logWrite("Error checking blog: " + str(e))

            def on_redirect2(req, result):
                logWrite("Warning - Get EVA crew failure (redirect)")
                logWrite(result)

            def on_failure2(req, result):
                logWrite("Warning - Get EVA crew failure (url failure)")

            def on_error2(req, result):
                logWrite("Warning - Get EVA crew failure (url error)")

            req2 = UrlRequest(iss_EVcrew_url, on_success2, on_redirect2, on_failure2, on_error2, timeout=1)

        def on_redirect(req, result):
            logWrite("Warning - Get nasa blog failure (redirect)")

        def on_failure(req, result):
            logWrite("Warning - Get nasa blog failure (url failure)")

        def on_error(req, result):
            logWrite("Warning - Get nasa blog failure (url error)")

        req = UrlRequest(iss_blog_url, on_success, on_redirect, on_failure, on_error, timeout=1)

    def checkBlog(self, names, blog_text): #takes the nasa blog and compares it to people in space
        ev1_surname = ''
        ev1_firstname = ''
        ev2_surname = ''
        ev2_firstname = ''
        ev1name = ''
        ev2name = ''

        name_position = 1000000
        for name in names: #search for text in blog that matchs people in space list, choose 1st result as likely EV1
            if name in blog_text:
                if blog_text.find(name) < name_position:
                    name_position = blog_text.find(name)
                    ev1name = name

        name_position = 1000000

        for name in names: #search for text in blog that matchs people in space list, choose 2nd result as likely EV2
            if name in blog_text and name != ev1name:
                if blog_text.find(name) < name_position:
                    name_position = blog_text.find(name)
                    ev2name = name

        logWrite("Likely EV1: "+ev1name)
        logWrite("Likely EV2: "+ev2name)

        ev1_surname = ev1name.split()[-1]
        ev1_firstname = ev1name.split()[0]
        ev2_surname = ev2name.split()[-1]
        ev2_firstname = ev2name.split()[0]

        try:
            self.check_EVA_stats(ev1_surname,ev1_firstname,ev2_surname,ev2_firstname)
        except Exception as e:
            logWrite("Error retrieving EVA stats: " + str(e))

    def flashROBObutton(self, instance):
        logWrite("Function call - flashRobo")

        self.mimic_screen.ids.Robo_button.background_color = (0, 0, 1, 1)
        def reset_color(*args):
            self.mimic_screen.ids.Robo_button.background_color = (1, 1, 1, 1)
        Clock.schedule_once(reset_color, 0.5)
    
    def flashUS_EVAbutton(self, instance):
        logWrite("Function call - flashUS_EVA")

        self.eva_main.ids.US_EVA_Button.background_color = (0, 0, 1, 1)
        def reset_color(*args):
            self.eva_main.ids.US_EVA_Button.background_color = (1, 1, 1, 1)
        Clock.schedule_once(reset_color, 0.5)

    def flashRS_EVAbutton(self, instance):
        logWrite("Function call - flashRS_EVA")

        self.eva_main.ids.RS_EVA_Button.background_color = (0, 0, 1, 1)
        def reset_color(*args):
            self.eva_main.ids.RS_EVA_Button.background_color = (1, 1, 1, 1)
        Clock.schedule_once(reset_color, 0.5)

    def flashEVAbutton(self, instance):
        logWrite("Function call - flashEVA")

        self.mimic_screen.ids.EVA_button.background_color = (0, 0, 1, 1)
        def reset_color(*args):
            self.mimic_screen.ids.EVA_button.background_color = (1, 1, 1, 1)
        Clock.schedule_once(reset_color, 0.5)

    def EVA_clock(self, dt):
        global seconds, minutes, hours, EVAstartTime
        unixconvert = time.gmtime(time.time())
        currenthours = float(unixconvert[7])*24+unixconvert[3]+float(unixconvert[4])/60+float(unixconvert[5])/3600
        difference = (currenthours-EVAstartTime)*3600
        minutes, seconds = divmod(difference, 60)
        hours, minutes = divmod(minutes, 60)

        hours = int(hours)
        minutes = int(minutes)
        seconds = int(seconds)

        self.us_eva.ids.EVA_clock.text =(str(hours) + ":" + str(minutes).zfill(2) + ":" + str(int(seconds)).zfill(2))
        self.us_eva.ids.EVA_clock.color = 0.33, 0.7, 0.18

    def animate(self, instance):
        global new_x2, new_y2
        self.main_screen.ids.ISStiny2.size_hint = 0.07, 0.07
        new_x2 = new_x2+0.007
        new_y2 = (math.sin(new_x2*30)/18)+0.75
        if new_x2 > 1:
            new_x2 = new_x2-1.0
        self.main_screen.ids.ISStiny2.pos_hint = {"center_x": new_x2, "center_y": new_y2}

    def animate3(self, instance):
        global new_x, new_y, sizeX, sizeY, startingAnim
        if new_x<0.886:
            new_x = new_x+0.007
            new_y = (math.sin(new_x*30)/18)+0.75
            self.main_screen.ids.ISStiny.pos_hint = {"center_x": new_x, "center_y": new_y}
        else:
            if sizeX <= 0.15:
                sizeX = sizeX + 0.01
                sizeY = sizeY + 0.01
                self.main_screen.ids.ISStiny.size_hint = sizeX, sizeY
            else:
                if startingAnim:
                    Clock.schedule_interval(self.animate, 0.1)
                    startingAnim = False

    def changeColors(self, *args):   #this function sets all labels on mimic screen to a certain color based on signal status
        #the signalcolor is a kv property that will update all signal status dependant values to whatever color is received by this function
        global ScreenList

        for x in ScreenList:
            getattr(self, x).signalcolor = args[0], args[1], args[2]

    def changeManualControlBoolean(self, *args):
        global manualcontrol
        manualcontrol = args[0]

    def TDRSupdate(self, dt):
        global TDRS12_TLE, TDRS6_TLE, TDRS10_TLE, TDRS11_TLE, TDRS7_TLE
        
        #TEMP FIX TO ERROR DO NOT MERGE THESE LINES       
        if self.orbit_screen.ids.OrbitMap.texture_size[0] == 0: #temp fix to ensure no divide by 0
            normalizedX = 1
        else:
            normalizedX = self.orbit_screen.ids.OrbitMap.norm_image_size[0] / self.orbit_screen.ids.OrbitMap.texture_size[0]

        if self.orbit_screen.ids.OrbitMap.texture_size[1] == 0:
            normalizedY = 1
        else:
            normalizedY = self.orbit_screen.ids.OrbitMap.norm_image_size[1] / self.orbit_screen.ids.OrbitMap.texture_size[1]
        
        #normalizedX = self.orbit_screen.ids.OrbitMap.norm_image_size[0] / self.orbit_screen.ids.OrbitMap.texture_size[0]
        #normalizedY = self.orbit_screen.ids.OrbitMap.norm_image_size[1] / self.orbit_screen.ids.OrbitMap.texture_size[1]

        def scaleLatLon(latitude, longitude):
            #converting lat lon to x, y for orbit map
            fromLatSpan = 180.0
            fromLonSpan = 360.0
            toLatSpan = 0.598
            toLonSpan = 0.716
            valueLatScaled = (float(latitude)+90.0)/float(fromLatSpan)
            valueLonScaled = (float(longitude)+180.0)/float(fromLonSpan)
            newLat = (0.265) + (valueLatScaled * toLatSpan)
            newLon = (0.14) + (valueLonScaled * toLonSpan)
            return {'newLat': newLat, 'newLon': newLon}

        def scaleLatLon2(in_latitude,in_longitude):
            MAP_HEIGHT = self.orbit_screen.ids.OrbitMap.texture_size[1]
            MAP_WIDTH = self.orbit_screen.ids.OrbitMap.texture_size[0]

            new_x = ((MAP_WIDTH / 360.0) * (180 + in_longitude))
            new_y = ((MAP_HEIGHT / 180.0) * (90 + in_latitude))
            return {'new_y': new_y, 'new_x': new_x}

        #TDRS East 2 sats
        try:
            TDRS12_TLE.compute(datetime.utcnow()) #41 West
        except NameError:
            TDRS12lon = -41
            TDRS12lat = 0
        else:
            TDRS12lon = float(str(TDRS12_TLE.sublong).split(':')[0]) + float(str(TDRS12_TLE.sublong).split(':')[1])/60 + float(str(TDRS12_TLE.sublong).split(':')[2])/3600
            TDRS12lat = float(str(TDRS12_TLE.sublat).split(':')[0]) + float(str(TDRS12_TLE.sublat).split(':')[1])/60 + float(str(TDRS12_TLE.sublat).split(':')[2])/3600
            TDRS12_groundtrack = []
            date_i = datetime.utcnow()
            groundtrackdate = datetime.utcnow()
            while date_i < groundtrackdate + timedelta(days=1):
                TDRS12_TLE.compute(date_i)

                TDRS12lon_gt = float(str(TDRS12_TLE.sublong).split(':')[0]) + float(
                    str(TDRS12_TLE.sublong).split(':')[1]) / 60 + float(str(TDRS12_TLE.sublong).split(':')[2]) / 3600
                TDRS12lat_gt = float(str(TDRS12_TLE.sublat).split(':')[0]) + float(
                    str(TDRS12_TLE.sublat).split(':')[1]) / 60 + float(str(TDRS12_TLE.sublat).split(':')[2]) / 3600

                TDRS12_groundtrack.append(scaleLatLon2(TDRS12lat_gt, TDRS12lon_gt)['new_x'])
                TDRS12_groundtrack.append(scaleLatLon2(TDRS12lat_gt, TDRS12lon_gt)['new_y'])

                date_i += timedelta(minutes=10)

            self.orbit_screen.ids.TDRS12groundtrack.width = 1
            self.orbit_screen.ids.TDRS12groundtrack.col = (0,0,1,1)
            self.orbit_screen.ids.TDRS12groundtrack.points = TDRS12_groundtrack

        try:
            TDRS6_TLE.compute(datetime.utcnow()) #46 West
        except NameError:
            TDRS6lon = -46
            TDRS6lat = 0
        else:
            TDRS6lon = float(str(TDRS6_TLE.sublong).split(':')[0]) + float(str(TDRS6_TLE.sublong).split(':')[1])/60 + float(str(TDRS6_TLE.sublong).split(':')[2])/3600
            TDRS6lat = float(str(TDRS6_TLE.sublat).split(':')[0]) + float(str(TDRS6_TLE.sublat).split(':')[1])/60 + float(str(TDRS6_TLE.sublat).split(':')[2])/3600
            TDRS6_groundtrack = []
            date_i = datetime.utcnow()
            groundtrackdate = datetime.utcnow()
            while date_i < groundtrackdate + timedelta(days=1):
                TDRS6_TLE.compute(date_i)

                TDRS6lon_gt = float(str(TDRS6_TLE.sublong).split(':')[0]) + float(
                    str(TDRS6_TLE.sublong).split(':')[1]) / 60 + float(str(TDRS6_TLE.sublong).split(':')[2]) / 3600
                TDRS6lat_gt = float(str(TDRS6_TLE.sublat).split(':')[0]) + float(
                    str(TDRS6_TLE.sublat).split(':')[1]) / 60 + float(str(TDRS6_TLE.sublat).split(':')[2]) / 3600

                TDRS6_groundtrack.append(scaleLatLon2(TDRS6lat_gt, TDRS6lon_gt)['new_x'])
                TDRS6_groundtrack.append(scaleLatLon2(TDRS6lat_gt, TDRS6lon_gt)['new_y'])

                date_i += timedelta(minutes=10)

            self.orbit_screen.ids.TDRS6groundtrack.width = 1
            self.orbit_screen.ids.TDRS6groundtrack.col = (0,0,1,1)
            self.orbit_screen.ids.TDRS6groundtrack.points = TDRS6_groundtrack

        #TDRS West 2 sats
        try:
            TDRS11_TLE.compute(datetime.utcnow()) #171 West
        except NameError:
            TDRS11lon = -171
            TDRS11lat = 0
        else:
            TDRS11lon = float(str(TDRS11_TLE.sublong).split(':')[0]) + float(str(TDRS11_TLE.sublong).split(':')[1])/60 + float(str(TDRS11_TLE.sublong).split(':')[2])/3600
            TDRS11lat = float(str(TDRS11_TLE.sublat).split(':')[0]) + float(str(TDRS11_TLE.sublat).split(':')[1])/60 + float(str(TDRS11_TLE.sublat).split(':')[2])/3600
            TDRS11_groundtrack = []
            date_i = datetime.utcnow()
            groundtrackdate = datetime.utcnow()
            while date_i < groundtrackdate + timedelta(days=1):
                TDRS11_TLE.compute(date_i)

                TDRS11lon_gt = float(str(TDRS11_TLE.sublong).split(':')[0]) + float(
                    str(TDRS11_TLE.sublong).split(':')[1]) / 60 + float(str(TDRS11_TLE.sublong).split(':')[2]) / 3600
                TDRS11lat_gt = float(str(TDRS11_TLE.sublat).split(':')[0]) + float(
                    str(TDRS11_TLE.sublat).split(':')[1]) / 60 + float(str(TDRS11_TLE.sublat).split(':')[2]) / 3600

                TDRS11_groundtrack.append(scaleLatLon2(TDRS11lat_gt, TDRS11lon_gt)['new_x'])
                TDRS11_groundtrack.append(scaleLatLon2(TDRS11lat_gt, TDRS11lon_gt)['new_y'])

                date_i += timedelta(minutes=10)

            self.orbit_screen.ids.TDRS11groundtrack.width = 1
            self.orbit_screen.ids.TDRS11groundtrack.col = (0,0,1,1)
            self.orbit_screen.ids.TDRS11groundtrack.points = TDRS11_groundtrack

        try:
            TDRS10_TLE.compute(datetime.utcnow()) #174 West
        except NameError:
            TDRS10lon = -174
            TDRS10lat = 0
        else:
            TDRS10lon = float(str(TDRS10_TLE.sublong).split(':')[0]) + float(str(TDRS10_TLE.sublong).split(':')[1])/60 + float(str(TDRS10_TLE.sublong).split(':')[2])/3600
            TDRS10lat = float(str(TDRS10_TLE.sublat).split(':')[0]) + float(str(TDRS10_TLE.sublat).split(':')[1])/60 + float(str(TDRS10_TLE.sublat).split(':')[2])/3600
            TDRS10_groundtrack = []
            date_i = datetime.utcnow()
            groundtrackdate = datetime.utcnow()
            while date_i < groundtrackdate + timedelta(days=1):
                TDRS10_TLE.compute(date_i)

                TDRS10lon_gt = float(str(TDRS10_TLE.sublong).split(':')[0]) + float(
                    str(TDRS10_TLE.sublong).split(':')[1]) / 60 + float(str(TDRS10_TLE.sublong).split(':')[2]) / 3600
                TDRS10lat_gt = float(str(TDRS10_TLE.sublat).split(':')[0]) + float(
                    str(TDRS10_TLE.sublat).split(':')[1]) / 60 + float(str(TDRS10_TLE.sublat).split(':')[2]) / 3600

                TDRS10_groundtrack.append(scaleLatLon2(TDRS10lat_gt, TDRS10lon_gt)['new_x'])
                TDRS10_groundtrack.append(scaleLatLon2(TDRS10lat_gt, TDRS10lon_gt)['new_y'])

                date_i += timedelta(minutes=10)

            self.orbit_screen.ids.TDRS10groundtrack.width = 1
            self.orbit_screen.ids.TDRS10groundtrack.col = (0,0,1,1)
            self.orbit_screen.ids.TDRS10groundtrack.points = TDRS10_groundtrack

        #ZOE TDRS-Z
        try:
            TDRS7_TLE.compute(datetime.utcnow()) #275 West
        except NameError:
            TDRS7lon = 85
            TDRS7lat = 0
        else:
            TDRS7lon = float(str(TDRS7_TLE.sublong).split(':')[0]) + float(str(TDRS7_TLE.sublong).split(':')[1])/60 + float(str(TDRS7_TLE.sublong).split(':')[2])/3600
            TDRS7lat = float(str(TDRS7_TLE.sublat).split(':')[0]) + float(str(TDRS7_TLE.sublat).split(':')[1])/60 + float(str(TDRS7_TLE.sublat).split(':')[2])/3600
            TDRS7_groundtrack = []
            date_i = datetime.utcnow()
            groundtrackdate = datetime.utcnow()
            while date_i < groundtrackdate + timedelta(days=1):
                TDRS7_TLE.compute(date_i)

                TDRS7lon_gt = float(str(TDRS7_TLE.sublong).split(':')[0]) + float(
                    str(TDRS7_TLE.sublong).split(':')[1]) / 60 + float(str(TDRS7_TLE.sublong).split(':')[2]) / 3600
                TDRS7lat_gt = float(str(TDRS7_TLE.sublat).split(':')[0]) + float(
                    str(TDRS7_TLE.sublat).split(':')[1]) / 60 + float(str(TDRS7_TLE.sublat).split(':')[2]) / 3600

                TDRS7_groundtrack.append(scaleLatLon2(TDRS7lat_gt, TDRS7lon_gt)['new_x'])
                TDRS7_groundtrack.append(scaleLatLon2(TDRS7lat_gt, TDRS7lon_gt)['new_y'])

                date_i += timedelta(minutes=10)

            self.orbit_screen.ids.TDRS7groundtrack.width = 1
            self.orbit_screen.ids.TDRS7groundtrack.col = (0,0,1,1)
            self.orbit_screen.ids.TDRS7groundtrack.points = TDRS7_groundtrack

        #draw the TDRS satellite locations
        self.orbit_screen.ids.TDRS12.pos = (scaleLatLon2(TDRS12lat, TDRS12lon)['new_x']-((self.orbit_screen.ids.TDRS12.width/2)*normalizedX),scaleLatLon2(TDRS12lat, TDRS12lon)['new_y']-((self.orbit_screen.ids.TDRS12.height/2)*normalizedY))
        self.orbit_screen.ids.TDRS6.pos = (scaleLatLon2(TDRS6lat, TDRS6lon)['new_x']-((self.orbit_screen.ids.TDRS6.width/2)*normalizedX),scaleLatLon2(TDRS6lat, TDRS6lon)['new_y']-((self.orbit_screen.ids.TDRS6.height/2)*normalizedY))
        self.orbit_screen.ids.TDRS11.pos = (scaleLatLon2(TDRS11lat, TDRS11lon)['new_x']-((self.orbit_screen.ids.TDRS11.width/2)*normalizedX),scaleLatLon2(TDRS11lat, TDRS11lon)['new_y']-((self.orbit_screen.ids.TDRS11.height/2)*normalizedY))
        self.orbit_screen.ids.TDRS10.pos = (scaleLatLon2(TDRS10lat, TDRS10lon)['new_x']-((self.orbit_screen.ids.TDRS10.width/2)*normalizedX),scaleLatLon2(TDRS10lat, TDRS10lon)['new_y']-((self.orbit_screen.ids.TDRS10.height/2)*normalizedY))
        self.orbit_screen.ids.TDRS7.pos = (scaleLatLon2(TDRS7lat, TDRS7lon)['new_x']-((self.orbit_screen.ids.TDRS7.width/2)*normalizedX),scaleLatLon2(TDRS7lat, TDRS7lon)['new_y']-((self.orbit_screen.ids.TDRS7.height/2)*normalizedY))
        #add labels and ZOE
        self.orbit_screen.ids.TDRSeLabel.pos_hint = {"center_x": scaleLatLon(0, -41)['newLon']+0.06, "center_y": scaleLatLon(0, -41)['newLat']}
        self.orbit_screen.ids.TDRSwLabel.pos_hint = {"center_x": scaleLatLon(0, -174)['newLon']+0.06, "center_y": scaleLatLon(0, -174)['newLat']}
        self.orbit_screen.ids.TDRSzLabel.pos_hint = {"center_x": scaleLatLon(0, 85)['newLon']+0.05, "center_y": scaleLatLon(0, 85)['newLat']}
        self.orbit_screen.ids.ZOE.pos_hint = {"center_x": scaleLatLon(0, 77)['newLon'], "center_y": scaleLatLon(0, 77)['newLat']}
        self.orbit_screen.ids.ZOElabel.pos_hint = {"center_x": scaleLatLon(0, 77)['newLon'], "center_y": scaleLatLon(0, 77)['newLat']+0.1}

    def orbitUpdate(self, dt):
        global overcountry, ISS_TLE, ISS_TLE_Line1, ISS_TLE_Line2, ISS_TLE_Acquired, sgant_elevation, sgant_elevation_old, sgant_xelevation, aos, oldtdrs, tdrs, logged
        global TDRS12_TLE, TDRS6_TLE, TDRS7_TLE, TDRS10_TLE, TDRS11_TLE, tdrs1, tdrs2, tdrs_timestamp
        def scaleLatLon(latitude, longitude):
            #converting lat lon to x, y for orbit map
            fromLatSpan = 180.0
            fromLonSpan = 360.0
            toLatSpan = 0.598
            toLonSpan = 0.716
            valueLatScaled = (float(latitude)+90.0)/float(fromLatSpan)
            valueLonScaled = (float(longitude)+180.0)/float(fromLonSpan)
            newLat = (0.265) + (valueLatScaled * toLatSpan)
            newLon = (0.14) + (valueLonScaled * toLonSpan)
            return {'newLat': newLat, 'newLon': newLon}

        def scaleLatLon2(in_latitude,in_longitude):
            MAP_HEIGHT = self.orbit_screen.ids.OrbitMap.texture_size[1]
            MAP_WIDTH = self.orbit_screen.ids.OrbitMap.texture_size[0]

            new_x = ((MAP_WIDTH / 360.0) * (180 + in_longitude))
            new_y = ((MAP_HEIGHT / 180.0) * (90 + in_latitude))
            return {'new_y': new_y, 'new_x': new_x}

        #copied from apexpy - copyright 2015 Christer van der Meeren MIT license
        def subsolar(datetime):

            year = datetime.year
            doy = datetime.timetuple().tm_yday
            ut = datetime.hour * 3600 + datetime.minute * 60 + datetime.second

            if not 1601 <= year <= 2100:
                raise ValueError('Year must be in [1601, 2100]')

            yr = year - 2000

            nleap = int(math.floor((year - 1601.0) / 4.0))
            nleap -= 99
            if year <= 1900:
                ncent = int(math.floor((year - 1601.0) / 100.0))
                ncent = 3 - ncent
                nleap = nleap + ncent

            l0 = -79.549 + (-0.238699 * (yr - 4.0 * nleap) + 3.08514e-2 * nleap)
            g0 = -2.472 + (-0.2558905 * (yr - 4.0 * nleap) - 3.79617e-2 * nleap)

            # Days (including fraction) since 12 UT on January 1 of IYR:
            df = (ut / 86400.0 - 1.5) + doy

            # Mean longitude of Sun:
            lmean = l0 + 0.9856474 * df

            # Mean anomaly in radians:
            grad = math.radians(g0 + 0.9856003 * df)

            # Ecliptic longitude:
            lmrad = math.radians(lmean + 1.915 * math.sin(grad)
                               + 0.020 * math.sin(2.0 * grad))
            sinlm = math.sin(lmrad)

            # Obliquity of ecliptic in radians:
            epsrad = math.radians(23.439 - 4e-7 * (df + 365 * yr + nleap))

            # Right ascension:
            alpha = math.degrees(math.atan2(math.cos(epsrad) * sinlm, math.cos(lmrad)))

            # Declination, which is also the subsolar latitude:
            sslat = math.degrees(math.asin(math.sin(epsrad) * sinlm))

            # Equation of time (degrees):
            etdeg = lmean - alpha
            nrot = round(etdeg / 360.0)
            etdeg = etdeg - 360.0 * nrot

            # Subsolar longitude:
            sslon = 180.0 - (ut / 240.0 + etdeg) # Earth rotates one degree every 240 s.
            nrot = round(sslon / 360.0)
            sslon = sslon - 360.0 * nrot

            return sslat, sslon

        if ISS_TLE_Acquired:
            ISS_TLE.compute(datetime.utcnow())
            #------------------Latitude/Longitude Stuff---------------------------
            latitude = float(str(ISS_TLE.sublat).split(':')[0]) + float(str(ISS_TLE.sublat).split(':')[1])/60 + float(str(ISS_TLE.sublat).split(':')[2])/3600
            longitude = float(str(ISS_TLE.sublong).split(':')[0]) + float(str(ISS_TLE.sublong).split(':')[1])/60 + float(str(ISS_TLE.sublong).split(':')[2])/3600

            #inclination = ISS_TLE.inc
        
            #TEMP FIX TO ERROR DO NOT MERGE THESE LINES       
            if self.orbit_screen.ids.OrbitMap.texture_size[0] == 0: #temp fix to ensure no divide by 0
                normalizedX = 1
            else:
                normalizedX = self.orbit_screen.ids.OrbitMap.norm_image_size[0] / self.orbit_screen.ids.OrbitMap.texture_size[0]
            
            if self.orbit_screen.ids.OrbitMap.texture_size[1] == 0:
                normalizedY = 1
            else:
                normalizedY = self.orbit_screen.ids.OrbitMap.norm_image_size[1] / self.orbit_screen.ids.OrbitMap.texture_size[1]
                

            self.orbit_screen.ids.OrbitISStiny.pos = (
                    scaleLatLon2(latitude, longitude)['new_x'] - ((self.orbit_screen.ids.OrbitISStiny.width / 2) * normalizedX * 2), #had to fudge a little not sure why
                    scaleLatLon2(latitude, longitude)['new_y'] - ((self.orbit_screen.ids.OrbitISStiny.height / 2) * normalizedY * 2)) #had to fudge a little not sure why

            #get the position of the sub solar point to add the sun icon to the map
            sunlatitude, sunlongitude = subsolar(datetime.utcnow())

            self.orbit_screen.ids.OrbitSun.pos = (
                    scaleLatLon2(int(sunlatitude), int(sunlongitude))['new_x'] - ((self.orbit_screen.ids.OrbitSun.width / 2) * normalizedX * 2), #had to fudge a little not sure why
                    scaleLatLon2(int(sunlatitude), int(sunlongitude))['new_y'] - ((self.orbit_screen.ids.OrbitSun.height / 2) * normalizedY * 2)) #had to fudge a little not sure why

            #draw the ISS groundtrack behind and ahead of the 180 longitude cutoff
            ISS_groundtrack = []
            ISS_groundtrack2 = []
            date_i = datetime.utcnow()
            groundtrackdate = datetime.utcnow()
            while date_i < groundtrackdate + timedelta(minutes=95):
                ISS_TLE.compute(date_i)

                ISSlon_gt = float(str(ISS_TLE.sublong).split(':')[0]) + float(
                    str(ISS_TLE.sublong).split(':')[1]) / 60 + float(str(ISS_TLE.sublong).split(':')[2]) / 3600
                ISSlat_gt = float(str(ISS_TLE.sublat).split(':')[0]) + float(
                    str(ISS_TLE.sublat).split(':')[1]) / 60 + float(str(ISS_TLE.sublat).split(':')[2]) / 3600

                if ISSlon_gt < longitude-1: #if the propagated groundtrack is behind the iss (i.e. wraps around the screen) add to new groundtrack line
                    ISS_groundtrack2.append(scaleLatLon2(ISSlat_gt, ISSlon_gt)['new_x'])
                    ISS_groundtrack2.append(scaleLatLon2(ISSlat_gt, ISSlon_gt)['new_y'])
                else:
                    ISS_groundtrack.append(scaleLatLon2(ISSlat_gt, ISSlon_gt)['new_x'])
                    ISS_groundtrack.append(scaleLatLon2(ISSlat_gt, ISSlon_gt)['new_y'])

                date_i += timedelta(seconds=60)

            self.orbit_screen.ids.ISSgroundtrack.width = 1
            self.orbit_screen.ids.ISSgroundtrack.col = (1, 0, 0, 1)
            self.orbit_screen.ids.ISSgroundtrack.points = ISS_groundtrack

            self.orbit_screen.ids.ISSgroundtrack2.width = 1
            self.orbit_screen.ids.ISSgroundtrack2.col = (1, 0, 0, 1)
            self.orbit_screen.ids.ISSgroundtrack2.points = ISS_groundtrack2

            self.orbit_screen.ids.latitude.text = str("{:.2f}".format(latitude))
            self.orbit_screen.ids.longitude.text = str("{:.2f}".format(longitude))

            TDRScursor.execute('select TDRS1 from tdrs')
            tdrs1 = int(TDRScursor.fetchone()[0])
            TDRScursor.execute('select TDRS2 from tdrs')
            tdrs2 = int(TDRScursor.fetchone()[0])
            TDRScursor.execute('select Timestamp from tdrs')
            tdrs_timestamp = TDRScursor.fetchone()[0]

            # THIS SECTION NEEDS IMPROVEMENT
            tdrs = "n/a"
            self.ct_sgant_screen.ids.tdrs_east12.angle = (-1*longitude)-41
            self.ct_sgant_screen.ids.tdrs_east6.angle = (-1*longitude)-46
            self.ct_sgant_screen.ids.tdrs_z7.angle = ((-1*longitude)-41)+126
            self.ct_sgant_screen.ids.tdrs_west11.angle = ((-1*longitude)-41)-133
            self.ct_sgant_screen.ids.tdrs_west10.angle = ((-1*longitude)-41)-130

            if ((tdrs1 or tdrs2) == 12) and float(aos) == 1.0:
                tdrs = "east-12"
                self.ct_sgant_screen.ids.tdrs_label.text = "TDRS-East-12"
            if ((tdrs1 or tdrs2) == 6) and float(aos) == 1.0:
                tdrs = "east-6"
                self.ct_sgant_screen.ids.tdrs_label.text = "TDRS-East-6"
            if ((tdrs1 or tdrs2) == 10) and float(aos) == 1.0:
                tdrs = "west-10"
                self.ct_sgant_screen.ids.tdrs_label.text = "TDRS-West-10"
            if ((tdrs1 or tdrs2) == 11) and float(aos) == 1.0:
                tdrs = "west-11"
                self.ct_sgant_screen.ids.tdrs_label.text = "TDRS-West-11"
            if ((tdrs1 or tdrs2) == 7) and float(aos) == 1.0:
                tdrs = "z-7"
                self.ct_sgant_screen.ids.tdrs_label.text = "TDRS-Z-7"
            elif tdrs1 == 0 and tdrs2 == 0:
                self.ct_sgant_screen.ids.tdrs_label.text = "-"
                tdrs = "----"

            self.ct_sgant_screen.ids.tdrs_z7.color = 1, 1, 1, 1
            self.orbit_screen.ids.TDRSwLabel.color = (1,1,1,1)
            self.orbit_screen.ids.TDRSeLabel.color = (1,1,1,1)
            self.orbit_screen.ids.TDRSzLabel.color = (1,1,1,1)
            self.orbit_screen.ids.TDRS11.col = (1,1,1,1)
            self.orbit_screen.ids.TDRS10.col = (1,1,1,1)
            self.orbit_screen.ids.TDRS12.col = (1,1,1,1)
            self.orbit_screen.ids.TDRS6.col = (1,1,1,1)
            self.orbit_screen.ids.TDRS7.col = (1,1,1,1)
            self.orbit_screen.ids.ZOElabel.color = (1,1,1,1)
            self.orbit_screen.ids.ZOE.col = (1,0.5,0,0.5)

            if "10" in tdrs: #tdrs10 and 11 west
                self.orbit_screen.ids.TDRSwLabel.color = (1,0,1,1)
                self.orbit_screen.ids.TDRS10.col = (1,0,1,1)
            if "11" in tdrs: #tdrs10 and 11 west
                self.orbit_screen.ids.TDRSwLabel.color = (1,0,1,1)
                self.orbit_screen.ids.TDRS11.col = (1,0,1,1)
                self.orbit_screen.ids.TDRS10.col = (1,1,1,1)
            if "6" in tdrs: #tdrs6 and 12 east
                self.orbit_screen.ids.TDRSeLabel.color = (1,0,1,1)
                self.orbit_screen.ids.TDRS6.col = (1,0,1,1)
            if "12" in tdrs: #tdrs6 and 12 east
                self.orbit_screen.ids.TDRSeLabel.color = (1,0,1,1)
                self.orbit_screen.ids.TDRS12.col = (1,0,1,1)
            if "7" in tdrs: #tdrs7 z
                self.ct_sgant_screen.ids.tdrs_z7.color = 1, 1, 1, 1
                self.orbit_screen.ids.TDRSzLabel.color = (1,0,1,1)
                self.orbit_screen.ids.TDRS7.col = (1,0,1,1)
                self.orbit_screen.ids.ZOElabel.color = 0, 0, 0, 0
                self.orbit_screen.ids.ZOE.col = (0,0,0,0)

            #------------------Orbit Stuff---------------------------
            now = datetime.utcnow()
            mins = (now - now.replace(hour=0,minute=0,second=0,microsecond=0)).total_seconds()
            orbits_today = math.floor((float(mins)/60)/90)
            self.orbit_screen.ids.dailyorbit.text = str(int(orbits_today)) #display number of orbits since utc midnight

            year = int('20' + str(ISS_TLE_Line1[18:20]))
            decimal_days = float(ISS_TLE_Line1[20:32])
            converted_time = datetime(year, 1 ,1) + timedelta(decimal_days - 1)
            time_since_epoch = ((now - converted_time).total_seconds()) #convert time difference to hours
            totalorbits = int(ISS_TLE_Line2[63:68]) + 100000 + int(float(time_since_epoch)/(90*60)) #add number of orbits since the tle was generated
            self.orbit_screen.ids.totalorbits.text = str(totalorbits) #display number of orbits since utc midnight
            #------------------ISS Pass Detection---------------------------
            location = ephem.Observer()
            location.lon         = '-95:21:59' #will next to make these an input option
            location.lat         = '29:45:43'
            location.elevation   = 10
            location.name        = 'location'
            location.horizon    = '10'
            location.pressure = 0
            location.date = datetime.utcnow()

            #use location to draw dot on orbit map
            mylatitude = float(str(location.lat).split(':')[0]) + float(str(location.lat).split(':')[1])/60 + float(str(location.lat).split(':')[2])/3600
            mylongitude = float(str(location.lon).split(':')[0]) + float(str(location.lon).split(':')[1])/60 + float(str(location.lon).split(':')[2])/3600
            self.orbit_screen.ids.mylocation.col = (0,0,1,1)
            self.orbit_screen.ids.mylocation.pos = (scaleLatLon2(mylatitude, mylongitude)['new_x']-((self.orbit_screen.ids.mylocation.width/2)*normalizedX),scaleLatLon2(mylatitude, mylongitude)['new_y']-((self.orbit_screen.ids.mylocation.height/2)*normalizedY))

            def isVisible(pass_info):
                def seconds_between(d1, d2):
                    return abs((d2 - d1).seconds)

                def datetime_from_time(tr):
                    year, month, day, hour, minute, second = tr.tuple()
                    dt = dtime.datetime(year, month, day, hour, minute, int(second))
                    return dt

                tr, azr, tt, altt, ts, azs = pass_info
                max_time = datetime_from_time(tt)

                location.date = max_time

                sun = ephem.Sun()
                sun.compute(location)
                ISS_TLE.compute(location)
                sun_alt = float(str(sun.alt).split(':')[0]) + float(str(sun.alt).split(':')[1])/60 + float(str(sun.alt).split(':')[2])/3600
                visible = False
                if ISS_TLE.eclipsed is False and -18 < sun_alt < -6:
                    visible = True
                #on the pass screen add info for why not visible
                return visible

            ISS_TLE.compute(location) #compute tle propagation based on provided location
            nextpassinfo = location.next_pass(ISS_TLE)

            if nextpassinfo[0] is None:
                self.orbit_screen.ids.iss_next_pass1.text = "n/a"
                self.orbit_screen.ids.iss_next_pass2.text = "n/a"
                self.orbit_screen.ids.countdown.text = "n/a"
            else:
                nextpassdatetime = datetime.strptime(str(nextpassinfo[0]), '%Y/%m/%d %H:%M:%S') #convert to datetime object for timezone conversion
                nextpassinfo_format = nextpassdatetime.replace(tzinfo=pytz.utc)
                localtimezone = pytz.timezone('America/Chicago')
                localnextpass = nextpassinfo_format.astimezone(localtimezone)
                self.orbit_screen.ids.iss_next_pass1.text = str(localnextpass).split()[0] #display next pass time
                self.orbit_screen.ids.iss_next_pass2.text = str(localnextpass).split()[1].split('-')[0] #display next pass time
                timeuntilnextpass = nextpassinfo[0] - location.date
                nextpasshours = timeuntilnextpass*24.0
                nextpassmins = (nextpasshours-math.floor(nextpasshours))*60
                nextpassseconds = (nextpassmins-math.floor(nextpassmins))*60
                if isVisible(nextpassinfo):
                    self.orbit_screen.ids.ISSvisible.text = "Visible Pass!"
                else:
                    self.orbit_screen.ids.ISSvisible.text = "Not Visible"
                self.orbit_screen.ids.countdown.text = str("{:.0f}".format(math.floor(nextpasshours))) + ":" + str("{:.0f}".format(math.floor(nextpassmins))) + ":" + str("{:.0f}".format(math.floor(nextpassseconds))) #display time until next pass

    def getTLE(self, *args):
        global ISS_TLE, ISS_TLE_Line1, ISS_TLE_Line2, ISS_TLE_Acquired
        #iss_tle_url =  'https://spaceflight.nasa.gov/realdata/sightings/SSapplications/Post/JavaSSOP/orbit/ISS/SVPOST.html' #the rev counter on this page is wrong
        iss_tle_url =  'https://celestrak.org/NORAD/elements/stations.txt'
        tdrs_tle_url =  'https://celestrak.org/NORAD/elements/tdrss.txt'

        def on_success(req, data): #if TLE data is successfully received, it is processed here
            global ISS_TLE, ISS_TLE_Line1, ISS_TLE_Line2, ISS_TLE_Acquired
            soup = BeautifulSoup(data, "lxml")
            body = iter(soup.get_text().split('\n'))
            results = []
            for line in body:
                if "ISS (ZARYA)" in line:
                    results.append(line)
                    results.append(next(body))
                    results.append(next(body))
                    break
            results = [i.strip() for i in results]

            if len(results) > 0:
                ISS_TLE_Line1 = results[1]
                ISS_TLE_Line2 = results[2]
                ISS_TLE = ephem.readtle("ISS (ZARYA)", str(ISS_TLE_Line1), str(ISS_TLE_Line2))
                ISS_TLE_Acquired = True
                logWrite("ISS TLE Acquired!")
            else:
                logWrite("ISS TLE Not Acquired")
                ISS_TLE_Acquired = False

        def on_redirect(req, result):
            logWrite("Warning - Get ISS TLE failure (redirect)")
            logWrite(result)

        def on_failure(req, result):
            logWrite("Warning - Get ISS TLE failure (url failure)")
            logWrite(result)

        def on_error(req, result):
            logWrite("Warning - Get ISS TLE failure (url error)")
            logWrite(result)

        def on_success2(req2, data2): #if TLE data is successfully received, it is processed here
            #retrieve the TLEs for every TDRS that ISS talks too
            global TDRS12_TLE,TDRS6_TLE,TDRS11_TLE,TDRS10_TLE,TDRS7_TLE
            soup = BeautifulSoup(data2, "lxml")
            body = iter(soup.get_text().split('\n'))
            results = ['','','']
            #TDRS 12 TLE
            for line in body:
                if "TDRS 12" in line:
                    results[0] = line
                    results[1] = next(body)
                    results[2] = next(body)
                    break

            if len(results[1]) > 0:
                TDRS12_TLE = ephem.readtle("TDRS 12", str(results[1]), str(results[2]))
                logWrite("TDRS 12 TLE Success!")
            else:
                logWrite("TDRS 12 TLE not acquired")

            results = ['','','']
            body = iter(soup.get_text().split('\n'))
            #TDRS 6 TLE
            for line in body:
                if "TDRS 6" in line:
                    results[0] = line
                    results[1] = next(body)
                    results[2] = next(body)
                    break

            if len(results[1]) > 0:
                TDRS6_TLE = ephem.readtle("TDRS 6", str(results[1]), str(results[2]))
                logWrite("TDRS 6 TLE Success!")
            else:
                logWrite("TDRS 6 TLE not acquired")

            results = ['','','']
            body = iter(soup.get_text().split('\n'))
            #TDRS 11 TLE
            for line in body:
                if "TDRS 11" in line:
                    results[0] = line
                    results[1] = next(body)
                    results[2] = next(body)
                    break

            if len(results[1]) > 0:
                TDRS11_TLE = ephem.readtle("TDRS 11", str(results[1]), str(results[2]))
                logWrite("TDRS 11 TLE Success!")
            else:
                logWrite("TDRS 11 TLE not acquired")

            results = ['','','']
            body = iter(soup.get_text().split('\n'))
            #TDRS 10 TLE
            for line in body:
                if "TDRS 10" in line:
                    results[0] = line
                    results[1] = next(body)
                    results[2] = next(body)
                    break

            if len(results[1]) > 0:
                TDRS10_TLE = ephem.readtle("TDRS 10", str(results[1]), str(results[2]))
                logWrite("TDRS 10 TLE Success!")
            else:
                logWrite("TDRS 10 TLE not acquired")

            results = ['','','']
            body = iter(soup.get_text().split('\n'))
            #TDRS 7 TLE
            for line in body:
                if "TDRS 7" in line:
                    results[0] = line
                    results[1] = next(body)
                    results[2] = next(body)
                    break

            if len(results[1]) > 0:
                TDRS7_TLE = ephem.readtle("TDRS 7", str(results[1]), str(results[2]))
                logWrite("TDRS 7 TLE Success!")
            else:
                logWrite("TDRS 7 TLE not acquired")

        def on_redirect2(req2, result):
            logWrite("Warning - Get TDRS TLE failure (redirect)")
            logWrite(result)

        def on_failure2(req2, result):
            logWrite("Warning - Get TDRS TLE failure (url failure)")
            logWrite(result)

        def on_error2(req2, result):
            logWrite("Warning - Get TDRS TLE failure (url error)")
            logWrite(result)

        req = UrlRequest(iss_tle_url, on_success, on_redirect, on_failure, on_error, timeout=1)
        req2 = UrlRequest(tdrs_tle_url, on_success2, on_redirect2, on_failure2, on_error2, timeout=1)

    def checkCrew(self, dt):
        iss_crew_url = 'https://www.howmanypeopleareinspacerightnow.com/peopleinspace.json'
        urlsuccess = False

        def on_success(req, data):
            logWrite("Successfully fetched crew JSON")
            isscrew = 0
            crewmember = ['', '', '', '', '', '', '', '', '', '', '', '']
            crewmemberbio = ['', '', '', '', '', '', '', '', '', '', '', '']
            crewmembertitle = ['', '', '', '', '', '', '', '', '', '', '', '']
            crewmemberdays = ['', '', '', '', '', '', '', '', '', '', '', '']
            crewmemberpicture = ['', '', '', '', '', '', '', '', '', '', '', '']
            crewmembercountry = ['', '', '', '', '', '', '', '', '', '', '', '']
            now = datetime.utcnow()
            number_of_space = int(data['number'])
            for num in range(1, number_of_space+1):
                if str(data['people'][num-1]['location']) == str("International Space Station"):
                    crewmember[isscrew] = str(data['people'][num-1]['name']) #.encode('utf-8')
                    crewmemberbio[isscrew] = str(data['people'][num-1]['bio'])
                    crewmembertitle[isscrew] = str(data['people'][num-1]['title'])
                    datetime_object = datetime.strptime(str(data['people'][num-1]['launchdate']), '%Y-%m-%d')
                    previousdays = int(data['people'][num-1]['careerdays'])
                    totaldaysinspace = str(now-datetime_object)
                    d_index = totaldaysinspace.index('d')
                    crewmemberdays[isscrew] = str(int(totaldaysinspace[:d_index])+previousdays)+" days in space"
                    crewmemberpicture[isscrew] = str(data['people'][num-1]['biophoto'])
                    crewmembercountry[isscrew] = str(data['people'][num-1]['country']).title()
                    if str(data['people'][num-1]['country'])==str('usa'):
                        crewmembercountry[isscrew] = str('USA')
                    isscrew = isscrew+1

            #self.crew_screen.ids.crew1.text = str(crewmember[0])
            #self.crew_screen.ids.crew1title.text = str(crewmembertitle[0])
            #self.crew_screen.ids.crew1country.text = str(crewmembercountry[0])
            #self.crew_screen.ids.crew1daysonISS.text = str(crewmemberdays[0])
            ##self.crew_screen.ids.crew1image.source = str(crewmemberpicture[0])
            #self.crew_screen.ids.crew2.text = str(crewmember[1])
            #self.crew_screen.ids.crew2title.text = str(crewmembertitle[1])
            #self.crew_screen.ids.crew2country.text = str(crewmembercountry[1])
            #self.crew_screen.ids.crew2daysonISS.text = str(crewmemberdays[1])
            ##self.crew_screen.ids.crew2image.source = str(crewmemberpicture[1])
            #self.crew_screen.ids.crew3.text = str(crewmember[2])
            #self.crew_screen.ids.crew3title.text = str(crewmembertitle[2])
            #self.crew_screen.ids.crew3country.text = str(crewmembercountry[2])
            #self.crew_screen.ids.crew3daysonISS.text = str(crewmemberdays[2])
            ##self.crew_screen.ids.crew3image.source = str(crewmemberpicture[2])
            #self.crew_screen.ids.crew4.text = str(crewmember[3])
            #self.crew_screen.ids.crew4title.text = str(crewmembertitle[3])
            #self.crew_screen.ids.crew4country.text = str(crewmembercountry[3])
            #self.crew_screen.ids.crew4daysonISS.text = str(crewmemberdays[3])
            ##self.crew_screen.ids.crew4image.source = str(crewmemberpicture[3])
            #self.crew_screen.ids.crew5.text = str(crewmember[4])
            #self.crew_screen.ids.crew5title.text = str(crewmembertitle[4])
            #self.crew_screen.ids.crew5country.text = str(crewmembercountry[4])
            #self.crew_screen.ids.crew5daysonISS.text = str(crewmemberdays[4])
            ##self.crew_screen.ids.crew5image.source = str(crewmemberpicture[4])
            #self.crew_screen.ids.crew6.text = str(crewmember[5])
            #self.crew_screen.ids.crew6title.text = str(crewmembertitle[5])
            #self.crew_screen.ids.crew6country.text = str(crewmembercountry[5])
            #self.crew_screen.ids.crew6daysonISS.text = str(crewmemberdays[5])
            ##self.crew_screen.ids.crew6image.source = str(crewmemberpicture[5])
            ##self.crew_screen.ids.crew7.text = str(crewmember[6])
            ##self.crew_screen.ids.crew7title.text = str(crewmembertitle[6])
            ##self.crew_screen.ids.crew7country.text = str(crewmembercountry[6])
            ##self.crew_screen.ids.crew7daysonISS.text = str(crewmemberdays[6])
            ##self.crew_screen.ids.crew7image.source = str(crewmemberpicture[6])
            ##self.crew_screen.ids.crew8.text = str(crewmember[7])
            ##self.crew_screen.ids.crew8title.text = str(crewmembertitle[7])
            ##self.crew_screen.ids.crew8country.text = str(crewmembercountry[7])
            ##self.crew_screen.ids.crew8daysonISS.text = str(crewmemberdays[7])
            ##self.crew_screen.ids.crew8image.source = str(crewmemberpicture[7]))
            ##self.crew_screen.ids.crew9.text = str(crewmember[8])
            ##self.crew_screen.ids.crew9title.text = str(crewmembertitle[8])
            ##self.crew_screen.ids.crew9country.text = str(crewmembercountry[8])
            ##self.crew_screen.ids.crew9daysonISS.text = str(crewmemberdays[8])
            ##self.crew_screen.ids.crew9image.source = str(crewmemberpicture[8])
            ##self.crew_screen.ids.crew10.text = str(crewmember[9])
            ##self.crew_screen.ids.crew10title.text = str(crewmembertitle[9])
            ##self.crew_screen.ids.crew10country.text = str(crewmembercountry[9])
            ##self.crew_screen.ids.crew10daysonISS.text = str(crewmemberdays[9])
            ##self.crew_screen.ids.crew10image.source = str(crewmemberpicture[9])
            ##self.crew_screen.ids.crew11.text = str(crewmember[10])
            ##self.crew_screen.ids.crew11title.text = str(crewmembertitle[10])
            ##self.crew_screen.ids.crew11country.text = str(crewmembercountry[10])
            ##self.crew_screen.ids.crew11daysonISS.text = str(crewmemberdays[10])
            ##self.crew_screen.ids.crew11image.source = str(crewmemberpicture[10])
            ##self.crew_screen.ids.crew12.text = str(crewmember[11])
            ##self.crew_screen.ids.crew12title.text = str(crewmembertitle[11])
            ##self.crew_screen.ids.crew12country.text = str(crewmembercountry[11])
            ##self.crew_screen.ids.crew12daysonISS.text = str(crewmemberdays[11])
            ##self.crew_screen.ids.crew12image.source = str(crewmemberpicture[11])

        def on_redirect(req, result):
            logWrite("Warning - checkCrew JSON failure (redirect)")
            logWrite(result)
            print(result)

        def on_failure(req, result):
            logWrite("Warning - checkCrew JSON failure (url failure)")

        def on_error(req, result):
            logWrite("Warning - checkCrew JSON failure (url error)")

        req = UrlRequest(iss_crew_url, on_success, on_redirect, on_failure, on_error, timeout=1)

    def map_rotation(self, args):
        scalefactor = 0.083333
        scaledValue = float(args)/scalefactor
        return scaledValue

    def map_psi_bar(self, args):
        scalefactor = 0.015
        scaledValue = (float(args)*scalefactor)+0.72
        return scaledValue

    def map_hold_bar(self, args):
        scalefactor = 0.0015
        scaledValue = (float(args)*scalefactor)+0.71
        return scaledValue

    def hold_timer(self, dt):
        global seconds2, holdstartTime
        logWrite("Function Call - hold timer")
        unixconvert = time.gmtime(time.time())
        currenthours = float(unixconvert[7])*24+unixconvert[3]+float(unixconvert[4])/60+float(unixconvert[5])/3600
        seconds2 = (currenthours-EVAstartTime)*3600
        seconds2 = int(seconds2)

        new_bar_x = self.map_hold_bar(260-seconds2)
        self.us_eva.ids.leak_timer.text = "~"+ str(int(seconds2)) + "s"
<<<<<<< HEAD
        self.us_eva.ids.Hold_bar.pos_hint = {"center_x": new_bar_x, "center_y": 0.47}
=======
        self.us_eva.ids.Hold_bar.pos_hint = {"center_x": new_bar_x, "center_y": 0.54}
>>>>>>> 451af703
        self.us_eva.ids.Crewlock_Status_image.source = mimic_directory + '/Mimic/Pi/imgs/eva/LeakCheckLights.png'

    def signal_unsubscribed(self): #change images, used stale signal image
        global internet, ScreenList

        if not internet:
            for x in ScreenList:
                getattr(self, x).ids.signal.source = mimic_directory + '/Mimic/Pi/imgs/signal/offline.png'
            self.changeColors(0.5, 0.5, 0.5)
        else:
            for x in ScreenList:
                getattr(self, x).ids.signal.source = mimic_directory + '/Mimic/Pi/imgs/signal/SignalClientLost.png'
            self.changeColors(1, 0.5, 0)

        for x in ScreenList:
            getattr(self, x).ids.signal.size_hint_y = 0.112

    def signal_lost(self):
        global internet, ScreenList

        if not internet:
            for x in ScreenList:
                getattr(self, x).ids.signal.source = mimic_directory + '/Mimic/Pi/imgs/signal/offline.png'
            self.changeColors(0.5, 0.5, 0.5)
        else:
            for x in ScreenList:
                getattr(self, x).ids.signal.source = mimic_directory + '/Mimic/Pi/imgs/signal/signalred.zip'
            self.changeColors(1, 0, 0)

        for x in ScreenList:
            getattr(self, x).ids.signal.anim_delay = 0.4
        for x in ScreenList:
            getattr(self, x).ids.signal.size_hint_y = 0.112

    def signal_acquired(self):
        global internet, ScreenList

        if not internet:
            for x in ScreenList:
                getattr(self, x).ids.signal.source = mimic_directory + '/Mimic/Pi/imgs/signal/offline.png'
            self.changeColors(0.5, 0.5, 0.5)
        else:
            for x in ScreenList:
                getattr(self, x).ids.signal.source = mimic_directory + '/Mimic/Pi/imgs/signal/pulse-transparent.zip'
            self.changeColors(0, 1, 0)

        for x in ScreenList:
            getattr(self, x).ids.signal.anim_delay = 0.05
        for x in ScreenList:
            getattr(self, x).ids.signal.size_hint_y = 0.15

    def signal_stale(self):
        global internet, ScreenList

        if not internet:
            for x in ScreenList:
                getattr(self, x).ids.signal.source = mimic_directory + '/Mimic/Pi/imgs/signal/offline.png'
            self.changeColors(0.5, 0.5, 0.5)
        else:
            for x in ScreenList:
                getattr(self, x).ids.signal.source = mimic_directory + '/Mimic/Pi/imgs/signal/SignalOrangeGray.png'
            self.changeColors(1, 0.5, 0)

        for x in ScreenList:
            getattr(self, x).ids.signal.anim_delay = 0.12
        for x in ScreenList:
            getattr(self, x).ids.signal.size_hint_y = 0.112

    def signal_client_offline(self):
        global internet, ScreenList

        if not internet:
            for x in ScreenList:
                getattr(self, x).ids.signal.source = mimic_directory + '/Mimic/Pi/imgs/signal/offline.png'
            self.changeColors(0.5, 0.5, 0.5)
        else:
            for x in ScreenList:
                getattr(self, x).ids.signal.source = mimic_directory + '/Mimic/Pi/imgs/signal/SignalClientLost.png'
            self.changeColors(1, 0.5, 0)

        for x in ScreenList:
            getattr(self, x).ids.signal.anim_delay = 0.12
        for x in ScreenList:
            getattr(self, x).ids.signal.size_hint_y = 0.112

    def update_labels(self, dt): #THIS IS THE IMPORTANT FUNCTION
        global mimicbutton, switchtofake, demoboolean, runningDemo, fakeorbitboolean, psarj2, ssarj2, manualcontrol, aos, los, oldLOS, psarjmc, ssarjmc, ptrrjmc, strrjmc, beta1bmc, beta1amc, beta2bmc, beta2amc, beta3bmc, beta3amc, beta4bmc, beta4amc, US_EVAinProgress, position_x, position_y, position_z, velocity_x, velocity_y, velocity_z, altitude, velocity, iss_mass, testvalue, testfactor, airlock_pump, crewlockpres, leak_hold, firstcrossing, EVA_activities, repress, depress, oldAirlockPump, obtained_EVA_crew, EVAstartTime
        global holdstartTime, LS_Subscription
        global Disco, eva, standby, prebreath1, prebreath2, depress1, depress2, leakhold, repress
        global EPSstorageindex, channel1A_voltage, channel1B_voltage, channel2A_voltage, channel2B_voltage, channel3A_voltage, channel3B_voltage, channel4A_voltage, channel4B_voltage, USOS_Power
        global stationmode, sgant_elevation, sgant_xelevation
        global tdrs, module
        global old_mt_timestamp, old_mt_position, mt_speed

        arduino_count = len(SERIAL_PORTS)

        if arduino_count > 0:
            self.mimic_screen.ids.arduino_count.text = str(arduino_count)
            self.mimic_screen.ids.arduino.source = mimic_directory + "/Mimic/Pi/imgs/signal/arduino_notransmit.png"
            self.fakeorbit_screen.ids.arduino.source = mimic_directory + "/Mimic/Pi/imgs/signal/arduino_notransmit.png"
            self.fakeorbit_screen.ids.arduino_count.text = str(arduino_count)
        else:
            self.mimic_screen.ids.arduino_count.text = ""
            self.fakeorbit_screen.ids.arduino_count.text = ""
            self.mimic_screen.ids.arduino.source = mimic_directory + "/Mimic/Pi/imgs/signal/arduino_offline.png"
            self.fakeorbit_screen.ids.arduino.source = mimic_directory + "/Mimic/Pi/imgs/signal/arduino_offline.png"
            runningDemo = False

        if arduino_count > 0:
            self.mimic_screen.ids.mimicstartbutton.disabled = False
            self.fakeorbit_screen.ids.DemoStart.disabled = False
            self.fakeorbit_screen.ids.HTVDemoStart.disabled = False
            self.fakeorbit_screen.ids.OFT2DemoStart.disabled = False
            self.control_screen.ids.set90.disabled = False
            self.control_screen.ids.set0.disabled = False
            if mimicbutton:
                self.mimic_screen.ids.mimicstartbutton.disabled = True
                self.mimic_screen.ids.arduino.source = mimic_directory + "/Mimic/Pi/imgs/signal/Arduino_Transmit.zip"
            else:
                self.mimic_screen.ids.mimicstartbutton.disabled = False
        else:
            self.mimic_screen.ids.mimicstartbutton.disabled = True
            self.mimic_screen.ids.mimicstartbutton.text = "Transmit"
            self.fakeorbit_screen.ids.DemoStart.disabled = True
            self.fakeorbit_screen.ids.HTVDemoStart.disabled = True
            self.fakeorbit_screen.ids.OFT2DemoStart.disabled = True
            self.control_screen.ids.set90.disabled = True
            self.control_screen.ids.set0.disabled = True

        if runningDemo:
            self.fakeorbit_screen.ids.DemoStart.disabled = True
            self.fakeorbit_screen.ids.HTVDemoStart.disabled = True
            self.fakeorbit_screen.ids.DemoStop.disabled = False
            self.fakeorbit_screen.ids.HTVDemoStop.disabled = False
            self.fakeorbit_screen.ids.OFT2DemoStart.disabled = True
            self.fakeorbit_screen.ids.OFT2DemoStop.disabled = False
            self.fakeorbit_screen.ids.arduino.source = mimic_directory + "/Mimic/Pi/imgs/signal/Arduino_Transmit.zip"

        c.execute('select Value from telemetry')
        values = c.fetchall()
        c.execute('select Timestamp from telemetry')
        timestamps = c.fetchall()

        sub_status = str((values[255])[0]) #lightstreamer subscript checker
        client_status = str((values[256])[0]) #lightstreamer client checker

        psarj = "{:.2f}".format(float((values[0])[0]))
        if not switchtofake:
            psarj2 = float(psarj)
        if not manualcontrol:
            psarjmc = float(psarj)
        ssarj = "{:.2f}".format(float((values[1])[0]))
        if not switchtofake:
            ssarj2 = float(ssarj)
        if not manualcontrol:
            ssarjmc = float(ssarj)
        ptrrj = "{:.2f}".format(float((values[2])[0]))
        if not manualcontrol:
            ptrrjmc = float(ptrrj)
        strrj = "{:.2f}".format(float((values[3])[0]))
        if not manualcontrol:
            strrjmc = float(strrj)
        beta1b = "{:.2f}".format(float((values[4])[0]))
        if not switchtofake:
            beta1b2 = float(beta1b)
        if not manualcontrol:
            beta1bmc = float(beta1b)
        beta1a = "{:.2f}".format(float((values[5])[0]))
        if not switchtofake:
            beta1a2 = float(beta1a)
        if not manualcontrol:
            beta1amc = float(beta1a)
        beta2b = "{:.2f}".format(float((values[6])[0]))
        if not switchtofake:
            beta2b2 = float(beta2b) #+ 20.00
        if not manualcontrol:
            beta2bmc = float(beta2b)
        beta2a = "{:.2f}".format(float((values[7])[0]))
        if not switchtofake:
            beta2a2 = float(beta2a)
        if not manualcontrol:
            beta2amc = float(beta2a)
        beta3b = "{:.2f}".format(float((values[8])[0]))
        if not switchtofake:
            beta3b2 = float(beta3b)
        if not manualcontrol:
            beta3bmc = float(beta3b)
        beta3a = "{:.2f}".format(float((values[9])[0]))
        if not switchtofake:
            beta3a2 = float(beta3a)
        if not manualcontrol:
            beta3amc = float(beta3a)
        beta4b = "{:.2f}".format(float((values[10])[0]))
        if not switchtofake:
            beta4b2 = float(beta4b)
        if not manualcontrol:
            beta4bmc = float(beta4b)
        beta4a = "{:.2f}".format(float((values[11])[0]))
        if not switchtofake:
            beta4a2 = float(beta4a) #+ 20.00
        if not manualcontrol:
            beta4amc = float(beta4a)

        aos = "{:.2f}".format(int((values[12])[0]))
        los = "{:.2f}".format(int((values[13])[0]))
        sasa_el = "{:.2f}".format(float((values[14])[0]))
        sasa_az = "{:.2f}".format(float((values[18])[0]))
        active_sasa = int((values[54])[0])
        sasa1_active = int((values[53])[0])
        sasa2_active = int((values[52])[0])
        if sasa1_active or sasa2_active:
            sasa_xmit = True
        else:
            sasa_xmit = False
        sgant_elevation = float((values[15])[0])
        sgant_xelevation = float((values[17])[0])
        sgant_transmit = float((values[41])[0])
        uhf1_power = int((values[233])[0]) #0 = off, 1 = on, 3 = failed
        uhf2_power = int((values[234])[0]) #0 = off, 1 = on, 3 = failed
        uhf_framesync = int((values[235])[0]) #1 or 0

        v1a = "{:.2f}".format(float((values[25])[0]))
        channel1A_voltage[EPSstorageindex] = float(v1a)
        v1b = "{:.2f}".format(float((values[26])[0]))
        channel1B_voltage[EPSstorageindex] = float(v1b)
        v2a = "{:.2f}".format(float((values[27])[0]))
        channel2A_voltage[EPSstorageindex] = float(v2a)
        v2b = "{:.2f}".format(float((values[28])[0]))
        channel2B_voltage[EPSstorageindex] = float(v2b)
        v3a = "{:.2f}".format(float((values[29])[0]))
        channel3A_voltage[EPSstorageindex] = float(v3a)
        v3b = "{:.2f}".format(float((values[30])[0]))
        channel3B_voltage[EPSstorageindex] = float(v3b)
        v4a = "{:.2f}".format(float((values[31])[0]))
        channel4A_voltage[EPSstorageindex] = float(v4a)
        v4b = "{:.2f}".format(float((values[32])[0]))
        channel4B_voltage[EPSstorageindex] = float(v4b)
        c1a = "{:.2f}".format(float((values[33])[0]))
        c1b = "{:.2f}".format(float((values[34])[0]))
        c2a = "{:.2f}".format(float((values[35])[0]))
        c2b = "{:.2f}".format(float((values[36])[0]))
        c3a = "{:.2f}".format(float((values[37])[0]))
        c3b = "{:.2f}".format(float((values[38])[0]))
        c4a = "{:.2f}".format(float((values[39])[0]))
        c4b = "{:.2f}".format(float((values[40])[0]))

        stationmode = float((values[46])[0]) #russian segment mode same as usos mode

        #TCS telemetry
        SWmode_loopA = int((values[43])[0])
        SWmode_loopB = int((values[42])[0])
        NH3flow_loopA = "{:.2f}".format(float((values[22])[0]))
        NH3flow_loopB = "{:.2f}".format(float((values[19])[0]))
        NH3outletPress_loopA = "{:.2f}".format(float((values[23])[0]))
        NH3outletPress_loopB = "{:.2f}".format(float((values[20])[0]))
        NH3outletTemp_loopA = "{:.2f}".format(float((values[24])[0]))
        NH3outletTemp_loopB = "{:.2f}".format(float((values[21])[0]))

        #MBS and MT telemetry
        mt_worksite = int((values[258])[0])
        self.mss_mt_screen.ids.mt_ws_value.text = str(mt_worksite)
        mt_position = float((values[257])[0])
        mt_position_timestamp = float((timestamps[257])[0])

        def map_mt_value(value):
            mt_min_value = 2000.0 #minimum mt position float value, rough guess needs refining
            mt_max_value = -2000.0 #maximum mt position float value, rough guess needs refining
            min_mt_mapped_value = 0.4 #change this to be leftmost kivy screen percentage of truss image
            max_mt_mapped_value = 0.9 #change this to be rightmost kivy screen percentage of truss image
        
            # Calculate the ratio of the input value within the range
            ratio = (value - mt_min_value) / (mt_max_value - mt_min_value)
        
            # Map the ratio to the desired output range
            mt_mapped_value = min_mt_mapped_value + ratio * (max_mt_mapped_value - min_mt_mapped_value)
        
            return mt_mapped_value #this should be the new pos_hint_x value
        
        self.mss_mt_screen.ids.FloatingMT.pos_hint = {"center_x": map_mt_value(mt_position),"center_y": 0.375}
            
        self.mss_mt_screen.ids.mt_position_value.text = str(mt_position)

        if (mt_position_timestamp - old_mt_timestamp) > 0:
            mt_speed = (mt_position - old_mt_position) / ((mt_position_timestamp - old_mt_timestamp)*3600)
            old_mt_timestamp = mt_position_timestamp
            old_mt_position = mt_position
            roboflashevent = Clock.schedule_once(self.flashROBObutton, 1)
        self.mss_mt_screen.ids.mt_speed_value.text = "{:2.2f}".format(float(mt_speed)) + " cm/s"

        MCASpayload = int((values[292])[0])
        POApayload = int((values[294])[0])
        
        ##SSRMS telemetry
        OperatingBase = str((values[261])[0])
        BaseLocation = str((values[260])[0])
        TipLEEstatus = str((values[269])[0])
        SACSopBase = str((values[261])[0])
        ShoulderRoll = "{:.2f}".format(float((values[262])[0]))
        ShoulderYaw = "{:.2f}".format(float((values[263])[0]))
        ShoulderPitch = "{:.2f}".format(float((values[264])[0]))
        ElbowPitch = "{:.2f}".format(float((values[265])[0]))
        WristRoll = "{:.2f}".format(float((values[268])[0]))
        WristYaw = "{:.2f}".format(float((values[267])[0]))
        WristPitch = "{:.2f}".format(float((values[266])[0]))
        
        ##SPDM Telemetry
        SPDMbase = str((values[271])[0])
        SPDMoperatingBase = str((values[270])[0])
        Shoulder1Roll = "{:.2f}".format(float((values[272])[0]))
        Shoulder1Yaw = "{:.2f}".format(float((values[273])[0]))
        Shoulder1Pitch = "{:.2f}".format(float((values[274])[0]))
        Elbow1Pitch = "{:.2f}".format(float((values[275])[0]))
        Wrist1Roll = "{:.2f}".format(float((values[278])[0]))
        Wrist1Yaw = "{:.2f}".format(float((values[277])[0]))
        Wrist1Pitch = "{:.2f}".format(float((values[276])[0]))
        Shoulder2Roll = "{:.2f}".format(float((values[280])[0]))
        Shoulder2Yaw = "{:.2f}".format(float((values[281])[0]))
        Shoulder2Pitch = "{:.2f}".format(float((values[282])[0]))
        Elbow2Pitch = "{:.2f}".format(float((values[283])[0]))
        Wrist2Roll = "{:.2f}".format(float((values[286])[0]))
        Wrist2Yaw = "{:.2f}".format(float((values[285])[0]))
        Wrist2Pitch = "{:.2f}".format(float((values[284])[0])) 
        Arm1OTCM = int((values[279])[0])
        Arm2OTCM = int((values[288])[0])
        BodyPayload = int((values[288])[0])
        BodyRoll = "{:.2f}".format(float((values[289])[0]))
                                       
        #ECLSS telemetry
        CabinTemp = "{:.2f}".format(float((values[195])[0]))
        CabinPress = "{:.2f}".format(float((values[194])[0]))
        CrewlockPress = "{:.2f}".format(float((values[16])[0]))
        AirlockPress = "{:.2f}".format(float((values[77])[0]))
        CleanWater = "{:.2f}".format(float((values[93])[0]))
        WasteWater = "{:.2f}".format(float((values[94])[0]))
        O2genState = str((values[95])[0])
        O2prodRate = "{:.2f}".format(float((values[96])[0]))
        VRSvlvPosition = str((values[198])[0])
        VESvlvPosition = str((values[199])[0])
        UrineProcessState = str((values[89])[0])
        UrineTank = "{:.2f}".format(float((values[90])[0]))
        WaterProcessState = str((values[91])[0])
        WaterProcessStep = str((values[92])[0])
        LTwater_Lab = "{:.2f}".format(float((values[192])[0]))
        MTwater_Lab = "{:.2f}".format(float((values[193])[0]))
        AC_LabPort = str((values[200])[0])
        AC_LabStbd = str((values[201])[0])
        FluidTempAir_Lab = "{:.2f}".format(float((values[197])[0]))
        FluidTempAv_Lab = "{:.2f}".format(float((values[196])[0]))
        LTwater_Node2 = "{:.2f}".format(float((values[82])[0]))
        MTwater_Node2 = "{:.2f}".format(float((values[81])[0]))
        AC_Node2 = str((values[83])[0])
        FluidTempAir_Node2 = "{:.2f}".format(float((values[84])[0]))
        FluidTempAv_Node2 = "{:.2f}".format(float((values[85])[0]))
        LTwater_Node3 = "{:.2f}".format(float((values[101])[0]))           
        MTwater_Node3 = "{:.2f}".format(float((values[99])[0]))            
        AC_Node3 = str((values[100])[0])
        FluidTempAir_Node3 = "{:.2f}".format(float((values[98])[0]))
        FluidTempAv_Node3 = "{:.2f}".format(float((values[97])[0]))
        
        #SASA telemetry
        ActiveString = str((values[54])[0])
        RFG1status = str((values[53])[0])
        RFG1azimuth = "{:.2f}".format(float((values[18])[0]))
        RFG1elev = "{:.2f}".format(float((values[14])[0]))
        RFG2status = str((values[52])[0])
        RFG2azimuth = "{:.2f}".format(float((values[51])[0]))
        RFG2elev = "{:.2f}".format(float((values[50])[0]))
        
        #UHF telemetry
        UHF1pwr = str((values[233])[0])
        UHF2pwr = str((values[234])[0])
        UHFframeSync = str((values[235])[0])
        
        #GNC Telemetry
        rollerror = float((values[165])[0])
        pitcherror = float((values[166])[0])
        yawerror = float((values[167])[0])

        quaternion0 = float((values[171])[0])
        quaternion1 = float((values[172])[0])
        quaternion2 = float((values[173])[0])
        quaternion3 = float((values[174])[0])

        def dot(a,b):
            c = (a[0]*b[0])+(a[1]*b[1])+(a[2]*b[2])
            return c

        def cross(a,b):
            c = [a[1]*b[2] - a[2]*b[1],
                 a[2]*b[0] - a[0]*b[2],
                 a[0]*b[1] - a[1]*b[0]]
            return c

        iss_mass = "{:.2f}".format(float((values[48])[0]))

        #ISS state vectors
        position_x = float((values[55])[0]) #km
        position_y = float((values[56])[0]) #km
        position_z = float((values[57])[0]) #km
        velocity_x = float((values[58])[0])/1000.00 #convert to km/s
        velocity_y = float((values[59])[0])/1000.00 #convert to km/s
        velocity_z = float((values[60])[0])/1000.00 #convert to km/s

        #test values from orbital mechanics book
        #position_x = (-6045.00)
        #position_y = (-3490.00)
        #position_z = (2500.00)
        #velocity_x = (-3.457)
        #velocity_y = (6.618)
        #velocity_z = (2.533)

        pos_vec = [position_x, position_y, position_z]
        vel_vec = [velocity_x, velocity_y, velocity_z]

        altitude = "{:.2f}".format(math.sqrt(dot(pos_vec,pos_vec))-6371.00)
        velocity = "{:.2f}".format(math.sqrt(dot(vel_vec,vel_vec)))
        mu = 398600

        if float(altitude) > 0:
            pos_mag = math.sqrt(dot(pos_vec,pos_vec))
            vel_mag = math.sqrt(dot(vel_vec,vel_vec))

            v_radial = dot(vel_vec, pos_vec)/pos_mag

            h_mom = cross(pos_vec,vel_vec)
            h_mom_mag = math.sqrt(dot(h_mom,h_mom))

            inc = math.acos(h_mom[2]/h_mom_mag)
            self.orbit_data.ids.inc.text = "{:.2f}".format(math.degrees(inc))

            node_vec = cross([0,0,1],h_mom)
            node_mag = math.sqrt(dot(node_vec,node_vec))

            raan = math.acos(node_vec[0]/node_mag)
            if node_vec[1] < 0:
                raan = math.radians(360) - raan
            self.orbit_data.ids.raan.text = "{:.2f}".format(math.degrees(raan))

            pvnew = [x * (math.pow(vel_mag,2)-(mu/pos_mag)) for x in pos_vec]
            vvnew = [x * (pos_mag*v_radial) for x in vel_vec]
            e_vec1 = [(1/mu) * x for x in pvnew]
            e_vec2 = [(1/mu) * x for x in vvnew]
            e_vec = [e_vec1[0] - e_vec2[0],e_vec1[1] - e_vec2[1],e_vec1[2] - e_vec2[2] ]
            e_mag = math.sqrt(dot(e_vec,e_vec))
            self.orbit_data.ids.e.text = "{:.4f}".format(e_mag)

            arg_per = math.acos(dot(node_vec,e_vec)/(node_mag*e_mag))
            if e_vec[2] <= 0:
                arg_per = math.radians(360) - arg_per
            self.orbit_data.ids.arg_per.text = "{:.2f}".format(math.degrees(arg_per))

            ta = math.acos(dot(e_vec,pos_vec)/(e_mag*pos_mag))
            if v_radial <= 0:
                ta = math.radians(360) - ta
            self.orbit_data.ids.true_anomaly.text = "{:.2f}".format(math.degrees(ta))

            apogee = (math.pow(h_mom_mag,2)/mu)*(1/(1+e_mag*math.cos(math.radians(180))))
            perigee = (math.pow(h_mom_mag,2)/mu)*(1/(1+e_mag*math.cos(0)))
            apogee_height = apogee - 6371.00
            perigee_height = perigee - 6371.00
            sma = 0.5*(apogee+perigee) #km
            period = (2*math.pi/math.sqrt(mu))*math.pow(sma,3/2) #seconds

        cmg1_active = int((values[145])[0])
        cmg2_active = int((values[146])[0])
        cmg3_active = int((values[147])[0])
        cmg4_active = int((values[148])[0])
        numCMGs = int((values[149])[0])
        CMGtorqueRoll = float((values[150])[0])
        CMGtorquePitch = float((values[151])[0])
        CMGtorqueYaw = float((values[152])[0])
        CMGmomentum = float((values[153])[0])
        CMGmompercent = float((values[154])[0])
        CMGmomcapacity = float((values[175])[0])
        cmg1_spintemp = float((values[181])[0])
        cmg2_spintemp = float((values[182])[0])
        cmg3_spintemp = float((values[183])[0])
        cmg4_spintemp = float((values[184])[0])
        cmg1_halltemp = float((values[185])[0])
        cmg2_halltemp = float((values[186])[0])
        cmg3_halltemp = float((values[187])[0])
        cmg4_halltemp = float((values[188])[0])
        cmg1_vibration = float((values[237])[0])
        cmg2_vibration = float((values[238])[0])
        cmg3_vibration = float((values[239])[0])
        cmg4_vibration = float((values[240])[0])
        cmg1_motorcurrent = float((values[241])[0])
        cmg2_motorcurrent = float((values[242])[0])
        cmg3_motorcurrent = float((values[243])[0])
        cmg4_motorcurrent = float((values[244])[0])
        cmg1_wheelspeed = float((values[245])[0])
        cmg2_wheelspeed = float((values[246])[0])
        cmg3_wheelspeed = float((values[247])[0])
        cmg4_wheelspeed = float((values[248])[0])

        #EVA Telemetry
        airlock_pump_voltage = int((values[71])[0])
        airlock_pump_voltage_timestamp = float((timestamps[71])[0])
        airlock_pump_switch = int((values[72])[0])
        crewlockpres = float((values[16])[0])
        airlockpres = float((values[77])[0])

        ##US EPS Stuff---------------------------##
        solarbeta = "{:.2f}".format(float((values[176])[0]))

        power_1a = float(v1a) * float(c1a)
        power_1b = float(v1b) * float(c1b)
        power_2a = float(v2a) * float(c2a)
        power_2b = float(v2b) * float(c2b)
        power_3a = float(v3a) * float(c3a)
        power_3b = float(v3b) * float(c3b)
        power_4a = float(v4a) * float(c4a)
        power_4b = float(v4b) * float(c4b)

        USOS_Power = power_1a + power_1b + power_2a + power_2b + power_3a + power_3b + power_4a + power_4b
        self.eps_screen.ids.usos_power.text = str("{:.0f}".format(USOS_Power*-1.0)) + " W"
        self.eps_screen.ids.solarbeta.text = str(solarbeta)

        avg_total_voltage = (float(v1a)+float(v1b)+float(v2a)+float(v2b)+float(v3a)+float(v3b)+float(v4a)+float(v4b))/8.0

        avg_1a = (channel1A_voltage[0]+channel1A_voltage[1]+channel1A_voltage[2]+channel1A_voltage[3]+channel1A_voltage[4]+channel1A_voltage[5]+channel1A_voltage[6]+channel1A_voltage[7]+channel1A_voltage[8]+channel1A_voltage[9])/10
        avg_1b = (channel1B_voltage[0]+channel1B_voltage[1]+channel1B_voltage[2]+channel1B_voltage[3]+channel1B_voltage[4]+channel1B_voltage[5]+channel1B_voltage[6]+channel1B_voltage[7]+channel1B_voltage[8]+channel1B_voltage[9])/10
        avg_2a = (channel2A_voltage[0]+channel2A_voltage[1]+channel2A_voltage[2]+channel2A_voltage[3]+channel2A_voltage[4]+channel2A_voltage[5]+channel2A_voltage[6]+channel2A_voltage[7]+channel2A_voltage[8]+channel2A_voltage[9])/10
        avg_2b = (channel2B_voltage[0]+channel2B_voltage[1]+channel2B_voltage[2]+channel2B_voltage[3]+channel2B_voltage[4]+channel2B_voltage[5]+channel2B_voltage[6]+channel2B_voltage[7]+channel2B_voltage[8]+channel2B_voltage[9])/10
        avg_3a = (channel3A_voltage[0]+channel3A_voltage[1]+channel3A_voltage[2]+channel3A_voltage[3]+channel3A_voltage[4]+channel3A_voltage[5]+channel3A_voltage[6]+channel3A_voltage[7]+channel3A_voltage[8]+channel3A_voltage[9])/10
        avg_3b = (channel3B_voltage[0]+channel3B_voltage[1]+channel3B_voltage[2]+channel3B_voltage[3]+channel3B_voltage[4]+channel3B_voltage[5]+channel3B_voltage[6]+channel3B_voltage[7]+channel3B_voltage[8]+channel3B_voltage[9])/10
        avg_4a = (channel4A_voltage[0]+channel4A_voltage[1]+channel4A_voltage[2]+channel4A_voltage[3]+channel4A_voltage[4]+channel4A_voltage[5]+channel4A_voltage[6]+channel4A_voltage[7]+channel4A_voltage[8]+channel4A_voltage[9])/10
        avg_4b = (channel4B_voltage[0]+channel4B_voltage[1]+channel4B_voltage[2]+channel4B_voltage[3]+channel4B_voltage[4]+channel4B_voltage[5]+channel4B_voltage[6]+channel4B_voltage[7]+channel4B_voltage[8]+channel4B_voltage[9])/10
        halfavg_1a = (channel1A_voltage[0]+channel1A_voltage[1]+channel1A_voltage[2]+channel1A_voltage[3]+channel1A_voltage[4])/5
        halfavg_1b = (channel1B_voltage[0]+channel1B_voltage[1]+channel1B_voltage[2]+channel1B_voltage[3]+channel1B_voltage[4])/5
        halfavg_2a = (channel2A_voltage[0]+channel2A_voltage[1]+channel2A_voltage[2]+channel2A_voltage[3]+channel2A_voltage[4])/5
        halfavg_2b = (channel2B_voltage[0]+channel2B_voltage[1]+channel2B_voltage[2]+channel2B_voltage[3]+channel2B_voltage[4])/5
        halfavg_3a = (channel3A_voltage[0]+channel3A_voltage[1]+channel3A_voltage[2]+channel3A_voltage[3]+channel3A_voltage[4])/5
        halfavg_3b = (channel3B_voltage[0]+channel3B_voltage[1]+channel3B_voltage[2]+channel3B_voltage[3]+channel3B_voltage[4])/5
        halfavg_4a = (channel4A_voltage[0]+channel4A_voltage[1]+channel4A_voltage[2]+channel4A_voltage[3]+channel4A_voltage[4])/5
        halfavg_4b = (channel4B_voltage[0]+channel4B_voltage[1]+channel4B_voltage[2]+channel4B_voltage[3]+channel4B_voltage[4])/5

        EPSstorageindex += 1
        if EPSstorageindex > 9:
            EPSstorageindex = 0


        ## Station Mode ##

        if stationmode == 1.0:
            self.iss_screen.ids.stationmode_value.text = "Crew Rescue"
        elif stationmode == 2.0:
            self.iss_screen.ids.stationmode_value.text = "Survival"
        elif stationmode == 3.0:
            self.iss_screen.ids.stationmode_value.text = "Reboost"
        elif stationmode == 4.0:
            self.iss_screen.ids.stationmode_value.text = "Proximity Operations"
        elif stationmode == 5.0:
            self.iss_screen.ids.stationmode_value.text = "EVA"
        elif stationmode == 6.0:
            self.iss_screen.ids.stationmode_value.text = "Microgravity"
        elif stationmode == 7.0:
            self.iss_screen.ids.stationmode_value.text = "Standard"
        else:
            self.iss_screen.ids.stationmode_value.text = "n/a"

        ## ISS Potential Problems ##
        #ISS Leak - Check Pressure Levels
        #Number of CMGs online could reveal CMG failure
        #CMG speed less than 6600rpm
        #Solar arrays offline
        #Loss of attitude control, loss of cmg control
        #ISS altitude too low
        #Russion hook status - make sure all modules remain docked


        ##-------------------GNC Stuff---------------------------##

        roll = math.degrees(math.atan2(2.0 * (quaternion0 * quaternion1 + quaternion2 * quaternion3), 1.0 - 2.0 * (quaternion1 * quaternion1 + quaternion2 * quaternion2))) + rollerror
        pitch = math.degrees(math.asin(max(-1.0, min(1.0, 2.0 * (quaternion0 * quaternion2 - quaternion3 * quaternion1))))) + pitcherror
        yaw = math.degrees(math.atan2(2.0 * (quaternion0 * quaternion3 + quaternion1 * quaternion2), 1.0 - 2.0 * (quaternion2 * quaternion2 + quaternion3 * quaternion3))) + yawerror

        self.gnc_screen.ids.yaw.text = str("{:.2f}".format(yaw))
        self.gnc_screen.ids.pitch.text = str("{:.2f}".format(pitch))
        self.gnc_screen.ids.roll.text = str("{:.2f}".format(roll))

        self.gnc_screen.ids.cmgsaturation.value = CMGmompercent
        self.gnc_screen.ids.cmgsaturation_value.text = "CMG Saturation " + str("{:.1f}".format(CMGmompercent)) + "%"

        if cmg1_active == 1:
            self.gnc_screen.ids.cmg1.source = mimic_directory + "/Mimic/Pi/imgs/gnc/cmg.png"
        else:
            self.gnc_screen.ids.cmg1.source = mimic_directory + "/Mimic/Pi/imgs/gnc/cmg_offline.png"

        if cmg2_active == 1:
            self.gnc_screen.ids.cmg2.source = mimic_directory + "/Mimic/Pi/imgs/gnc/cmg.png"
        else:
            self.gnc_screen.ids.cmg2.source = mimic_directory + "/Mimic/Pi/imgs/gnc/cmg_offline.png"

        if cmg3_active == 1:
            self.gnc_screen.ids.cmg3.source = mimic_directory + "/Mimic/Pi/imgs/gnc/cmg.png"
        else:
            self.gnc_screen.ids.cmg3.source = mimic_directory + "/Mimic/Pi/imgs/gnc/cmg_offline.png"

        if cmg4_active == 1:
            self.gnc_screen.ids.cmg4.source = mimic_directory + "/Mimic/Pi/imgs/gnc/cmg.png"
        else:
            self.gnc_screen.ids.cmg4.source = mimic_directory + "/Mimic/Pi/imgs/gnc/cmg_offline.png"

        self.gnc_screen.ids.cmg1spintemp.text = "Spin Temp " + str("{:.1f}".format(cmg1_spintemp))
        self.gnc_screen.ids.cmg1halltemp.text = "Hall Temp " + str("{:.1f}".format(cmg1_halltemp))
        self.gnc_screen.ids.cmg1vibration.text = "Vibration " + str("{:.4f}".format(cmg1_vibration))
        self.gnc_screen.ids.cmg1current.text = "Current " + str("{:.1f}".format(cmg1_motorcurrent))
        self.gnc_screen.ids.cmg1speed.text = "Speed " + str("{:.1f}".format(cmg1_wheelspeed))

        self.gnc_screen.ids.cmg2spintemp.text = "Spin Temp " + str("{:.1f}".format(cmg2_spintemp))
        self.gnc_screen.ids.cmg2halltemp.text = "Hall Temp " + str("{:.1f}".format(cmg2_halltemp))
        self.gnc_screen.ids.cmg2vibration.text = "Vibration " + str("{:.4f}".format(cmg2_vibration))
        self.gnc_screen.ids.cmg2current.text = "Current " + str("{:.1f}".format(cmg2_motorcurrent))
        self.gnc_screen.ids.cmg2speed.text = "Speed " + str("{:.1f}".format(cmg2_wheelspeed))

        self.gnc_screen.ids.cmg3spintemp.text = "Spin Temp " + str("{:.1f}".format(cmg3_spintemp))
        self.gnc_screen.ids.cmg3halltemp.text = "Hall Temp " + str("{:.1f}".format(cmg3_halltemp))
        self.gnc_screen.ids.cmg3vibration.text = "Vibration " + str("{:.4f}".format(cmg3_vibration))
        self.gnc_screen.ids.cmg3current.text = "Current " + str("{:.1f}".format(cmg3_motorcurrent))
        self.gnc_screen.ids.cmg3speed.text = "Speed " + str("{:.1f}".format(cmg3_wheelspeed))

        self.gnc_screen.ids.cmg4spintemp.text = "Spin Temp " + str("{:.1f}".format(cmg4_spintemp))
        self.gnc_screen.ids.cmg4halltemp.text = "Hall Temp " + str("{:.1f}".format(cmg4_halltemp))
        self.gnc_screen.ids.cmg4vibration.text = "Vibration " + str("{:.4f}".format(cmg4_vibration))
        self.gnc_screen.ids.cmg4current.text = "Current " + str("{:.1f}".format(cmg4_motorcurrent))
        self.gnc_screen.ids.cmg4speed.text = "Speed " + str("{:.1f}".format(cmg4_wheelspeed))

        ##-------------------EPS Stuff---------------------------##

        #if halfavg_1a < 151.5: #discharging
        #    self.eps_screen.ids.array_1a.source = mimic_directory + "/Mimic/Pi/imgs/eps/array-discharging.zip"
        #    #self.eps_screen.ids.array_1a.color = 1, 1, 1, 0.8
        #elif avg_1a > 160.0: #charged
        #    self.eps_screen.ids.array_1a.source = mimic_directory + "/Mimic/Pi/imgs/eps/array-charged.zip"
        #elif halfavg_1a >= 151.5:  #charging
        #    self.eps_screen.ids.array_1a.source = mimic_directory + "/Mimic/Pi/imgs/eps/array-charging.zip"
        #    self.eps_screen.ids.array_1a.color = 1, 1, 1, 1.0
        #if float(c1a) > 0.0:    #power channel offline!
        #    self.eps_screen.ids.array_1a.source = mimic_directory + "/Mimic/Pi/imgs/eps/array-offline.png"

        #if halfavg_1b < 151.5: #discharging
        #    self.eps_screen.ids.array_1b.source = mimic_directory + "/Mimic/Pi/imgs/eps/array-discharging.zip"
        #    #self.eps_screen.ids.array_1b.color = 1, 1, 1, 0.8
        #elif avg_1b > 160.0: #charged
        #    self.eps_screen.ids.array_1b.source = mimic_directory + "/Mimic/Pi/imgs/eps/array-charged.zip"
        #elif halfavg_1b >= 151.5:  #charging
        #    self.eps_screen.ids.array_1b.source = mimic_directory + "/Mimic/Pi/imgs/eps/array-charging.zip"
        #    self.eps_screen.ids.array_1b.color = 1, 1, 1, 1.0
        #if float(c1b) > 0.0:                                  #power channel offline!
        #    self.eps_screen.ids.array_1b.source = mimic_directory + "/Mimic/Pi/imgs/eps/array-offline.png"

        #if halfavg_2a < 151.5: #discharging
        #    self.eps_screen.ids.array_2a.source = mimic_directory + "/Mimic/Pi/imgs/eps/array-discharging.zip"
        #    #self.eps_screen.ids.array_2a.color = 1, 1, 1, 0.8
        #elif avg_2a > 160.0: #charged
        #    self.eps_screen.ids.array_2a.source = mimic_directory + "/Mimic/Pi/imgs/eps/array-charged.zip"
        #elif halfavg_2a >= 151.5:  #charging
        #    self.eps_screen.ids.array_2a.source = mimic_directory + "/Mimic/Pi/imgs/eps/array-charging.zip"
        #    self.eps_screen.ids.array_2a.color = 1, 1, 1, 1.0
        #if float(c2a) > 0.0:                                  #power channel offline!
        #    self.eps_screen.ids.array_2a.source = mimic_directory + "/Mimic/Pi/imgs/eps/array-offline.png"

        #if halfavg_2b < 151.5: #discharging
        #    self.eps_screen.ids.array_2b.source = mimic_directory + "/Mimic/Pi/imgs/eps/array-discharging.zip"
        #    #self.eps_screen.ids.array_2b.color = 1, 1, 1, 0.8
        #elif avg_2b > 160.0: #charged
        #    self.eps_screen.ids.array_2b.source = mimic_directory + "/Mimic/Pi/imgs/eps/array-charged.zip"
        #elif halfavg_2b >= 151.5:  #charging
        #    self.eps_screen.ids.array_2b.source = mimic_directory + "/Mimic/Pi/imgs/eps/array-charging.zip"
        #    self.eps_screen.ids.array_2b.color = 1, 1, 1, 1.0
        #if float(c2b) > 0.0:                                  #power channel offline!
        #    self.eps_screen.ids.array_2b.source = mimic_directory + "/Mimic/Pi/imgs/eps/array-offline.png"

        #if halfavg_3a < 151.5: #discharging
        #    self.eps_screen.ids.array_3a.source = mimic_directory + "/Mimic/Pi/imgs/eps/array-discharging.zip"
            #self.eps_screen.ids.array_3a.color = 1, 1, 1, 0.8
        #elif avg_3a > 160.0: #charged
        #    self.eps_screen.ids.array_3a.source = mimic_directory + "/Mimic/Pi/imgs/eps/array-charged.zip"
        #elif halfavg_3a >= 151.5:  #charging
        #    self.eps_screen.ids.array_3a.source = mimic_directory + "/Mimic/Pi/imgs/eps/array-charging.zip"
        #    self.eps_screen.ids.array_3a.color = 1, 1, 1, 1.0
        #if float(c3a) > 0.0:                                  #power channel offline!
        #    self.eps_screen.ids.array_3a.source = mimic_directory + "/Mimic/Pi/imgs/eps/array-offline.png"

        #if halfavg_3b < 151.5: #discharging
        #    self.eps_screen.ids.array_3b.source = mimic_directory + "/Mimic/Pi/imgs/eps/array-discharging.zip"
            #self.eps_screen.ids.array_3b.color = 1, 1, 1, 0.8
        #elif avg_3b > 160.0: #charged
        #    self.eps_screen.ids.array_3b.source = mimic_directory + "/Mimic/Pi/imgs/eps/array-charged.zip"
        #elif halfavg_3b >= 151.5:  #charging
        #    self.eps_screen.ids.array_3b.source = mimic_directory + "/Mimic/Pi/imgs/eps/array-charging.zip"
        #    self.eps_screen.ids.array_3b.color = 1, 1, 1, 1.0
        #if float(c3b) > 0.0:                                  #power channel offline!
        #    self.eps_screen.ids.array_3b.source = mimic_directory + "/Mimic/Pi/imgs/eps/array-offline.png"

        #if halfavg_4a < 151.5: #discharging
        #    self.eps_screen.ids.array_4a.source = mimic_directory + "/Mimic/Pi/imgs/eps/array-discharging.zip"
        #    #self.eps_screen.ids.array_4a.color = 1, 1, 1, 0.8
        #elif avg_4a > 160.0: #charged
        #    self.eps_screen.ids.array_4a.source = mimic_directory + "/Mimic/Pi/imgs/eps/array-charged.zip"
        #elif halfavg_4a >= 151.5:  #charging
        #    self.eps_screen.ids.array_4a.source = mimic_directory + "/Mimic/Pi/imgs/eps/array-charging.zip"
        #    self.eps_screen.ids.array_4a.color = 1, 1, 1, 1.0
        #if float(c4a) > 0.0:                                  #power channel offline!
        #    self.eps_screen.ids.array_4a.source = mimic_directory + "/Mimic/Pi/imgs/eps/array-offline.png"

        #if halfavg_4b < 151.5: #discharging
        #    self.eps_screen.ids.array_4b.source = mimic_directory + "/Mimic/Pi/imgs/eps/array-discharging.zip"
        #    #self.eps_screen.ids.array_4b.color = 1, 1, 1, 0.8
        #elif avg_4b > 160.0: #charged
        #    self.eps_screen.ids.array_4b.source = mimic_directory + "/Mimic/Pi/imgs/eps/array-charged.zip"
        #elif halfavg_4b >= 151.5:  #charging
        #    self.eps_screen.ids.array_4b.source = mimic_directory + "/Mimic/Pi/imgs/eps/array-charging.zip"
        #    self.eps_screen.ids.array_4b.color = 1, 1, 1, 1.0
        #if float(c4b) > 0.0:                                  #power channel offline!
        #    self.eps_screen.ids.array_4b.source = mimic_directory + "/Mimic/Pi/imgs/eps/array-offline.png"
        #if avg_total_voltage > 151.5:
        #else:

        if float(v1a) >= 151.5 or float(v1b) >= 151.5 or float(v2a) >= 151.5 or float(v2b) >= 151.5 or float(v3a) >= 151.5 or float(v3b) >= 151.5 or float(v4a) >= 151.5 or float(v4b) >= 151.5:
            self.eps_screen.ids.eps_sun.color = 1, 1, 1, 1
        else:
            self.eps_screen.ids.eps_sun.color = 1, 1, 1, 0.1

        if float(v1a) < 151.5: #discharging
            self.eps_screen.ids.array_1a.source = mimic_directory + "/Mimic/Pi/imgs/eps/array-discharging.zip"
            #self.eps_screen.ids.array_1a.color = 1, 1, 1, 0.8
        elif float(v1a) > 160.0: #charged
            self.eps_screen.ids.array_1a.source = mimic_directory + "/Mimic/Pi/imgs/eps/array-charged.zip"
        elif float(v1a) >= 151.5:  #charging
            self.eps_screen.ids.array_1a.source = mimic_directory + "/Mimic/Pi/imgs/eps/array-charging.zip"
            self.eps_screen.ids.array_1a.color = 1, 1, 1, 1.0
        if float(c1a) > 0.0:    #power channel offline!
            self.eps_screen.ids.array_1a.source = mimic_directory + "/Mimic/Pi/imgs/eps/array-offline.png"

        if float(v1b) < 151.5: #discharging
            self.eps_screen.ids.array_1b.source = mimic_directory + "/Mimic/Pi/imgs/eps/array-discharging.zip"
            #self.eps_screen.ids.array_1b.color = 1, 1, 1, 0.8
        elif float(v1b) > 160.0: #charged
            self.eps_screen.ids.array_1b.source = mimic_directory + "/Mimic/Pi/imgs/eps/array-charged.zip"
        elif float(v1b) >= 151.5:  #charging
            self.eps_screen.ids.array_1b.source = mimic_directory + "/Mimic/Pi/imgs/eps/array-charging.zip"
            self.eps_screen.ids.array_1b.color = 1, 1, 1, 1.0
        if float(c1b) > 0.0:                                  #power channel offline!
            self.eps_screen.ids.array_1b.source = mimic_directory + "/Mimic/Pi/imgs/eps/array-offline.png"

        if float(v2a) < 151.5: #discharging
            self.eps_screen.ids.array_2a.source = mimic_directory + "/Mimic/Pi/imgs/eps/array-discharging.zip"
            #self.eps_screen.ids.array_2a.color = 1, 1, 1, 0.8
        elif float(v2a) > 160.0: #charged
            self.eps_screen.ids.array_2a.source = mimic_directory + "/Mimic/Pi/imgs/eps/array-charged.zip"
        elif float(v2a) >= 151.5:  #charging
            self.eps_screen.ids.array_2a.source = mimic_directory + "/Mimic/Pi/imgs/eps/array-charging.zip"
            self.eps_screen.ids.array_2a.color = 1, 1, 1, 1.0
        if float(c2a) > 0.0:                                  #power channel offline!
            self.eps_screen.ids.array_2a.source = mimic_directory + "/Mimic/Pi/imgs/eps/array-offline.png"

        if float(v2b) < 151.5: #discharging
            self.eps_screen.ids.array_2b.source = mimic_directory + "/Mimic/Pi/imgs/eps/array-discharging.zip"
            #self.eps_screen.ids.array_2b.color = 1, 1, 1, 0.8
        elif float(v2b) > 160.0: #charged
            self.eps_screen.ids.array_2b.source = mimic_directory + "/Mimic/Pi/imgs/eps/array-charged.zip"
        elif float(v2b) >= 151.5:  #charging
            self.eps_screen.ids.array_2b.source = mimic_directory + "/Mimic/Pi/imgs/eps/array-charging.zip"
            self.eps_screen.ids.array_2b.color = 1, 1, 1, 1.0
        if float(c2b) > 0.0:                                  #power channel offline!
            self.eps_screen.ids.array_2b.source = mimic_directory + "/Mimic/Pi/imgs/eps/array-offline.png"

        if float(v3a) < 151.5: #discharging
            self.eps_screen.ids.array_3a.source = mimic_directory + "/Mimic/Pi/imgs/eps/array-discharging.zip"
            #self.eps_screen.ids.array_3a.color = 1, 1, 1, 0.8
        elif float(v3a) > 160.0: #charged
            self.eps_screen.ids.array_3a.source = mimic_directory + "/Mimic/Pi/imgs/eps/array-charged.zip"
        elif float(v3a) >= 151.5:  #charging
            self.eps_screen.ids.array_3a.source = mimic_directory + "/Mimic/Pi/imgs/eps/array-charging.zip"
            self.eps_screen.ids.array_3a.color = 1, 1, 1, 1.0
        if float(c3a) > 0.0:                                  #power channel offline!
            self.eps_screen.ids.array_3a.source = mimic_directory + "/Mimic/Pi/imgs/eps/array-offline.png"

        if float(v3b) < 151.5: #discharging
            self.eps_screen.ids.array_3b.source = mimic_directory + "/Mimic/Pi/imgs/eps/array-discharging.zip"
            #self.eps_screen.ids.array_3b.color = 1, 1, 1, 0.8
        elif float(v3b) > 160.0: #charged
            self.eps_screen.ids.array_3b.source = mimic_directory + "/Mimic/Pi/imgs/eps/array-charged.zip"
        elif float(v3b) >= 151.5:  #charging
            self.eps_screen.ids.array_3b.source = mimic_directory + "/Mimic/Pi/imgs/eps/array-charging.zip"
            self.eps_screen.ids.array_3b.color = 1, 1, 1, 1.0
        if float(c3b) > 0.0:                                  #power channel offline!
            self.eps_screen.ids.array_3b.source = mimic_directory + "/Mimic/Pi/imgs/eps/array-offline.png"

        if float(v4a) < 151.5: #discharging
            self.eps_screen.ids.array_4a.source = mimic_directory + "/Mimic/Pi/imgs/eps/array-discharging.zip"
            #self.eps_screen.ids.array_4a.color = 1, 1, 1, 0.8
        elif float(v4a) > 160.0: #charged
            self.eps_screen.ids.array_4a.source = mimic_directory + "/Mimic/Pi/imgs/eps/array-charged.zip"
        elif float(v4a) >= 151.5:  #charging
            self.eps_screen.ids.array_4a.source = mimic_directory + "/Mimic/Pi/imgs/eps/array-charging.zip"
            self.eps_screen.ids.array_4a.color = 1, 1, 1, 1.0
        if float(c4a) > 0.0:                                  #power channel offline!
            self.eps_screen.ids.array_4a.source = mimic_directory + "/Mimic/Pi/imgs/eps/array-offline.png"
        #4b has a lower setpoint voltage for now - reverted back as of US EVA 63
        if float(v4b) < 141.5: #discharging
            self.eps_screen.ids.array_4b.source = mimic_directory + "/Mimic/Pi/imgs/eps/array-discharging.zip"
            #self.eps_screen.ids.array_4b.color = 1, 1, 1, 0.8
        elif float(v4b) > 150.0: #charged
            self.eps_screen.ids.array_4b.source = mimic_directory + "/Mimic/Pi/imgs/eps/array-charged.zip"
        elif float(v4b) >= 141.5:  #charging
            self.eps_screen.ids.array_4b.source = mimic_directory + "/Mimic/Pi/imgs/eps/array-charging.zip"
            self.eps_screen.ids.array_4b.color = 1, 1, 1, 1.0
        if float(c4b) > 0.0:                                  #power channel offline!
            self.eps_screen.ids.array_4b.source = mimic_directory + "/Mimic/Pi/imgs/eps/array-offline.png"

        ##-------------------C&T Functionality-------------------##
        self.ct_sgant_screen.ids.sgant_dish.angle = float(sgant_elevation)
        self.ct_sgant_screen.ids.sgant_elevation.text = "{:.2f}".format(float(sgant_elevation))

        #make sure radio animations turn off when no signal or no transmit
        if float(sgant_transmit) == 1.0 and float(aos) == 1.0:
            self.ct_sgant_screen.ids.radio_up.color = 1, 1, 1, 1
            if "10" in tdrs:
                self.ct_sgant_screen.ids.tdrs_west10.source = mimic_directory + "/Mimic/Pi/imgs/ct/TDRS.zip"
                self.ct_sgant_screen.ids.tdrs_west11.source = mimic_directory + "/Mimic/Pi/imgs/ct/TDRS.png"
                self.ct_sgant_screen.ids.tdrs_east12.source = mimic_directory + "/Mimic/Pi/imgs/ct/TDRS.png"
                self.ct_sgant_screen.ids.tdrs_east6.source = mimic_directory + "/Mimic/Pi/imgs/ct/TDRS.png"
                self.ct_sgant_screen.ids.tdrs_z7.source = mimic_directory + "/Mimic/Pi/imgs/ct/TDRS.png"
            if "11" in tdrs:
                self.ct_sgant_screen.ids.tdrs_west11.source = mimic_directory + "/Mimic/Pi/imgs/ct/TDRS.zip"
                self.ct_sgant_screen.ids.tdrs_west10.source = mimic_directory + "/Mimic/Pi/imgs/ct/TDRS.png"
                self.ct_sgant_screen.ids.tdrs_east12.source = mimic_directory + "/Mimic/Pi/imgs/ct/TDRS.png"
                self.ct_sgant_screen.ids.tdrs_east6.source = mimic_directory + "/Mimic/Pi/imgs/ct/TDRS.png"
                self.ct_sgant_screen.ids.tdrs_z7.source = mimic_directory + "/Mimic/Pi/imgs/ct/TDRS.png"
            if "12" in tdrs:
                self.ct_sgant_screen.ids.tdrs_west11.source = mimic_directory + "/Mimic/Pi/imgs/ct/TDRS.png"
                self.ct_sgant_screen.ids.tdrs_west10.source = mimic_directory + "/Mimic/Pi/imgs/ct/TDRS.png"
                self.ct_sgant_screen.ids.tdrs_east12.source = mimic_directory + "/Mimic/Pi/imgs/ct/TDRS.zip"
                self.ct_sgant_screen.ids.tdrs_east6.source = mimic_directory + "/Mimic/Pi/imgs/ct/TDRS.png"
                self.ct_sgant_screen.ids.tdrs_z7.source = mimic_directory + "/Mimic/Pi/imgs/ct/TDRS.png"
            if "6" in tdrs:
                self.ct_sgant_screen.ids.tdrs_west11.source = mimic_directory + "/Mimic/Pi/imgs/ct/TDRS.png"
                self.ct_sgant_screen.ids.tdrs_west10.source = mimic_directory + "/Mimic/Pi/imgs/ct/TDRS.png"
                self.ct_sgant_screen.ids.tdrs_east6.source = mimic_directory + "/Mimic/Pi/imgs/ct/TDRS.zip"
                self.ct_sgant_screen.ids.tdrs_east12.source = mimic_directory + "/Mimic/Pi/imgs/ct/TDRS.png"
                self.ct_sgant_screen.ids.tdrs_z7.source = mimic_directory + "/Mimic/Pi/imgs/ct/TDRS.png"
            if "7" in tdrs:
                self.ct_sgant_screen.ids.tdrs_west11.source = mimic_directory + "/Mimic/Pi/imgs/ct/TDRS.png"
                self.ct_sgant_screen.ids.tdrs_west10.source = mimic_directory + "/Mimic/Pi/imgs/ct/TDRS.png"
                self.ct_sgant_screen.ids.tdrs_east6.source = mimic_directory + "/Mimic/Pi/imgs/ct/TDRS.png"
                self.ct_sgant_screen.ids.tdrs_east12.source = mimic_directory + "/Mimic/Pi/imgs/ct/TDRS.png"
                self.ct_sgant_screen.ids.tdrs_z7.source = mimic_directory + "/Mimic/Pi/imgs/ct/TDRS.zip"

        elif float(aos) == 0.0 and (float(sgant_transmit) == 0.0 or float(sgant_transmit) == 1.0):
            self.ct_sgant_screen.ids.radio_up.color = 0, 0, 0, 0
            self.ct_sgant_screen.ids.tdrs_east12.source = mimic_directory + "/Mimic/Pi/imgs/ct/TDRS.png"
            self.ct_sgant_screen.ids.tdrs_east6.source = mimic_directory + "/Mimic/Pi/imgs/ct/TDRS.png"
            self.ct_sgant_screen.ids.tdrs_west11.source = mimic_directory + "/Mimic/Pi/imgs/ct/TDRS.png"
            self.ct_sgant_screen.ids.tdrs_west10.source = mimic_directory + "/Mimic/Pi/imgs/ct/TDRS.png"
            self.ct_sgant_screen.ids.tdrs_z7.source = mimic_directory + "/Mimic/Pi/imgs/ct/TDRS.png"

        #now check main CT screen radio signal
        if float(sgant_transmit) == 1.0 and float(aos) == 1.0:
            self.ct_screen.ids.sgant1_radio.color = 1, 1, 1, 1
            self.ct_screen.ids.sgant2_radio.color = 1, 1, 1, 1
        elif float(sgant_transmit) == 1.0 and float(aos) == 0.0:
            self.ct_screen.ids.sgant1_radio.color = 0, 0, 0, 0
            self.ct_screen.ids.sgant2_radio.color = 0, 0, 0, 0
        elif float(sgant_transmit) == 0.0:
            self.ct_screen.ids.sgant1_radio.color = 0, 0, 0, 0
            self.ct_screen.ids.sgant2_radio.color = 0, 0, 0, 0
        elif float(aos) == 0.0:
            self.ct_screen.ids.sgant1_radio.color = 0, 0, 0, 0
            self.ct_screen.ids.sgant2_radio.color = 0, 0, 0, 0

        if float(sasa1_active) == 1.0 and float(aos) == 1.0:
            self.ct_screen.ids.sasa1_radio.color = 1, 1, 1, 1
        elif float(sasa1_active) == 1.0 and float(aos) == 0.0:
            self.ct_screen.ids.sasa1_radio.color = 0, 0, 0, 0
        elif float(sasa1_active) == 0.0:
            self.ct_screen.ids.sasa1_radio.color = 0, 0, 0, 0
        elif float(aos) == 0.0:
            self.ct_screen.ids.sasa1_radio.color = 0, 0, 0, 0


        if float(sasa2_active) == 1.0 and float(aos) == 1.0:
            self.ct_screen.ids.sasa2_radio.color = 1, 1, 1, 1
        elif float(sasa2_active) == 1.0 and float(aos) == 0.0:
            self.ct_screen.ids.sasa2_radio.color = 0, 0, 0, 0
        elif float(sasa2_active) == 0.0:
            self.ct_screen.ids.sasa2_radio.color = 0, 0, 0, 0
        elif float(aos) == 0.0:
            self.ct_screen.ids.sasa2_radio.color = 0, 0, 0, 0

        if float(uhf1_power) == 1.0 and float(aos) == 1.0:
            self.ct_screen.ids.uhf1_radio.color = 1, 1, 1, 1
        elif float(uhf1_power) == 1.0 and float(aos) == 0.0:
            self.ct_screen.ids.uhf1_radio.color = 1, 0, 0, 1
        elif float(uhf1_power) == 0.0:
            self.ct_screen.ids.uhf1_radio.color = 0, 0, 0, 0

        if float(uhf2_power) == 1.0 and float(aos) == 1.0:
            self.ct_screen.ids.uhf2_radio.color = 1, 1, 1, 1
        elif float(uhf2_power) == 1.0 and float(aos) == 0.0:
            self.ct_screen.ids.uhf2_radio.color = 1, 0, 0, 1
        elif float(uhf2_power) == 0.0:
            self.ct_screen.ids.uhf2_radio.color = 0, 0, 0, 0

        ##-------------------EVA Functionality-------------------##
        if stationmode == 5:
            evaflashevent = Clock.schedule_once(self.flashEVAbutton, 1)

        ##-------------------US EVA Functionality-------------------##


        if airlock_pump_voltage == 1:
            self.us_eva.ids.pumpvoltage.text = "Airlock Pump Power On!"
            self.us_eva.ids.pumpvoltage.color = 0.33, 0.7, 0.18
        else:
            self.us_eva.ids.pumpvoltage.text = "Airlock Pump Power Off"
            self.us_eva.ids.pumpvoltage.color = 0, 0, 0

        if airlock_pump_switch == 1:
            self.us_eva.ids.pumpswitch.text = "Airlock Pump Active!"
            self.us_eva.ids.pumpswitch.color = 0.33, 0.7, 0.18
        else:
            self.us_eva.ids.pumpswitch.text = "Airlock Pump Inactive"
            self.us_eva.ids.pumpswitch.color = 0, 0, 0

        ##activate EVA button flash
        if (airlock_pump_voltage == 1 or crewlockpres < 734):
            usevaflashevent = Clock.schedule_once(self.flashUS_EVAbutton, 1)

        ##No EVA Currently
        if airlock_pump_voltage == 0 and airlock_pump_switch == 0 and crewlockpres > 737 and airlockpres > 740:
            eva = False
            self.us_eva.ids.leak_timer.text = ""
            self.us_eva.ids.Crewlock_Status_image.source = mimic_directory + '/Mimic/Pi/imgs/eva/BlankLights.png'
            self.us_eva.ids.EVA_occuring.color = 1, 0, 0
            self.us_eva.ids.EVA_occuring.text = "Currently No EVA"

        ##EVA Standby - NOT UNIQUE
        if airlock_pump_voltage == 1 and airlock_pump_switch == 1 and crewlockpres > 740 and airlockpres > 740:
            standby = True
            self.us_eva.ids.leak_timer.text = "~160s Leak Check"
            self.us_eva.ids.Crewlock_Status_image.source = mimic_directory + '/Mimic/Pi/imgs/eva/StandbyLights.png'
            self.us_eva.ids.EVA_occuring.color = 0, 0, 1
            self.us_eva.ids.EVA_occuring.text = "EVA Standby"
        else:
            standby = False

        ##EVA Prebreath Pressure
        if airlock_pump_voltage == 1 and crewlockpres > 740 and airlockpres > 740:
            prebreath1 = True
            self.us_eva.ids.Crewlock_Status_image.source = mimic_directory + '/Mimic/Pi/imgs/eva/PreBreatheLights.png'
            self.us_eva.ids.leak_timer.text = "~160s Leak Check"
            self.us_eva.ids.EVA_occuring.color = 0, 0, 1
            self.us_eva.ids.EVA_occuring.text = "Pre-EVA Nitrogen Purge"

        ##EVA Depress1
        if airlock_pump_voltage == 1 and airlock_pump_switch == 1 and crewlockpres < 740 and airlockpres > 740:
            depress1 = True
            self.us_eva.ids.leak_timer.text = "~160s Leak Check"
            self.us_eva.ids.EVA_occuring.text = "Crewlock Depressurizing"
            self.us_eva.ids.EVA_occuring.color = 0, 0, 1
            self.us_eva.ids.Crewlock_Status_image.source = mimic_directory + '/Mimic/Pi/imgs/eva/DepressLights.png'

        ##EVA Leakcheck
        if airlock_pump_voltage == 1 and crewlockpres < 260 and crewlockpres > 250 and (depress1 or leakhold):
            if depress1:
                holdstartTime = float(unixconvert[7])*24+unixconvert[3]+float(unixconvert[4])/60+float(unixconvert[5])/3600
            leakhold = True
            depress1 = False
            self.us_eva.ids.EVA_occuring.text = "Leak Check in Progress!"
            self.us_eva.ids.EVA_occuring.color = 0, 0, 1
            Clock.schedule_once(self.hold_timer, 1)
            self.us_eva.ids.Crewlock_Status_image.source = mimic_directory + '/Mimic/Pi/imgs/eva/LeakCheckLights.png'
        else:
            leakhold = False

        ##EVA Depress2
        if airlock_pump_voltage == 1 and crewlockpres <= 250 and crewlockpres > 3:
            leakhold = False
            self.us_eva.ids.leak_timer.text = "Complete"
            self.us_eva.ids.EVA_occuring.text = "Crewlock Depressurizing"
            self.us_eva.ids.EVA_occuring.color = 0, 0, 1
            self.us_eva.ids.Crewlock_Status_image.source = mimic_directory + '/Mimic/Pi/imgs/eva/DepressLights.png'

        ##EVA in progress
        if crewlockpres < 2.5:
            eva = True
            self.us_eva.ids.EVA_occuring.text = "EVA In Progress!!!"
            self.us_eva.ids.EVA_occuring.color = 0.33, 0.7, 0.18
            self.us_eva.ids.leak_timer.text = "Complete"
            self.us_eva.ids.Crewlock_Status_image.source = mimic_directory + '/Mimic/Pi/imgs/eva/InProgressLights.png'
            evatimerevent = Clock.schedule_once(self.EVA_clock, 1)

        ##Repress - this one still did not work with the code changes I did for eva88 (June 2023)
        if airlock_pump_voltage == 1 and airlock_pump_switch == 1 and crewlockpres >= 3 and airlockpres < 734:
            eva = False
            self.us_eva.ids.EVA_occuring.color = 0, 0, 1
            self.us_eva.ids.EVA_occuring.text = "Crewlock Repressurizing"
            self.us_eva.ids.Crewlock_Status_image.source = mimic_directory + '/Mimic/Pi/imgs/eva/RepressLights.png'

        ##-------------------RS EVA Functionality-------------------##
        ##if eva station mode and not us eva
        if airlock_pump_voltage == 0 and crewlockpres >= 734 and stationmode == 5:
            rsevaflashevent = Clock.schedule_once(self.flashRS_EVAbutton, 1)


        ##-------------------EVA Functionality End-------------------##

#        if (difference > -10) and (isinstance(App.get_running_app().root_window.children[0], Popup)==False):
#            LOSpopup = Popup(title='Loss of Signal', content=Label(text='Possible LOS Soon'), size_hint=(0.3, 0.2), auto_dismiss=True)
#            LOSpopup.open()

        ##-------------------Fake Orbit Simulator-------------------##
        #self.fakeorbit_screen.ids.psarj.text = str(psarj)
        #self.fakeorbit_screen.ids.ssarj.text = str(ssarj)
        #self.fakeorbit_screen.ids.beta1a.text = str(beta1a)
        #self.fakeorbit_screen.ids.beta1b.text = str(beta1b)
        #self.fakeorbit_screen.ids.beta2a.text = str(beta2a)
        #self.fakeorbit_screen.ids.beta2b.text = str(beta2b)
        #self.fakeorbit_screen.ids.beta3a.text = str(beta3a)
        #self.fakeorbit_screen.ids.beta3b.text = str(beta3b)
        #self.fakeorbit_screen.ids.beta4a.text = str(beta4a)
        #self.fakeorbit_screen.ids.beta4b.text = str(beta4b)

        if demoboolean:
            if Disco:
                serialWrite("Disco ")
                Disco = False
            #serialWrite("PSARJ=" + psarj + " " + "SSARJ=" + ssarj + " " + "PTRRJ=" + ptrrj + " " + "STRRJ=" + strrj + " " + "B1B=" + beta1b + " " + "B1A=" + beta1a + " " + "B2B=" + beta2b + " " + "B2A=" + beta2a + " " + "B3B=" + beta3b + " " + "B3A=" + beta3a + " " + "B4B=" + beta4b + " " + "B4A=" + beta4a + " " + "V1A=" + v1a + " " + "V2A=" + v2a + " " + "V3A=" + v3a + " " + "V4A=" + v4a + " " + "V1B=" + v1b + " " + "V2B=" + v2b + " " + "V3B=" + v3b + " " + "V4B=" + v4b + " ")
            serialWrite("PSARJ=" + psarj + " " + "SSARJ=" + ssarj + " " + "PTRRJ=" + ptrrj + " " + "STRRJ=" + strrj + " " + "B1B=" + beta1b + " " + "B1A=" + beta1a + " " + "B2B=" + beta2b + " " + "B2A=" + beta2a + " " + "B3B=" + beta3b + " " + "B3A=" + beta3a + " " + "B4B=" + beta4b + " " + "B4A=" + beta4a + " " + "AOS=" + aos + " " + "V1A=" + v1a + " " + "V2A=" + v2a + " " + "V3A=" + v3a + " " + "V4A=" + v4a + " " + "V1B=" + v1b + " " + "V2B=" + v2b + " " + "V3B=" + v3b + " " + "V4B=" + v4b + " " + "ISS=" + module + " " + "Sgnt_el=" + str(int(sgant_elevation)) + " " + "Sgnt_xel=" + str(int(sgant_xelevation)) + " " + "Sgnt_xmit=" + str(int(sgant_transmit)) + " " + "SASA_Xmit=" + str(int(sasa_xmit)) + " SASA_AZ=" + str(float(sasa_az)) + " SASA_EL=" + str(float(sasa_el)) + " ")

        self.orbit_data.ids.position_x.text = str("{:.2f}".format(position_x))
        self.orbit_data.ids.position_y.text = str("{:.2f}".format(position_y))
        self.orbit_data.ids.position_z.text = str("{:.2f}".format(position_z))
        self.orbit_data.ids.velocity_x.text = str("{:.2f}".format(velocity_x))
        self.orbit_data.ids.velocity_y.text = str("{:.2f}".format(velocity_y))
        self.orbit_data.ids.velocity_z.text = str("{:.2f}".format(velocity_z))
 
        self.eps_screen.ids.psarj_value.text = psarj + "deg"
        self.eps_screen.ids.ssarj_value.text = ssarj + "deg"
        self.tcs_screen.ids.ptrrj_value.text = ptrrj + "deg"
        self.tcs_screen.ids.strrj_value.text = strrj + "deg"

        self.tcs_screen.ids.SWmode_loopA.text = str(SWmode_loopA)
        self.tcs_screen.ids.SWmode_loopB.text = str(SWmode_loopB)
        self.tcs_screen.ids.NH3flow_loopA.text = str(NH3flow_loopA)
        self.tcs_screen.ids.NH3flow_loopB.text = str(NH3flow_loopB)
        self.tcs_screen.ids.NH3outletPress_loopA.text = str(NH3outletPress_loopA)
        self.tcs_screen.ids.NH3outletPress_loopB.text = str(NH3outletPress_loopB)
        self.tcs_screen.ids.NH3outletTemp_loopA.text = str(NH3outletTemp_loopA)
        self.tcs_screen.ids.NH3outletTemp_loopB.text = str(NH3outletTemp_loopB)
        
        self.eclss_screen.ids.CabinTemp.text = str(CabinTemp)
        self.eclss_screen.ids.CabinPress.text = str(CabinPress)
        self.eclss_screen.ids.CrewlockPress.text = str(CrewlockPress)
        self.eclss_screen.ids.AirlockPress.text = str(AirlockPress)
        self.eclss_screen.ids.CleanWater.text = str(CleanWater)
        self.eclss_screen.ids.WasteWater.text = str(WasteWater)
        self.eclss_screen.ids.O2prodRate.text = str(O2prodRate)
        
        #self.eclss_screen.ids.O2genState.text = str(O2genState)
        if int(O2genState) == 1:
            self.eclss_screen.ids.O2genState.text = "PROCESS"
        elif int(O2genState) == 2:
            self.eclss_screen.ids.O2genState.text = "STANDBY"
        elif int(O2genState) == 3:
            self.eclss_screen.ids.O2genState.text = "SHUTDOWN"
        elif int(O2genState) == 4:
            self.eclss_screen.ids.O2genState.text = "STOP"
        elif int(O2genState) == 5:
            self.eclss_screen.ids.O2genState.text = "VENT DOME"
        elif int(O2genState) == 6:
            self.eclss_screen.ids.O2genState.text = "INERT DOME"
        elif int(O2genState) == 7:
            self.eclss_screen.ids.O2genState.text = "FAST SHTDWN"
        elif int(O2genState) == 8:
            self.eclss_screen.ids.O2genState.text = "N2 PURGE SHTDWN"
        else:
            self.eclss_screen.ids.O2genState.text = "n/a"
        
        #self.eclss_screen.ids.VRSvlvPosition.text = str(VRSvlvPosition)
        if int(VRSvlvPosition) == 0:
            self.eclss_screen.ids.VRSvlvPosition.text = "FAIL"
        elif int(VRSvlvPosition) == 1:
            self.eclss_screen.ids.VRSvlvPosition.text = "OPEN"
        elif int(VRSvlvPosition) == 2:
            self.eclss_screen.ids.VRSvlvPosition.text = "CLSD"
        elif int(VRSvlvPosition) == 3:
            self.eclss_screen.ids.VRSvlvPosition.text = "TRNS"
        else:
            self.eclss_screen.ids.VESvlvPosition.text = "n/a"
        
        #self.eclss_screen.ids.VESvlvPosition.text = str(VESvlvPosition)
        if int(VESvlvPosition) == 0:
            self.eclss_screen.ids.VESvlvPosition.text = "FAIL"
        elif int(VESvlvPosition) == 1:
            self.eclss_screen.ids.VESvlvPosition.text = "OPEN"
        elif int(VESvlvPosition) == 2:
            self.eclss_screen.ids.VESvlvPosition.text = "CLSD"
        elif int(VESvlvPosition) == 3:
            self.eclss_screen.ids.VESvlvPosition.text = "TRNS"
        else:
            self.eclss_screen.ids.VESvlvPosition.text = "n/a"
        
        self.eclss_wrm_screen.ids.UrineTank.text = str(UrineTank)
        self.eclss_wrm_screen.ids.CleanWater.text = str(CleanWater)
        self.eclss_wrm_screen.ids.WasteWater.text = str(WasteWater)
        
        #self.eclss_wrm_screen.ids.UrineProcessState.text = str(UrineProcessState)
        if int(UrineProcessState) == 2:
            self.eclss_wrm_screen.ids.UrineProcessState.text = "STOP"
        elif int(UrineProcessState) == 4:
            self.eclss_wrm_screen.ids.UrineProcessState.text = "SHTDWN"
        elif int(UrineProcessState) == 8:
            self.eclss_wrm_screen.ids.UrineProcessState.text = "MAINT"
        elif int(UrineProcessState) == 16:
            self.eclss_wrm_screen.ids.UrineProcessState.text = "NORM"
        elif int(UrineProcessState) == 32:
            self.eclss_wrm_screen.ids.UrineProcessState.text = "STBY"
        elif int(UrineProcessState) == 64:
            self.eclss_wrm_screen.ids.UrineProcessState.text = "IDLE"
        elif int(UrineProcessState) == 128:
            self.eclss_wrm_screen.ids.UrineProcessState.text = "INIT"
        else:
            self.eclss_wrm_screen.ids.UrineProcessState.text = "n/a"
        
        #self.eclss_wrm_screen.ids.WaterProcessState.text = str(WaterProcessState)
        if int(WaterProcessState) == 1:
            self.eclss_wrm_screen.ids.WaterProcessState.text = "STOP"
        elif int(WaterProcessState) == 2:
            self.eclss_wrm_screen.ids.WaterProcessState.text = "SHTDWN"
        elif int(WaterProcessState) == 3:
            self.eclss_wrm_screen.ids.WaterProcessState.text = "STBY"
        elif int(WaterProcessState) == 4:
            self.eclss_wrm_screen.ids.WaterProcessState.text = "PROC"
        elif int(WaterProcessState) == 5:
            self.eclss_wrm_screen.ids.WaterProcessState.text = "HOT SVC"
        elif int(WaterProcessState) == 6:
            self.eclss_wrm_screen.ids.WaterProcessState.text = "FLUSH"
        elif int(WaterProcessState) == 7:
            self.eclss_wrm_screen.ids.WaterProcessState.text = "WARM SHTDWN"
        else:
            self.eclss_wrm_screen.ids.WaterProcessState.text = "n/a"
        
        #self.eclss_wrm_screen.ids.WaterProcessStep.text = str(WaterProcessStep)
        if int(WaterProcessStep) == 0:
            self.eclss_wrm_screen.ids.WaterProcessStep.text = "NONE"
        elif int(WaterProcessStep) == 1:
            self.eclss_wrm_screen.ids.WaterProcessStep.text = "VENT"
        elif int(WaterProcessStep) == 2:
            self.eclss_wrm_screen.ids.WaterProcessStep.text = "HEATUP"
        elif int(WaterProcessStep) == 3:
            self.eclss_wrm_screen.ids.WaterProcessStep.text = "OURGE"
        elif int(WaterProcessStep) == 4:
            self.eclss_wrm_screen.ids.WaterProcessStep.text = "FLOW"
        elif int(WaterProcessStep) == 5:
            self.eclss_wrm_screen.ids.WaterProcessStep.text = "TEST"
        elif int(WaterProcessStep) == 6:
            self.eclss_wrm_screen.ids.WaterProcessStep.text = "TEST SV 1"
        elif int(WaterProcessStep) == 7:
            self.eclss_wrm_screen.ids.WaterProcessStep.text = "TEST SV 2"
        elif int(WaterProcessStep) == 8:
            self.eclss_wrm_screen.ids.WaterProcessStep.text = "SERVICE"
        else:
            self.eclss_wrm_screen.ids.WaterProcessStep.text = "n/a"
        
        self.eclss_iatcs_screen.ids.LTwater_Lab.text = str(LTwater_Lab)
        self.eclss_iatcs_screen.ids.MTwater_Lab.text = str(MTwater_Lab)
        self.eclss_iatcs_screen.ids.FluidTempAir_Lab.text = str(FluidTempAir_Lab)
        self.eclss_iatcs_screen.ids.FluidTempAv_Lab.text = str(FluidTempAv_Lab)
        self.eclss_iatcs_screen.ids.LTwater_Node2.text = str(LTwater_Node2)
        self.eclss_iatcs_screen.ids.MTwater_Node2.text = str(MTwater_Node2)
        self.eclss_iatcs_screen.ids.FluidTempAir_Node2.text = str(FluidTempAir_Node2)
        self.eclss_iatcs_screen.ids.FluidTempAv_Node2.text = str(FluidTempAv_Node2)
        self.eclss_iatcs_screen.ids.LTwater_Node3.text = str(LTwater_Node3)
        self.eclss_iatcs_screen.ids.MTwater_Node3.text = str(MTwater_Node3)
        self.eclss_iatcs_screen.ids.FluidTempAir_Node3.text = str(FluidTempAir_Node3)
        self.eclss_iatcs_screen.ids.FluidTempAv_Node3.text = str(FluidTempAv_Node3)
        
        #self.eclss_iatcs_screen.ids.AC_LabPort.text = str(WaterProcessStep)
        if int(AC_LabPort) == 0:
            self.eclss_iatcs_screen.ids.AC_LabPort.text = "RESET"
        elif int(AC_LabPort) == 1:
            self.eclss_iatcs_screen.ids.AC_LabPort.text = "DRAIN"
        elif int(AC_LabPort) == 2:
            self.eclss_iatcs_screen.ids.AC_LabPort.text = "DRYOUT"
        elif int(AC_LabPort) == 3:
            self.eclss_iatcs_screen.ids.AC_LabPort.text = "EIB OFF"
        elif int(AC_LabPort) == 4:
            self.eclss_iatcs_screen.ids.AC_LabPort.text = "OFF"
        elif int(AC_LabPort) == 5:
            self.eclss_iatcs_screen.ids.AC_LabPort.text = "ON"
        elif int(AC_LabPort) == 6:
            self.eclss_iatcs_screen.ids.AC_LabPort.text = "STARTUP"
        elif int(AC_LabPort) == 7:
            self.eclss_iatcs_screen.ids.AC_LabPort.text = "TEST2"
        else:
            self.eclss_iatcs_screen.ids.AC_LabPort.text = "n/a"
        
        #self.eclss_iatcs_screen.ids.AC_LabStbd.text = str(WaterProcessStep)
        if int(AC_LabStbd) == 0:
            self.eclss_iatcs_screen.ids.AC_LabStbd.text = "RESET"
        elif int(AC_LabStbd) == 1:
            self.eclss_iatcs_screen.ids.AC_LabStbd.text = "DRAIN"
        elif int(AC_LabStbd) == 2:
            self.eclss_iatcs_screen.ids.AC_LabStbd.text = "DRYOUT"
        elif int(AC_LabStbd) == 3:
            self.eclss_iatcs_screen.ids.AC_LabStbd.text = "EIB OFF"
        elif int(AC_LabStbd) == 4:
            self.eclss_iatcs_screen.ids.AC_LabStbd.text = "OFF"
        elif int(AC_LabStbd) == 5:
            self.eclss_iatcs_screen.ids.AC_LabStbd.text = "ON"
        elif int(AC_LabStbd) == 6:
            self.eclss_iatcs_screen.ids.AC_LabStbd.text = "STARTUP"
        elif int(AC_LabStbd) == 7:
            self.eclss_iatcs_screen.ids.AC_LabStbd.text = "TEST2"
        else:
            self.eclss_iatcs_screen.ids.AC_LabStbd.text = "n/a"
        
        #self.eclss_iatcs_screen.ids.AC_Node2.text = str(WaterProcessStep)
        if int(AC_Node2) == 0:
            self.eclss_iatcs_screen.ids.AC_Node2.text = "RESET"
        elif int(AC_Node2) == 1:
            self.eclss_iatcs_screen.ids.AC_Node2.text = "DRAIN"
        elif int(AC_Node2) == 2:
            self.eclss_iatcs_screen.ids.AC_Node2.text = "DRYOUT"
        elif int(AC_Node2) == 3:
            self.eclss_iatcs_screen.ids.AC_Node2.text = "EIB OFF"
        elif int(AC_Node2) == 4:
            self.eclss_iatcs_screen.ids.AC_Node2.text = "OFF"
        elif int(AC_Node2) == 5:
            self.eclss_iatcs_screen.ids.AC_Node2.text = "ON"
        elif int(AC_Node2) == 6:
            self.eclss_iatcs_screen.ids.AC_Node2.text = "STARTUP"
        elif int(AC_Node2) == 7:
            self.eclss_iatcs_screen.ids.AC_Node2.text = "TEST2"
        else:
            self.eclss_iatcs_screen.ids.AC_Node2.text = "n/a"
        
        #self.eclss_iatcs_screen.ids.AC_Node3.text = str(WaterProcessStep)
        if int(AC_Node3) == 0:
            self.eclss_iatcs_screen.ids.AC_Node3.text = "RESET"
        elif int(AC_Node3) == 1:
            self.eclss_iatcs_screen.ids.AC_Node3.text = "DRAIN"
        elif int(AC_Node3) == 2:
            self.eclss_iatcs_screen.ids.AC_Node3.text = "DRYOUT"
        elif int(AC_Node3) == 3:
            self.eclss_iatcs_screen.ids.AC_Node3.text = "EIB OFF"
        elif int(AC_Node3) == 4:
            self.eclss_iatcs_screen.ids.AC_Node3.text = "OFF"
        elif int(AC_Node3) == 5:
            self.eclss_iatcs_screen.ids.AC_Node3.text = "ON"
        elif int(AC_Node3) == 6:
            self.eclss_iatcs_screen.ids.AC_Node3.text = "STARTUP"
        elif int(AC_Node3) == 7:
            self.eclss_iatcs_screen.ids.AC_Node3.text = "TEST2"
        else:
            self.eclss_iatcs_screen.ids.AC_Node3.text = "n/a"
        
        ##Summary Telemetery on Robo Screen
        self.robo_screen.ids.mt_worksite.text = str(mt_worksite)
        
        #self.robo_screen.ids.OperatingBase.text = str(OperatingBase)
        if int(OperatingBase) == 0:
            self.robo_screen.ids.OperatingBase.text = "A"
        elif int(OperatingBase) == 5:
            self.robo_screen.ids.OperatingBase.text = "B"
        else:
            self.robo_screen.ids.OperatingBase.text = "n/a"
        
        #self.robo_screen.ids.BaseLocation.text = str(BaseLocation)
        if int(BaseLocation) == 1:
            self.robo_screen.ids.BaseLocation.text = "Lab"
        elif int(BaseLocation) == 2:
            self.robo_screen.ids.BaseLocation.text = "Node 3"
        elif int(BaseLocation) == 4:
            self.robo_screen.ids.BaseLocation.text = "Node 2"
        elif int(BaseLocation) == 7:
            self.robo_screen.ids.BaseLocation.text = "MBS PDGF 1"
        elif int(BaseLocation) == 8:
            self.robo_screen.ids.BaseLocation.text = "MBS PDGF 2"
        elif int(BaseLocation) == 11:
            self.robo_screen.ids.BaseLocation.text = "MBS PDGF 3"
        elif int(BaseLocation) == 13:
            self.robo_screen.ids.BaseLocation.text = "MBS PDGF 4"
        elif int(BaseLocation) == 14:
            self.robo_screen.ids.BaseLocation.text = "FGB"
        elif int(BaseLocation) == 16:
            self.robo_screen.ids.BaseLocation.text = "POA"
        elif int(BaseLocation) == 19:
            self.robo_screen.ids.BaseLocation.text = "SSRMS Tip LEE"
        elif int(BaseLocation) == 63:
            self.robo_screen.ids.BaseLocation.text = "Undefined"
        else:
            self.robo_screen.ids.BaseLocation.text = "n/a"
        
        #self.robo_screen.ids.SPDMbase.text = str(SPDMbase)
        if int(SPDMbase) == 1:
            self.robo_screen.ids.SPDMbase.text = "US Lab"
        elif int(SPDMbase) == 2:
            self.robo_screen.ids.SPDMbase.text = "Node 3"
        elif int(SPDMbase) == 4:
            self.robo_screen.ids.SPDMbase.text = "Node 2"
        elif int(SPDMbase) == 7:
            self.robo_screen.ids.SPDMbase.text = "MBS PDGF 1"
        elif int(SPDMbase) == 8:
            self.robo_screen.ids.SPDMbase.text = "MBS PDGF 2"
        elif int(SPDMbase) == 11:
            self.robo_screen.ids.SPDMbase.text = "MBS PDGF 3"
        elif int(SPDMbase) == 13:
            self.robo_screen.ids.SPDMbase.text = "MBS PDGF 4"
        elif int(SPDMbase) ==14:
            self.robo_screen.ids.SPDMbase.text = "FGB"
        elif int(SPDMbase) == 16:
            self.robo_screen.ids.SPDMbase.text = "POA"
        elif int(SPDMbase) == 19:
            self.robo_screen.ids.SPDMbase.text = "SSRMS Tip LEE"
        elif int(SPDMbase) == 63:
            self.robo_screen.ids.SPDMbase.text = "Undefined"
        else:
            self.robo_screen.ids.SPDMbase.text = "n/a"
        
        #self.robo_screen.ids.SPDMoperatingBase.text = str(SPDMoperatingBase)
        if int(SPDMoperatingBase) == 1:
            self.robo_screen.ids.SPDMoperatingBase.text = "SPDM Body LEE"
        elif int(SPDMoperatingBase) == 2:
            self.robo_screen.ids.SPDMoperatingBase.text = "SPDM Body PDGF"
        else:
            self.robo_screen.ids.SPDMoperatingBase.text = "n/a"

        #self.mss_mt_screen.ids.MCASpayload.text = str(MCASpayload)
        if int(MCASpayload) == 0:
            self.mss_mt_screen.ids.MCASpayload.text = "Released"
        elif int(MCASpayload) == 1:
            self.mss_mt_screen.ids.MCASpayload.text = "Captured"
        else:
            self.mss_mt_screen.ids.MCASpayload.text = "n/a"   
        #self.mss_mt_screen.ids.POApayload.text = str(POApayload)
        if int(POApayload) == 0:
            self.mss_mt_screen.ids.POApayload.text = "Released"
        elif int(POApayload) == 1:
            self.mss_mt_screen.ids.POApayload.text = "Captive"
        elif int(POApayload) == 2:
            self.mss_mt_screen.ids.POApayload.text = "Captured"
        else:
            self.mss_mt_screen.ids.POApayload.text = "n/a" 
        
        #self.ssrms_screen.ids.OperatingBase.text = str(OperatingBase)
        if int(OperatingBase) == 0:
            self.ssrms_screen.ids.OperatingBase.text = "A"
        elif int(OperatingBase) == 5:
            self.ssrms_screen.ids.OperatingBase.text = "B"
        else:
            self.ssrms_screen.ids.OperatingBase.text = "n/a"
                                      
        #self.ssrms_screen.ids.TipLEEstatus.text = str(TipLEEstatus)
        if int(TipLEEstatus) == 0:
            self.ssrms_screen.ids.TipLEEstatus.text = "Released"
        elif int(TipLEEstatus) == 1:
            self.ssrms_screen.ids.TipLEEstatus.text = "Captive"
        elif int(TipLEEstatus) == 2:
            self.ssrms_screen.ids.TipLEEstatus.text = "Captured"
        else:
            self.ssrms_screen.ids.TipLEEstatus.text = "n/a"
        
         #self.ssrms_screen.ids.SACSopBase.text = str(SACSopBase)
        if int(SACSopBase) == 0:
            self.ssrms_screen.ids.SACSopBase.text = "A"
        elif int(SACSopBase) == 5:
            self.ssrms_screen.ids.SACSopBase.text = "B"
        else:
            self.ssrms_screen.ids.OperatingBase.text = "n/a"
        
        self.ssrms_screen.ids.ShoulderRoll.text = str(ShoulderRoll) + " deg"
        self.ssrms_screen.ids.ShoulderYaw.text = str(ShoulderYaw) + " deg"
        self.ssrms_screen.ids.ShoulderPitch.text = str(ShoulderPitch) + " deg"
        self.ssrms_screen.ids.ElbowPitch.text = str(ElbowPitch) + " deg"
        self.ssrms_screen.ids.WristRoll.text = str(WristRoll) + " deg"
        self.ssrms_screen.ids.WristYaw.text = str(WristYaw) + " deg"
        self.ssrms_screen.ids.WristPitch.text = str(WristPitch) + " deg"
        
        #self.ssrms_screen.ids.BaseLocation.text = str(BaseLocation)
        if int(BaseLocation) == 1:
            self.ssrms_screen.ids.BaseLocation.text = "Lab"
        elif int(BaseLocation) == 2:
            self.ssrms_screen.ids.BaseLocation.text = "Node 3"
        elif int(BaseLocation) == 4:
            self.ssrms_screen.ids.BaseLocation.text = "Node 2"
        elif int(BaseLocation) == 7:
            self.ssrms_screen.ids.BaseLocation.text = "MBS PDGF 1"
        elif int(BaseLocation) == 8:
            self.ssrms_screen.ids.BaseLocation.text = "MBS PDGF 2"
        elif int(BaseLocation) == 11:
            self.ssrms_screen.ids.BaseLocation.text = "MBS PDGF 3"
        elif int(BaseLocation) == 13:
            self.ssrms_screen.ids.BaseLocation.text = "MBS PDGF 4"
        elif int(BaseLocation) ==14:
            self.ssrms_screen.ids.BaseLocation.text = "FGB"
        elif int(BaseLocation) == 16:
            self.ssrms_screen.ids.BaseLocation.text = "POA"
        elif int(BaseLocation) == 19:
            self.ssrms_screen.ids.BaseLocation.text = "SSRMS Tip LEE"
        elif int(BaseLocation) == 63:
            self.ssrms_screen.ids.BaseLocation.text = "Undefined"
        else:
            self.ssrms_screen.ids.BaseLocation.text = "n/a"
        
        #self.spdm1_screen.ids.SPDMbase.text = str(SPDMbase)
        if int(SPDMbase) == 1:
            self.spdm1_screen.ids.SPDMbase.text = "Lab"
        elif int(SPDMbase) == 2:
            self.spdm1_screen.ids.SPDMbase.text = "Node 3"
        elif int(SPDMbase) == 4:
            self.spdm1_screen.ids.SPDMbase.text = "Node 2"
        elif int(SPDMbase) == 7:
            self.spdm1_screen.ids.SPDMbase.text = "MBS PDGF 1"
        elif int(SPDMbase) == 8:
            self.spdm1_screen.ids.SPDMbase.text = "MBS PDGF 2"
        elif int(SPDMbase) == 11:
            self.spdm1_screen.ids.SPDMbase.text = "MBS PDGF 3"
        elif int(SPDMbase) == 13:
            self.spdm1_screen.ids.SPDMbase.text = "MBS PDGF 4"
        elif int(SPDMbase) ==14:
            self.spdm1_screen.ids.SPDMbase.text = "FGB"
        elif int(SPDMbase) == 16:
            self.spdm1_screen.ids.SPDMbase.text = "POA"
        elif int(SPDMbase) == 19:
            self.spdm1_screen.ids.SPDMbase.text = "SSRMS Tip LEE"
        elif int(SPDMbase) == 63:
            self.spdm1_screen.ids.SPDMbase.text = "Undefined"
        else:
            self.spdm1_screen.ids.SPDMbase.text = "n/a"
        
         #self.spdm1_screen.ids.SPDMoperatingBase.text = str(SPDMoperatingBase)
        if int(SPDMoperatingBase) == 1:
            self.spdm1_screen.ids.SPDMoperatingBase.text = "SPDM Body LEE"
        elif int(SPDMoperatingBase) == 2:
            self.spdm1_screen.ids.SPDMoperatingBase.text = "SPDM Body PDGF"
        else:
            self.spdm1_screen.ids.SPDMoperatingBase.text = "n/a"
        
        #self.spdm1_screen.ids.Arm1OTCM.text = str(Arm1OTCM)
        if int(Arm1OTCM) == 0:
            self.spdm1_screen.ids.Arm1OTCM.text = "Released"
        elif int(Arm1OTCM) == 1:
            self.spdm1_screen.ids.Arm1OTCM.text = "Captive"
        elif int(Arm1OTCM) == 2:
            self.spdm1_screen.ids.Arm1OTCM.text = "Captured"
        else:
            self.spdm1_screen.ids.Arm1OTCM.text = "n/a"
        
        #self.spdm1_screen.ids.Arm2OTCM.text = str(Arm1OTCM)
        if int(Arm2OTCM) == 0:
            self.spdm1_screen.ids.Arm2OTCM.text = "Released"
        elif int(Arm2OTCM) == 1:
            self.spdm1_screen.ids.Arm2OTCM.text = "Captive"
        elif int(Arm2OTCM) == 2:
            self.spdm1_screen.ids.Arm2OTCM.text = "Captured"
        else:
            self.spdm1_screen.ids.Arm2OTCM.text = "n/a"
        
        #self.spdm1_screen.ids.BodyPayload.text = str(BodyPayload)
        if int(BodyPayload) == 0:
            self.spdm1_screen.ids.BodyPayload.text = "Released"
        elif int(BodyPayload) == 1:
            self.spdm1_screen.ids.BodyPayload.text = "Captive"
        elif int(BodyPayload) == 2:
            self.spdm1_screen.ids.BodyPayload.text = "Captured"
        else:
            self.spdm1_screen.ids.BodyPayload.text = "n/a"
        
        self.spdm1_screen.ids.BodyRoll.text = str(BodyRoll)
        self.spdm1_screen.ids.Shoulder1Roll.text = str(Shoulder1Roll)
        self.spdm1_screen.ids.Shoulder1Yaw.text = str(Shoulder1Yaw)
        self.spdm1_screen.ids.Shoulder1Pitch.text = str(Shoulder1Pitch)
        self.spdm1_screen.ids.Elbow1Pitch.text = str(Elbow1Pitch)
        self.spdm1_screen.ids.Wrist1Roll.text = str(Wrist1Roll)
        self.spdm1_screen.ids.Wrist1Yaw.text = str(Wrist1Yaw)
        self.spdm1_screen.ids.Wrist1Pitch.text = str(Wrist1Pitch)
        self.spdm1_screen.ids.Shoulder2Roll.text = str(Shoulder2Roll)
        self.spdm1_screen.ids.Shoulder2Yaw.text = str(Shoulder2Yaw)
        self.spdm1_screen.ids.Shoulder2Pitch.text = str(Shoulder2Pitch)
        self.spdm1_screen.ids.Elbow2Pitch.text = str(Elbow2Pitch)
        self.spdm1_screen.ids.Wrist2Roll.text = str(Wrist2Roll)
        self.spdm1_screen.ids.Wrist2Yaw.text = str(Wrist2Yaw)
        self.spdm1_screen.ids.Wrist2Pitch.text = str(Wrist2Pitch)
        
        #self.ct_uhf_screen.ids.UHF1pwr.text = str(UHF1pwr)
        if int(UHF1pwr) == 0:
            self.ct_uhf_screen.ids.UHF1pwr.text = "Off-Ok"
        elif int(UHF1pwr) == 1:
            self.ct_uhf_screen.ids.UHF1pwr.text = "Not Off-Ok"
        elif int(UHF1pwr) == 2:
            self.ct_uhf_screen.ids.UHF1pwr.text = "Not Off-Failed"
        else:
            self.ct_uhf_screen.ids.UHF1pwr.text = "n/a"        
        #self.ct_uhf_screen.ids.UHF2pwr.text = str(UHF2pwr)
        if int(UHF2pwr) == 0:
            self.ct_uhf_screen.ids.UHF2pwr.text = "Off-Ok"
        elif int(UHF2pwr) == 1:
            self.ct_uhf_screen.ids.UHF2pwr.text = "Not Off-Ok"
        elif int(UHF2pwr) == 2:
            self.ct_uhf_screen.ids.UHF2pwr.text = "Not Off-Failed"
        else:
            self.ct_uhf_screen.ids.UHF2pwr.text = "n/a"
        #self.ct_uhf_screen.ids.UHFframeSync.text = str(UHFframeSync)
        if int(UHFframeSync) == 0:
            self.ct_uhf_screen.ids.UHFframeSync.text = "Unlocked"
        elif int(UHFframeSync) == 1:
            self.ct_uhf_screen.ids.UHFframeSync.text = "Locked"
        else:
            self.iss_screen.ids.UHFframeSync.text = "n/a"
        
        self.ct_sasa_screen.ids.ActiveString.text = str(ActiveString)
        self.ct_sasa_screen.ids.RFG1status.text = str(RFG1status)
        if int(RFG1status) == 0:
            self.ct_sasa_screen.ids.RFG1status.text = "Off-Ok"
        elif int(RFG1status) == 1:
            self.ct_sasa_screen.ids.RFG1status.text = "Not Off-Ok"
        elif int(RFG1status) == 2:
            self.ct_sasa_screen.ids.RFG1status.text = "Not Off-Failed"
        else:
            self.ct_sasa_screen.ids.RFG1status.text = "n/a"
        self.ct_sasa_screen.ids.RFG1azimuth.text = str(RFG1azimuth)
        self.ct_sasa_screen.ids.RFG1elev.text = str(RFG1elev)
        
        self.ct_sasa_screen.ids.RFG2status.text = str(RFG2status)
        if int(RFG2status) == 0:
            self.ct_sasa_screen.ids.RFG2status.text = "Off-Ok"
        elif int(RFG2status) == 1:
            self.ct_sasa_screen.ids.RFG2status.text = "Not Off-Ok"
        elif int(RFG2status) == 2:
            self.ct_sasa_screen.ids.RFG2status.text = "Not Off-Failed"
        else:
            self.ct_sasa.ids.RFG2status.text = "n/a"
        self.ct_sasa_screen.ids.RFG2azimuth.text = str(RFG2azimuth)
        self.ct_sasa_screen.ids.RFG2elev.text = str(RFG2elev)        

        self.eps_screen.ids.beta1b_value.text = beta1b
        self.eps_screen.ids.beta1a_value.text = beta1a
        self.eps_screen.ids.beta2b_value.text = beta2b
        self.eps_screen.ids.beta2a_value.text = beta2a
        self.eps_screen.ids.beta3b_value.text = beta3b
        self.eps_screen.ids.beta3a_value.text = beta3a
        self.eps_screen.ids.beta4b_value.text = beta4b
        self.eps_screen.ids.beta4a_value.text = beta4a
        self.eps_screen.ids.c1a_value.text = c1a + "A"
        self.eps_screen.ids.v1a_value.text = v1a + "V"
        self.eps_screen.ids.c1b_value.text = c1b + "A"
        self.eps_screen.ids.v1b_value.text = v1b + "V"
        self.eps_screen.ids.c2a_value.text = c2a + "A"
        self.eps_screen.ids.v2a_value.text = v2a + "V"
        self.eps_screen.ids.c2b_value.text = c2b + "A"
        self.eps_screen.ids.v2b_value.text = v2b + "V"
        self.eps_screen.ids.c3a_value.text = c3a + "A"
        self.eps_screen.ids.v3a_value.text = v3a + "V"
        self.eps_screen.ids.c3b_value.text = c3b + "A"
        self.eps_screen.ids.v3b_value.text = v3b + "V"
        self.eps_screen.ids.c4a_value.text = c4a + "A"
        self.eps_screen.ids.v4a_value.text = v4a + "V"
        self.eps_screen.ids.c4b_value.text = c4b + "A"
        self.eps_screen.ids.v4b_value.text = v4b + "V"
        self.iss_screen.ids.altitude_value.text = str(altitude) + " km"
        self.iss_screen.ids.velocity_value.text = str(velocity) + " m/s"
        self.iss_screen.ids.stationmass_value.text = str(iss_mass) + " kg"

        self.us_eva.ids.EVA_needle.angle = float(self.map_rotation(0.0193368*float(crewlockpres)))
        self.us_eva.ids.crewlockpressure_value.text = "{:.2f}".format(0.0193368*float(crewlockpres))

        psi_bar_x = self.map_psi_bar(0.0193368*float(crewlockpres)) #convert to torr

        self.us_eva.ids.EVA_psi_bar.pos_hint = {"center_x": psi_bar_x, "center_y": 0.61}


        ##-------------------Signal Status Check-------------------##

        #if client_status.split(":")[0] == "CONNECTED": we dont check client status anymore in the python lightstreamer script
        if sub_status == "Subscribed":
            #client connected and subscibed to ISS telemetry
            if float(aos) == 1.00:
                self.signal_acquired() #signal status 1 means acquired
                sasa_xmit = 1
            elif float(aos) == 0.00:
               self.signal_lost() #signal status 0 means loss of signal
               sasa_xmit = 0
            elif float(aos) == 2.00:
               self.signal_stale() #signal status 2 means data is not being updated from server
               sasa_xmit = 0
        else:
            self.signal_unsubscribed()
        #else:
        #    self.signal_unsubscribed()

        if mimicbutton: # and float(aos) == 1.00):
            serialWrite("PSARJ=" + psarj + " " + "SSARJ=" + ssarj + " " + "PTRRJ=" + ptrrj + " " + "STRRJ=" + strrj + " " + "B1B=" + beta1b + " " + "B1A=" + beta1a + " " + "B2B=" + beta2b + " " + "B2A=" + beta2a + " " + "B3B=" + beta3b + " " + "B3A=" + beta3a + " " + "B4B=" + beta4b + " " + "B4A=" + beta4a + " " + "AOS=" + aos + " " + "V1A=" + v1a + " " + "V2A=" + v2a + " " + "V3A=" + v3a + " " + "V4A=" + v4a + " " + "V1B=" + v1b + " " + "V2B=" + v2b + " " + "V3B=" + v3b + " " + "V4B=" + v4b + " " + "ISS=" + module + " " + "Sgnt_el=" + str(int(sgant_elevation)) + " " + "Sgnt_xel=" + str(int(sgant_xelevation)) + " " + "Sgnt_xmit=" + str(int(sgant_transmit)) + " " + "SASA_Xmit=" + str(int(sasa_xmit)) + " SASA_AZ=" + str(float(sasa_az)) + " SASA_EL=" + str(float(sasa_el)) + " ")

#All GUI Screens are on separate kv files
Builder.load_file(mimic_directory + '/Mimic/Pi/Screens/Settings_Screen.kv')
Builder.load_file(mimic_directory + '/Mimic/Pi/Screens/FakeOrbitScreen.kv')
Builder.load_file(mimic_directory + '/Mimic/Pi/Screens/LED_Screen.kv')
Builder.load_file(mimic_directory + '/Mimic/Pi/Screens/Orbit_Screen.kv')
Builder.load_file(mimic_directory + '/Mimic/Pi/Screens/Orbit_Pass.kv')
Builder.load_file(mimic_directory + '/Mimic/Pi/Screens/Orbit_Data.kv')
Builder.load_file(mimic_directory + '/Mimic/Pi/Screens/ISS_Screen.kv')
Builder.load_file(mimic_directory + '/Mimic/Pi/Screens/ECLSS_Screen.kv')
Builder.load_file(mimic_directory + '/Mimic/Pi/Screens/ECLSS_WRM_Screen.kv')
Builder.load_file(mimic_directory + '/Mimic/Pi/Screens/ECLSS_IATCS_Screen.kv')
Builder.load_file(mimic_directory + '/Mimic/Pi/Screens/EPS_Screen.kv')
Builder.load_file(mimic_directory + '/Mimic/Pi/Screens/CT_Screen.kv')
Builder.load_file(mimic_directory + '/Mimic/Pi/Screens/CT_SGANT_Screen.kv')
Builder.load_file(mimic_directory + '/Mimic/Pi/Screens/CT_SASA_Screen.kv')
Builder.load_file(mimic_directory + '/Mimic/Pi/Screens/CT_UHF_Screen.kv')
Builder.load_file(mimic_directory + '/Mimic/Pi/Screens/CT_Camera_Screen.kv')
Builder.load_file(mimic_directory + '/Mimic/Pi/Screens/GNC_Screen.kv')
Builder.load_file(mimic_directory + '/Mimic/Pi/Screens/CDH_Screen.kv')
Builder.load_file(mimic_directory + '/Mimic/Pi/Screens/Science_Screen.kv')
Builder.load_file(mimic_directory + '/Mimic/Pi/Screens/USOS_Screen.kv')
Builder.load_file(mimic_directory + '/Mimic/Pi/Screens/VV_Screen.kv')
Builder.load_file(mimic_directory + '/Mimic/Pi/Screens/TCS_Screen.kv')
Builder.load_file(mimic_directory + '/Mimic/Pi/Screens/EVA_US_Screen.kv')
Builder.load_file(mimic_directory + '/Mimic/Pi/Screens/EVA_RS_Screen.kv')
Builder.load_file(mimic_directory + '/Mimic/Pi/Screens/EVA_Main_Screen.kv')
Builder.load_file(mimic_directory + '/Mimic/Pi/Screens/EVA_Pictures.kv')
Builder.load_file(mimic_directory + '/Mimic/Pi/Screens/Crew_Screen.kv')
Builder.load_file(mimic_directory + '/Mimic/Pi/Screens/RS_Screen.kv')

Builder.load_file(mimic_directory + '/Mimic/Pi/Screens/ManualControlScreen.kv')
Builder.load_file(mimic_directory + '/Mimic/Pi/Screens/Robo_Screen.kv')
Builder.load_file(mimic_directory + '/Mimic/Pi/Screens/SSRMS_Screen.kv')
Builder.load_file(mimic_directory + '/Mimic/Pi/Screens/SPDM1_Screen.kv')
Builder.load_file(mimic_directory + '/Mimic/Pi/Screens/MSS_MT_Screen.kv')
Builder.load_file(mimic_directory + '/Mimic/Pi/Screens/MimicScreen.kv')
Builder.load_file(mimic_directory + '/Mimic/Pi/Screens/MainScreen.kv')
Builder.load_file(mimic_directory + '/Mimic/Pi/Screens/RS_Dock_Screen.kv')
Builder.load_string('''
#:kivy 1.8
#:import kivy kivy
#:import win kivy.core.window
ScreenManager:
    Settings_Screen:
    FakeOrbitScreen:
    LED_Screen:
    Orbit_Screen:
    Orbit_Pass:
    Orbit_Data:
    EPS_Screen:
    CT_Screen:
    CT_SASA_Screen:
    CT_UHF_Screen:
    CT_Camera_Screen:
    CT_SGANT_Screen:
    ISS_Screen:
    ECLSS_Screen:
    GNC_Screen:
    TCS_Screen:
    EVA_US_Screen:
    EVA_RS_Screen:
    EVA_Main_Screen:
    EVA_Pictures:
    RS_Screen:
    Crew_Screen:
    ManualControlScreen:
    MSS_MT_Screen:
    MimicScreen:
    MainScreen:
''')

if __name__ == '__main__':
    MainApp().run()
<|MERGE_RESOLUTION|>--- conflicted
+++ resolved
@@ -1,4109 +1,4105 @@
-#!/usr/bin/python
-
-from datetime import datetime, timedelta #used for time conversions and logging timestamps
-import datetime as dtime #this is different from above for... reasons?
-import os # used to remove database on program exit; also used for importing config.json
-from subprocess import Popen #, PIPE, STDOUT #used to start/stop Javascript telemetry program and TDRS script and orbitmap
-import time #used for time
-import math #used for math
-import glob #used to parse serial port names
-import sqlite3 #used to access ISS telemetry database
-import pytz #used for timezone conversion in orbit pass predictions
-from bs4 import BeautifulSoup #used to parse webpages for data (EVA stats, ISS TLE)
-import ephem #used for TLE orbit information on orbit screen
-import serial #used to send data over serial to arduino
-import json # used for serial port config
-from pyudev import Context, Devices, Monitor, MonitorObserver # for automatically detecting Arduinos
-import argparse
-import sys
-import os.path as op #use for getting mimic directory
-
-# This is here because Kivy gets upset if you pass in your own non-Kivy args
-CONFIG_FILE_PATH = os.path.join(os.path.dirname(__file__), "config.json")
-parser = argparse.ArgumentParser(description='ISS Mimic GUI. Arguments listed below are non-Kivy arguments.')
-parser.add_argument(
-        '--config', action='store_true',
-        help='use config.json to manually specify serial ports to use',
-        default=False)
-args, kivy_args = parser.parse_known_args()
-sys.argv[1:] = kivy_args
-USE_CONFIG_JSON = args.config
-
-from kivy.app import App
-from kivy.lang import Builder
-from kivy.network.urlrequest import UrlRequest #using this to request webpages
-from kivy.clock import Clock
-from kivy.event import EventDispatcher
-from kivy.properties import ObjectProperty
-from kivy.uix.screenmanager import ScreenManager, Screen, SwapTransition
-from kivy.uix.popup import Popup
-from kivy.uix.label import Label
-
-import database_initialize # create and populate database script
-
-""" Unused imports
-import kivy
-from kivy.core.window import Window
-import threading #trying to send serial write to other thread
-matplotlib for plotting day/night time
-import matplotlib.pyplot as plt
-from matplotlib import path
-from mpl_toolkits.basemap import Basemap
-"""
-
-mimic_directory = op.abspath(op.join(__file__, op.pardir, op.pardir, op.pardir))
-print("Mimic Directory: " + mimic_directory)
-
-# Constants
-SERIAL_SPEED = 9600
-
-os.environ['KIVY_GL_BACKEND'] = 'gl' #need this to fix a kivy segfault that occurs with python3 for some reason
-
-# Create Program Logs
-mimiclog = open(mimic_directory + '/Mimic/Pi/Logs/mimiclog.txt', 'w')
-
-def logWrite(*args):
-    mimiclog.write(str(datetime.utcnow()))
-    mimiclog.write(' ')
-    mimiclog.write(str(args[0]))
-    mimiclog.write('\n')
-    mimiclog.flush()
-
-logWrite("Initialized Mimic Program Log")
-
-#-------------------------Look for a connected arduino-----------------------------------
-
-def remove_tty_device(name_to_remove):
-    """ Removes tty device from list of serial ports. """
-    global SERIAL_PORTS, OPEN_SERIAL_PORTS
-    try:
-        SERIAL_PORTS.remove(name_to_remove)
-        idx_to_remove = -1
-        for x in range(len(OPEN_SERIAL_PORTS)):
-            if name_to_remove in str(OPEN_SERIAL_PORTS[x]):
-                idx_to_remove = x
-        if idx_to_remove != -1:
-            del OPEN_SERIAL_PORTS[idx_to_remove]
-            log_str = "Removed %s." % name_to_remove
-            logWrite(log_str)
-            print(log_str)
-    except ValueError:
-        # Not printing anything because it sometimes tries too many times and is irrelevant
-        pass
-
-def add_tty_device(name_to_add):
-    """ Adds tty device to list of serial ports after it successfully opens. """
-    global SERIAL_PORTS, OPEN_SERIAL_PORTS
-    if name_to_add not in SERIAL_PORTS:
-        try:
-            SERIAL_PORTS.append(name_to_add)
-            OPEN_SERIAL_PORTS.append(serial.Serial(SERIAL_PORTS[-1], SERIAL_SPEED, write_timeout=0, timeout=0))
-            log_str = "Added and opened %s." % name_to_add
-            logWrite(log_str)
-            print(log_str)
-        except IOError as e:
-            # Not printing anything because sometimes it successfully opens soon after
-            remove_tty_device(name_to_add) # don't leave it in the list if it didn't open
-
-def detect_device_event(device):
-    """ Callback for MonitorObserver to detect tty device and add or remove it. """
-    if 'tty' in device.device_path:
-        name = '/dev/' + (device.device_path).split('/')[-1:][0]
-        if device.action == 'remove':
-            remove_tty_device(name)
-        if device.action == 'add':
-            add_tty_device(name)
-
-def is_arduino_id_vendor_string(text):
-    """
-    It's not ideal to have to include FTDI because that's somewhat
-    generic, but if we want to use something like the Arduino Nano,
-    that's what it shows up as. If it causes a problem, we can change
-    it -- or the user can specify to use the config.json file instead.
-    """
-    if "Arduino" in text or "Adafruit" in text or "FTDI" in text:
-        return True
-    return False
-
-def parse_tty_name(device, val):
-    """
-    Parses tty name from ID_VENDOR string.
-
-    Example of device as a string:
-    Device('/sys/devices/platform/scb/fd500000.pcie/pci0000:00/0000:00:00.0/0000:01:00.0/usb1/1-1/1-1.1/1-1.1.1/1-1.1.1:1.0/tty/ttyACM0')
-    """
-    if is_arduino_id_vendor_string(val):
-        name = str(device).split('/')[-1:][0][:-2] # to get ttyACM0, etc.
-        return '/dev/' + name
-    logWrite("Skipping serial device:\n%s" % str(device))
-
-def get_tty_dev_names(context):
-    """ Checks ID_VENDOR string of tty devices to identify Arduinos. """
-    names = []
-    devices = context.list_devices(subsystem='tty')
-    for d in devices:
-        for k, v in d.items():
-            # Check for both ID_VENDOR and ID_USB_VENDOR
-            if k in ['ID_VENDOR', 'ID_USB_VENDOR']:
-                names.append(parse_tty_name(d, v))
-    return names
-        
-def get_config_data():
-    """ Get the JSON config data. """
-    data = {}
-    with open (CONFIG_FILE_PATH, 'r') as f:
-        data = json.load(f)
-    return data
-
-def get_serial_ports(context, using_config_file=False):
-    """ Gets the serial ports either from a config file or pyudev """
-    serial_ports = []
-    if using_config_file:
-        data = get_config_data()
-        serial_ports = data['arduino']['serial_ports']
-    else:
-        serial_ports = get_tty_dev_names(context)
-    return serial_ports
-
-def open_serial_ports(serial_ports):
-    """ Open all the serial ports in the list. Used when the GUI is first opened. """
-    global OPEN_SERIAL_PORTS
-    try:
-        for s in serial_ports:
-            OPEN_SERIAL_PORTS.append(serial.Serial(s, SERIAL_SPEED, write_timeout=0, timeout=0))
-    except (OSError, serial.SerialException) as e:
-        if USE_CONFIG_JSON:
-            print("\nNot all serial ports were detected. Check config.json for accuracy.\n\n%s" % e)
-        raise Exception(e)
-
-def serialWrite(*args):
-    """ Writes to serial ports in list. """
-    logWrite("Function call - serial write: " + str(*args))
-    for s in OPEN_SERIAL_PORTS:
-        try:
-            s.write(str.encode(*args))
-        except (OSError, serial.SerialException) as e:
-            logWrite(e)
-
-context = Context()
-if not USE_CONFIG_JSON:
-    MONITOR = Monitor.from_netlink(context)
-    TTY_OBSERVER = MonitorObserver(MONITOR, callback=detect_device_event, name='monitor-observer')
-    TTY_OBSERVER.daemon = False
-SERIAL_PORTS = get_serial_ports(context, USE_CONFIG_JSON)
-OPEN_SERIAL_PORTS = []
-open_serial_ports(SERIAL_PORTS)
-log_str = "Serial ports opened: %s" % str(SERIAL_PORTS)
-logWrite(log_str)
-print(log_str)
-if not USE_CONFIG_JSON:
-    TTY_OBSERVER.start()
-    log_str = "Started monitoring serial ports."
-    print(log_str)
-    logWrite(log_str)
-
-#-------------------------TDRS Checking Database-----------------------------------------
-TDRSconn = sqlite3.connect('/dev/shm/tdrs.db')
-TDRSconn.isolation_level = None
-TDRScursor = TDRSconn.cursor()
-conn = sqlite3.connect('/dev/shm/iss_telemetry.db')
-conn.isolation_level = None
-c = conn.cursor()
-
-def staleTelemetry():
-    c.execute("UPDATE telemetry SET Value = 'Unsubscribed' where Label = 'Lightstreamer'")
-#----------------------------------Variables---------------------------------------------
-LS_Subscription = False
-isslocationsuccess = False
-testfactor = -1
-crew_mention= False
-mimicbutton = False
-fakeorbitboolean = False
-demoboolean = False
-switchtofake = False
-manualcontrol = False
-startup = True
-isscrew = 0
-val = ""
-tdrs1 = 0
-tdrs2 = 0
-tdrs_timestamp = 0
-lastsignal = 0
-testvalue = 0
-obtained_EVA_crew = False
-unixconvert = time.gmtime(time.time())
-EVAstartTime = float(unixconvert[7])*24+unixconvert[3]+float(unixconvert[4])/60+float(unixconvert[5])/3600
-alternate = True
-Beta4Bcontrol = False
-Beta3Bcontrol = False
-Beta2Bcontrol = False
-Beta1Bcontrol = False
-Beta4Acontrol = False
-Beta3Acontrol = False
-Beta2Acontrol = False
-Beta1Acontrol = False
-PSARJcontrol = False
-SSARJcontrol = False
-PTRRJcontrol = False
-STRRJcontrol = False
-stopAnimation = True
-startingAnim = True
-oldtdrs = "n/a"
-runningDemo = False
-Disco = False
-logged = False
-mt_speed = 0.00
-#-----------EPS Variables----------------------
-EPSstorageindex = 0
-channel1A_voltage = [154.1, 154.1, 154.1, 154.1, 154.1, 154.1, 154.1, 154.1, 154.1, 154.1]
-channel1B_voltage = [154.1, 154.1, 154.1, 154.1, 154.1, 154.1, 154.1, 154.1, 154.1, 154.1]
-channel2A_voltage = [154.1, 154.1, 154.1, 154.1, 154.1, 154.1, 154.1, 154.1, 154.1, 154.1]
-channel2B_voltage = [154.1, 154.1, 154.1, 154.1, 154.1, 154.1, 154.1, 154.1, 154.1, 154.1]
-channel3A_voltage = [154.1, 154.1, 154.1, 154.1, 154.1, 154.1, 154.1, 154.1, 154.1, 154.1]
-channel3B_voltage = [154.1, 154.1, 154.1, 154.1, 154.1, 154.1, 154.1, 154.1, 154.1, 154.1]
-channel4A_voltage = [154.1, 154.1, 154.1, 154.1, 154.1, 154.1, 154.1, 154.1, 154.1, 154.1]
-channel4B_voltage = [154.1, 154.1, 154.1, 154.1, 154.1, 154.1, 154.1, 154.1, 154.1, 154.1]
-sizeX = 0.00
-sizeY = 0.00
-psarj2 = 1.0
-ssarj2 = 1.0
-new_x = 0
-new_y = 0
-new_x2 = 0
-new_y2 = 0
-aos = 0.00
-los = 0.00
-sgant_elevation = 0.00
-sgant_xelevation = 0.00
-sgant_elevation_old = -110.00
-seconds2 = 260
-oldLOS = 0.00
-psarjmc = 0.00
-ssarjmc = 0.00
-ptrrjmc = 0.00
-strrjmc = 0.00
-beta1bmc = 0.00
-beta1amc = 0.00
-beta2bmc = 0.00
-beta2amc = 0.00
-beta3bmc = 0.00
-beta3amc = 0.00
-beta4bmc = 0.00
-beta4amc = 0.00
-US_EVAinProgress = False
-leak_hold = False
-firstcrossing = True
-oldAirlockPump = 0.00
-position_x = 0.00
-position_y = 0.00
-position_z = 0.00
-velocity_x = 0.00
-velocity_y = 0.00
-velocity_z = 0.00
-velocity = 0.00
-altitude = 0.00
-mass = 0.00
-crewlockpres = 758
-EVA_activities = False
-repress = False
-depress = False
-seconds = 0
-minutes = 0
-hours = 0
-leak_hold = False
-EV1 = ""
-EV2 = ""
-numEVAs1 = ""
-EVAtime_hours1 = ""
-EVAtime_minutes1 = ""
-numEVAs2 = ""
-EVAtime_hours2 = ""
-EVAtime_minutes2 = ""
-holdstartTime = float(unixconvert[7])*24+unixconvert[3]+float(unixconvert[4])/60+float(unixconvert[5])/3600
-eva = False
-standby = False
-prebreath1 = False
-prebreath2 = False
-depress1 = False
-depress2 = False
-leakhold = False
-repress = False
-ISS_TLE_Acquired = False
-stationmode = 0.00
-tdrs = ""
-EVA_picture_urls = []
-urlindex = 0
-module = ""
-internet = False
-old_mt_timestamp = 0.00
-old_mt_position = 0.00
-
-class MainScreen(Screen):
-    mimic_directory = op.abspath(op.join(__file__, op.pardir, op.pardir, op.pardir))
-    
-    def changeManualControlBoolean(self, *args):
-        global manualcontrol
-        manualcontrol = args[0]
-
-    def killproc(*args):
-        global p,p2
-        if not USE_CONFIG_JSON:
-            TTY_OBSERVER.stop()
-            log_str = "Stopped monitoring serial ports."
-            logWrite(log_str)
-            print(log_str)
-        try:
-            p.kill()
-            p2.kill()
-        except Exception as e:
-            logWrite(e)
-        os.system('rm /dev/shm/*.db*') #delete sqlite database on exit, db is recreated each time to avoid concurrency issues
-        staleTelemetry()
-        logWrite("Successfully stopped ISS telemetry javascript and removed database")
-
-class ManualControlScreen(Screen):
-    mimic_directory = op.abspath(op.join(__file__, op.pardir, op.pardir, op.pardir))
-    def on_pre_enter(self): #call the callback funcion when activating this screen, to update all angles
-        self.callback()
-
-    def callback(self):
-        global psarjmc,ssarjmc,ptrrjmc,strrjmc,beta1amc,beta1bmc,beta2amc,beta2bmc,beta3amc,beta3bmc,beta4amc,beta4bmc
-        self.ids.Beta4B_Button.text = "4B\n" + str(math.trunc(beta4bmc))
-        self.ids.Beta4A_Button.text = "4A\n" + str(math.trunc(beta4amc))
-        self.ids.Beta3B_Button.text = "3B\n" + str(math.trunc(beta3bmc))
-        self.ids.Beta3A_Button.text = "3A\n" + str(math.trunc(beta3amc))
-        self.ids.Beta2B_Button.text = "2B\n" + str(math.trunc(beta2bmc))
-        self.ids.Beta2A_Button.text = "2A\n" + str(math.trunc(beta2amc))
-        self.ids.Beta1B_Button.text = "1B\n" + str(math.trunc(beta1bmc))
-        self.ids.Beta1A_Button.text = "1A\n" + str(math.trunc(beta1amc))
-        self.ids.PSARJ_Button.text = "PSARJ " + str(math.trunc(psarjmc))
-        self.ids.SSARJ_Button.text = "SSARJ " + str(math.trunc(ssarjmc))
-        self.ids.PTRRJ_Button.text = "PTRRJ\n" + str(math.trunc(ptrrjmc))
-        self.ids.STRRJ_Button.text = "STRRJ\n" + str(math.trunc(strrjmc))
-
-    def zeroJoints(self):
-        global psarjmc,ssarjmc,ptrrjmc,strrjmc,beta1amc,beta1bmc,beta2amc,beta2bmc,beta3amc,beta3bmc,beta4amc,beta4bmc
-        serialWrite("NULLIFY=1 ")
-        c.execute("UPDATE telemetry SET Value = '0' WHERE Label = 'beta1a'")
-        beta1amc = 0.00
-        c.execute("UPDATE telemetry SET Value = '0' WHERE Label = 'beta1b'")
-        beta1bmc = 0.00
-        c.execute("UPDATE telemetry SET Value = '0' WHERE Label = 'beta2a'")
-        beta2amc = 0.00
-        c.execute("UPDATE telemetry SET Value = '0' WHERE Label = 'beta2b'")
-        beta2bmc = 0.00
-        c.execute("UPDATE telemetry SET Value = '0' WHERE Label = 'beta3a'")
-        beta3amc = 0.00
-        c.execute("UPDATE telemetry SET Value = '0' WHERE Label = 'beta3b'")
-        beta3bmc = 0.00
-        c.execute("UPDATE telemetry SET Value = '0' WHERE Label = 'beta4a'")
-        beta4amc = 0.00
-        c.execute("UPDATE telemetry SET Value = '0' WHERE Label = 'beta4b'")
-        beta4bmc = 0.00
-        c.execute("UPDATE telemetry SET Value = '0' WHERE Label = 'psarj'")
-        psarjmc = 0.00
-        c.execute("UPDATE telemetry SET Value = '0' WHERE Label = 'ssarj'")
-        ssarjmc = 0.00
-        self.callback()
-
-    def setActive(self, *args):
-        global Beta4Bcontrol, Beta3Bcontrol, Beta2Bcontrol, Beta1Bcontrol, Beta4Acontrol, Beta3Acontrol, Beta2Acontrol, Beta1Acontrol, PSARJcontrol, SSARJcontrol, PTRRJcontrol, STRRJcontrol
-        if str(args[0])=="Beta4B":
-            Beta4Bcontrol = True
-            Beta4Acontrol = False
-            Beta3Bcontrol = False
-            Beta3Acontrol = False
-            Beta2Bcontrol = False
-            Beta2Acontrol = False
-            Beta1Bcontrol = False
-            Beta1Acontrol = False
-            PSARJcontrol = False
-            SSARJcontrol = False
-            PTRRJcontrol = False
-            STRRJcontrol = False
-            self.ids.Beta4B_Button.background_color = (0, 0, 1, 1)
-            self.ids.Beta4A_Button.background_color = (1, 1, 1, 1)
-            self.ids.Beta3B_Button.background_color = (1, 1, 1, 1)
-            self.ids.Beta3A_Button.background_color = (1, 1, 1, 1)
-            self.ids.Beta2B_Button.background_color = (1, 1, 1, 1)
-            self.ids.Beta2A_Button.background_color = (1, 1, 1, 1)
-            self.ids.Beta1B_Button.background_color = (1, 1, 1, 1)
-            self.ids.Beta1A_Button.background_color = (1, 1, 1, 1)
-            self.ids.PSARJ_Button.background_color = (1, 1, 1, 1)
-            self.ids.SSARJ_Button.background_color = (1, 1, 1, 1)
-            self.ids.PTRRJ_Button.background_color = (1, 1, 1, 1)
-            self.ids.STRRJ_Button.background_color = (1, 1, 1, 1)
-        if str(args[0])=="Beta3B":
-            Beta3Bcontrol = True
-            Beta4Bcontrol = False
-            Beta4Acontrol = False
-            Beta3Acontrol = False
-            Beta2Bcontrol = False
-            Beta2Acontrol = False
-            Beta1Bcontrol = False
-            Beta1Acontrol = False
-            PSARJcontrol = False
-            SSARJcontrol = False
-            PTRRJcontrol = False
-            STRRJcontrol = False
-            self.ids.Beta4B_Button.background_color = (1, 1, 1, 1)
-            self.ids.Beta4A_Button.background_color = (1, 1, 1, 1)
-            self.ids.Beta3B_Button.background_color = (0, 0, 1, 1)
-            self.ids.Beta3A_Button.background_color = (1, 1, 1, 1)
-            self.ids.Beta2B_Button.background_color = (1, 1, 1, 1)
-            self.ids.Beta2A_Button.background_color = (1, 1, 1, 1)
-            self.ids.Beta1B_Button.background_color = (1, 1, 1, 1)
-            self.ids.Beta1A_Button.background_color = (1, 1, 1, 1)
-            self.ids.PSARJ_Button.background_color = (1, 1, 1, 1)
-            self.ids.SSARJ_Button.background_color = (1, 1, 1, 1)
-            self.ids.PTRRJ_Button.background_color = (1, 1, 1, 1)
-            self.ids.STRRJ_Button.background_color = (1, 1, 1, 1)
-        if str(args[0])=="Beta2B":
-            Beta2Bcontrol = True
-            Beta4Bcontrol = False
-            Beta4Acontrol = False
-            Beta3Bcontrol = False
-            Beta3Acontrol = False
-            Beta2Acontrol = False
-            Beta1Bcontrol = False
-            Beta1Acontrol = False
-            PSARJcontrol = False
-            SSARJcontrol = False
-            PTRRJcontrol = False
-            STRRJcontrol = False
-            self.ids.Beta4B_Button.background_color = (1, 1, 1, 1)
-            self.ids.Beta4A_Button.background_color = (1, 1, 1, 1)
-            self.ids.Beta3B_Button.background_color = (1, 1, 1, 1)
-            self.ids.Beta3A_Button.background_color = (1, 1, 1, 1)
-            self.ids.Beta2B_Button.background_color = (0, 0, 1, 1)
-            self.ids.Beta2A_Button.background_color = (1, 1, 1, 1)
-            self.ids.Beta1B_Button.background_color = (1, 1, 1, 1)
-            self.ids.Beta1A_Button.background_color = (1, 1, 1, 1)
-            self.ids.PSARJ_Button.background_color = (1, 1, 1, 1)
-            self.ids.SSARJ_Button.background_color = (1, 1, 1, 1)
-            self.ids.PTRRJ_Button.background_color = (1, 1, 1, 1)
-            self.ids.STRRJ_Button.background_color = (1, 1, 1, 1)
-        if str(args[0])=="Beta1B":
-            Beta1Bcontrol = True
-            Beta4Bcontrol = False
-            Beta4Acontrol = False
-            Beta3Bcontrol = False
-            Beta3Acontrol = False
-            Beta2Bcontrol = False
-            Beta2Acontrol = False
-            Beta1Acontrol = False
-            PSARJcontrol = False
-            SSARJcontrol = False
-            PTRRJcontrol = False
-            STRRJcontrol = False
-            self.ids.Beta4B_Button.background_color = (1, 1, 1, 1)
-            self.ids.Beta4A_Button.background_color = (1, 1, 1, 1)
-            self.ids.Beta3B_Button.background_color = (1, 1, 1, 1)
-            self.ids.Beta3A_Button.background_color = (1, 1, 1, 1)
-            self.ids.Beta2B_Button.background_color = (1, 1, 1, 1)
-            self.ids.Beta2A_Button.background_color = (1, 1, 1, 1)
-            self.ids.Beta1B_Button.background_color = (0, 0, 1, 1)
-            self.ids.Beta1A_Button.background_color = (1, 1, 1, 1)
-            self.ids.PSARJ_Button.background_color = (1, 1, 1, 1)
-            self.ids.SSARJ_Button.background_color = (1, 1, 1, 1)
-            self.ids.PTRRJ_Button.background_color = (1, 1, 1, 1)
-            self.ids.STRRJ_Button.background_color = (1, 1, 1, 1)
-        if str(args[0])=="Beta4A":
-            Beta4Acontrol = True
-            Beta4Bcontrol = False
-            Beta3Bcontrol = False
-            Beta3Acontrol = False
-            Beta2Bcontrol = False
-            Beta2Acontrol = False
-            Beta1Bcontrol = False
-            Beta1Acontrol = False
-            PSARJcontrol = False
-            SSARJcontrol = False
-            PTRRJcontrol = False
-            STRRJcontrol = False
-            self.ids.Beta4B_Button.background_color = (1, 1, 1, 1)
-            self.ids.Beta4A_Button.background_color = (0, 0, 1, 1)
-            self.ids.Beta3B_Button.background_color = (1, 1, 1, 1)
-            self.ids.Beta3A_Button.background_color = (1, 1, 1, 1)
-            self.ids.Beta2B_Button.background_color = (1, 1, 1, 1)
-            self.ids.Beta2A_Button.background_color = (1, 1, 1, 1)
-            self.ids.Beta1B_Button.background_color = (1, 1, 1, 1)
-            self.ids.Beta1A_Button.background_color = (1, 1, 1, 1)
-            self.ids.PSARJ_Button.background_color = (1, 1, 1, 1)
-            self.ids.SSARJ_Button.background_color = (1, 1, 1, 1)
-            self.ids.PTRRJ_Button.background_color = (1, 1, 1, 1)
-            self.ids.STRRJ_Button.background_color = (1, 1, 1, 1)
-        if str(args[0])=="Beta3A":
-            Beta3Acontrol = True
-            Beta4Bcontrol = False
-            Beta4Acontrol = False
-            Beta3Bcontrol = False
-            Beta2Bcontrol = False
-            Beta2Acontrol = False
-            Beta1Bcontrol = False
-            Beta1Acontrol = False
-            PSARJcontrol = False
-            SSARJcontrol = False
-            PTRRJcontrol = False
-            STRRJcontrol = False
-            self.ids.Beta4B_Button.background_color = (1, 1, 1, 1)
-            self.ids.Beta4A_Button.background_color = (1, 1, 1, 1)
-            self.ids.Beta3B_Button.background_color = (1, 1, 1, 1)
-            self.ids.Beta3A_Button.background_color = (0, 0, 1, 1)
-            self.ids.Beta2B_Button.background_color = (1, 1, 1, 1)
-            self.ids.Beta2A_Button.background_color = (1, 1, 1, 1)
-            self.ids.Beta1B_Button.background_color = (1, 1, 1, 1)
-            self.ids.Beta1A_Button.background_color = (1, 1, 1, 1)
-            self.ids.PSARJ_Button.background_color = (1, 1, 1, 1)
-            self.ids.SSARJ_Button.background_color = (1, 1, 1, 1)
-            self.ids.PTRRJ_Button.background_color = (1, 1, 1, 1)
-            self.ids.STRRJ_Button.background_color = (1, 1, 1, 1)
-        if str(args[0])=="Beta2A":
-            Beta2Acontrol = True
-            Beta4Bcontrol = False
-            Beta4Acontrol = False
-            Beta3Bcontrol = False
-            Beta3Acontrol = False
-            Beta2Bcontrol = False
-            Beta1Bcontrol = False
-            Beta1Acontrol = False
-            PSARJcontrol = False
-            SSARJcontrol = False
-            PTRRJcontrol = False
-            STRRJcontrol = False
-            self.ids.Beta4B_Button.background_color = (1, 1, 1, 1)
-            self.ids.Beta4A_Button.background_color = (1, 1, 1, 1)
-            self.ids.Beta3B_Button.background_color = (1, 1, 1, 1)
-            self.ids.Beta3A_Button.background_color = (1, 1, 1, 1)
-            self.ids.Beta2B_Button.background_color = (1, 1, 1, 1)
-            self.ids.Beta2A_Button.background_color = (0, 0, 1, 1)
-            self.ids.Beta1B_Button.background_color = (1, 1, 1, 1)
-            self.ids.Beta1A_Button.background_color = (1, 1, 1, 1)
-            self.ids.PSARJ_Button.background_color = (1, 1, 1, 1)
-            self.ids.SSARJ_Button.background_color = (1, 1, 1, 1)
-            self.ids.PTRRJ_Button.background_color = (1, 1, 1, 1)
-            self.ids.STRRJ_Button.background_color = (1, 1, 1, 1)
-        if str(args[0])=="Beta1A":
-            Beta1Acontrol = True
-            Beta4Bcontrol = False
-            Beta4Acontrol = False
-            Beta3Bcontrol = False
-            Beta3Acontrol = False
-            Beta2Bcontrol = False
-            Beta2Acontrol = False
-            Beta1Bcontrol = False
-            PSARJcontrol = False
-            SSARJcontrol = False
-            PTRRJcontrol = False
-            STRRJcontrol = False
-            self.ids.Beta4B_Button.background_color = (1, 1, 1, 1)
-            self.ids.Beta4A_Button.background_color = (1, 1, 1, 1)
-            self.ids.Beta3B_Button.background_color = (1, 1, 1, 1)
-            self.ids.Beta3A_Button.background_color = (1, 1, 1, 1)
-            self.ids.Beta2B_Button.background_color = (1, 1, 1, 1)
-            self.ids.Beta2A_Button.background_color = (1, 1, 1, 1)
-            self.ids.Beta1B_Button.background_color = (1, 1, 1, 1)
-            self.ids.Beta1A_Button.background_color = (0, 0, 1, 1)
-            self.ids.PSARJ_Button.background_color = (1, 1, 1, 1)
-            self.ids.SSARJ_Button.background_color = (1, 1, 1, 1)
-            self.ids.PTRRJ_Button.background_color = (1, 1, 1, 1)
-            self.ids.STRRJ_Button.background_color = (1, 1, 1, 1)
-        if str(args[0])=="PTRRJ":
-            PTRRJcontrol = True
-            Beta4Bcontrol = False
-            Beta4Acontrol = False
-            Beta3Bcontrol = False
-            Beta3Acontrol = False
-            Beta2Bcontrol = False
-            Beta2Acontrol = False
-            Beta1Bcontrol = False
-            Beta1Acontrol = False
-            PSARJcontrol = False
-            SSARJcontrol = False
-            STRRJcontrol = False
-            self.ids.Beta4B_Button.background_color = (1, 1, 1, 1)
-            self.ids.Beta4A_Button.background_color = (1, 1, 1, 1)
-            self.ids.Beta3B_Button.background_color = (1, 1, 1, 1)
-            self.ids.Beta3A_Button.background_color = (1, 1, 1, 1)
-            self.ids.Beta2B_Button.background_color = (1, 1, 1, 1)
-            self.ids.Beta2A_Button.background_color = (1, 1, 1, 1)
-            self.ids.Beta1B_Button.background_color = (1, 1, 1, 1)
-            self.ids.Beta1A_Button.background_color = (1, 1, 1, 1)
-            self.ids.PSARJ_Button.background_color = (1, 1, 1, 1)
-            self.ids.SSARJ_Button.background_color = (1, 1, 1, 1)
-            self.ids.PTRRJ_Button.background_color = (0, 0, 1, 1)
-            self.ids.STRRJ_Button.background_color = (1, 1, 1, 1)
-        if str(args[0])=="STRRJ":
-            STRRJcontrol = True
-            Beta4Bcontrol = False
-            Beta4Acontrol = False
-            Beta3Bcontrol = False
-            Beta3Acontrol = False
-            Beta2Bcontrol = False
-            Beta2Acontrol = False
-            Beta1Bcontrol = False
-            Beta1Acontrol = False
-            PSARJcontrol = False
-            SSARJcontrol = False
-            PTRRJcontrol = False
-            self.ids.Beta4B_Button.background_color = (1, 1, 1, 1)
-            self.ids.Beta4A_Button.background_color = (1, 1, 1, 1)
-            self.ids.Beta3B_Button.background_color = (1, 1, 1, 1)
-            self.ids.Beta3A_Button.background_color = (1, 1, 1, 1)
-            self.ids.Beta2B_Button.background_color = (1, 1, 1, 1)
-            self.ids.Beta2A_Button.background_color = (1, 1, 1, 1)
-            self.ids.Beta1B_Button.background_color = (1, 1, 1, 1)
-            self.ids.Beta1A_Button.background_color = (1, 1, 1, 1)
-            self.ids.PSARJ_Button.background_color = (1, 1, 1, 1)
-            self.ids.SSARJ_Button.background_color = (1, 1, 1, 1)
-            self.ids.PTRRJ_Button.background_color = (1, 1, 1, 1)
-            self.ids.STRRJ_Button.background_color = (0, 0, 1, 1)
-        if str(args[0])=="PSARJ":
-            PSARJcontrol = True
-            Beta4Bcontrol = False
-            Beta4Acontrol = False
-            Beta3Bcontrol = False
-            Beta3Acontrol = False
-            Beta2Bcontrol = False
-            Beta2Acontrol = False
-            Beta1Bcontrol = False
-            Beta1Acontrol = False
-            SSARJcontrol = False
-            PTRRJcontrol = False
-            STRRJcontrol = False
-            self.ids.Beta4B_Button.background_color = (1, 1, 1, 1)
-            self.ids.Beta4A_Button.background_color = (1, 1, 1, 1)
-            self.ids.Beta3B_Button.background_color = (1, 1, 1, 1)
-            self.ids.Beta3A_Button.background_color = (1, 1, 1, 1)
-            self.ids.Beta2B_Button.background_color = (1, 1, 1, 1)
-            self.ids.Beta2A_Button.background_color = (1, 1, 1, 1)
-            self.ids.Beta1B_Button.background_color = (1, 1, 1, 1)
-            self.ids.Beta1A_Button.background_color = (1, 1, 1, 1)
-            self.ids.PSARJ_Button.background_color = (0, 0, 1, 1)
-            self.ids.SSARJ_Button.background_color = (1, 1, 1, 1)
-            self.ids.PTRRJ_Button.background_color = (1, 1, 1, 1)
-            self.ids.STRRJ_Button.background_color = (1, 1, 1, 1)
-        if str(args[0])=="SSARJ":
-            SSARJcontrol = True
-            Beta4Bcontrol = False
-            Beta4Acontrol = False
-            Beta3Bcontrol = False
-            Beta3Acontrol = False
-            Beta2Bcontrol = False
-            Beta2Acontrol = False
-            Beta1Bcontrol = False
-            Beta1Acontrol = False
-            PSARJcontrol = False
-            PTRRJcontrol = False
-            STRRJcontrol = False
-            self.ids.Beta4B_Button.background_color = (1, 1, 1, 1)
-            self.ids.Beta4A_Button.background_color = (1, 1, 1, 1)
-            self.ids.Beta3B_Button.background_color = (1, 1, 1, 1)
-            self.ids.Beta3A_Button.background_color = (1, 1, 1, 1)
-            self.ids.Beta2B_Button.background_color = (1, 1, 1, 1)
-            self.ids.Beta2A_Button.background_color = (1, 1, 1, 1)
-            self.ids.Beta1B_Button.background_color = (1, 1, 1, 1)
-            self.ids.Beta1A_Button.background_color = (1, 1, 1, 1)
-            self.ids.PSARJ_Button.background_color = (1, 1, 1, 1)
-            self.ids.SSARJ_Button.background_color = (0, 0, 1, 1)
-            self.ids.PTRRJ_Button.background_color = (1, 1, 1, 1)
-            self.ids.STRRJ_Button.background_color = (1, 1, 1, 1)
-
-    def incrementActive(self, *args):
-        global Beta4Bcontrol, Beta3Bcontrol, Beta2Bcontrol, Beta1Bcontrol, Beta4Acontrol, Beta3Acontrol, Beta2Acontrol, Beta1Acontrol, PSARJcontrol, SSARJcontrol, PTRRJcontrol, STRRJcontrol
-
-        if Beta4Bcontrol:
-            self.incrementBeta4B(float(args[0]))
-        if Beta3Bcontrol:
-            self.incrementBeta3B(float(args[0]))
-        if Beta2Bcontrol:
-            self.incrementBeta2B(float(args[0]))
-        if Beta1Bcontrol:
-            self.incrementBeta1B(float(args[0]))
-        if Beta4Acontrol:
-            self.incrementBeta4A(float(args[0]))
-        if Beta3Acontrol:
-            self.incrementBeta3A(float(args[0]))
-        if Beta2Acontrol:
-            self.incrementBeta2A(float(args[0]))
-        if Beta1Acontrol:
-            self.incrementBeta1A(float(args[0]))
-        if PTRRJcontrol:
-            self.incrementPTRRJ(float(args[0]))
-        if STRRJcontrol:
-            self.incrementSTRRJ(float(args[0]))
-        if PSARJcontrol:
-            self.incrementPSARJ(float(args[0]))
-        if SSARJcontrol:
-            self.incrementSSARJ(float(args[0]))
-        self.callback()
-
-    def incrementPSARJ(self, *args):
-        global psarjmc
-        psarjmc += args[0]
-        serialWrite("PSARJ=" + str(psarjmc) + " ")
-        c.execute("UPDATE telemetry SET Value = ? WHERE Label = 'psarj'",(psarjmc,))
-        #self.ids.statusbar.text = "PSARJ Value Sent: " + str(psarjmc)
-
-    def incrementSSARJ(self, *args):
-        global ssarjmc
-        ssarjmc += args[0]
-        serialWrite("SSARJ=" + str(ssarjmc) + " ")
-        c.execute("UPDATE telemetry SET Value = ? WHERE Label = 'ssarj'",(ssarjmc,))
-        #self.ids.statusbar.text = "SSARJ Value Sent: " + str(ssarjmc)
-
-    def incrementPTRRJ(self, *args):
-        global ptrrjmc
-        ptrrjmc += args[0]
-        serialWrite("PTRRJ=" + str(ptrrjmc) + " ")
-        c.execute("UPDATE telemetry  SET Value = ? WHERE Label = 'ptrrj'",(ptrrjmc,))
-        #self.ids.statusbar.text = "PTRRJ Value Sent: " + str(ptrrjmc)
-
-    def incrementSTRRJ(self, *args):
-        global strrjmc
-        strrjmc += args[0]
-        serialWrite("STRRJ=" + str(strrjmc) + " ")
-        c.execute("UPDATE telemetry SET Value = ? WHERE Label = 'strrj'",(strrjmc,))
-        #self.ids.statusbar.text = "STRRJ Value Sent: " + str(strrjmc)
-
-    def incrementBeta1B(self, *args):
-        global beta1bmc
-        beta1bmc += args[0]
-        serialWrite("B1B=" + str(beta1bmc) + " ")
-        c.execute("UPDATE telemetry SET Value = ? WHERE Label = 'beta1b'",(beta1bmc,))
-        #self.ids.statusbar.text = "Beta1B Value Sent: " + str(beta1bmc)
-
-    def incrementBeta1A(self, *args):
-        global beta1amc
-        beta1amc += args[0]
-        serialWrite("B1A=" + str(beta1amc) + " ")
-        c.execute("UPDATE telemetry SET Value = ? WHERE Label = 'beta1a'",(beta1amc,))
-        #self.ids.statusbar.text = "Beta1A Value Sent: " + str(beta1amc)
-
-    def incrementBeta2B(self, *args):
-        global beta2bmc
-        beta2bmc += args[0]
-        serialWrite("B2B=" + str(beta2bmc) + " ")
-        c.execute("UPDATE telemetry SET Value = ? WHERE Label = 'beta2b'",(beta2bmc,))
-        #self.ids.statusbar.text = "Beta2B Value Sent: " + str(beta2bmc)
-
-    def incrementBeta2A(self, *args):
-        global beta2amc
-        beta2amc += args[0]
-        serialWrite("B2A=" + str(beta2amc) + " ")
-        c.execute("UPDATE telemetry SET Value = ? WHERE Label = 'beta2a'",(beta2amc,))
-        #self.ids.statusbar.text = "Beta2A Value Sent: " + str(beta2amc)
-
-    def incrementBeta3B(self, *args):
-        global beta3bmc
-        beta3bmc += args[0]
-        serialWrite("B3B=" + str(beta3bmc) + " ")
-        c.execute("UPDATE telemetry SET Value = ? WHERE Label = 'beta3b'",(beta3bmc,))
-        #self.ids.statusbar.text = "Beta3B Value Sent: " + str(beta3bmc)
-
-    def incrementBeta3A(self, *args):
-        global beta3amc
-        beta3amc += args[0]
-        serialWrite("B3A=" + str(beta3amc) + " ")
-        c.execute("UPDATE telemetry SET Value = ? WHERE Label = 'beta3a'",(beta3amc,))
-        #self.ids.statusbar.text = "Beta3A Value Sent: " + str(beta3amc)
-
-    def incrementBeta4B(self, *args):
-        global beta4bmc
-        beta4bmc += args[0]
-        serialWrite("B4B=" + str(beta4bmc) + " ")
-        c.execute("UPDATE telemetry SET Value = ? WHERE Label = 'beta4b'",(beta4bmc,))
-        #self.ids.statusbar.text = "Beta4B Value Sent: " + str(beta4bmc)
-
-    def incrementBeta4A(self, *args):
-        global beta4amc
-        beta4amc += args[0]
-        serialWrite("B4A=" + str(beta4amc) + " ")
-        c.execute("UPDATE telemetry SET Value = ? WHERE Label = 'beta4a'",(beta4amc,))
-        #self.ids.statusbar.text = "Beta4A Value Sent: " + str(beta4amc)
-
-    def changeBoolean(self, *args):
-        global manualcontrol
-        manualcontrol = args[0]
-
-    def sendActive(self, *args):
-        if Beta4Bcontrol:
-            try:
-                self.sendBeta4B(float(args[0]))
-            except Exception as e:
-                logWrite(e)
-        if Beta3Bcontrol:
-            try:
-                self.sendBeta3B(float(args[0]))
-            except Exception as e:
-                logWrite(e)
-        if Beta2Bcontrol:
-            try:
-                self.sendBeta2B(float(args[0]))
-            except Exception as e:
-                logWrite(e)
-        if Beta1Bcontrol:
-            try:
-                self.sendBeta1B(float(args[0]))
-            except Exception as e:
-                logWrite(e)
-        if Beta4Acontrol:
-            try:
-                self.sendBeta4A(float(args[0]))
-            except Exception as e:
-                logWrite(e)
-        if Beta3Acontrol:
-            try:
-                self.sendBeta3A(float(args[0]))
-            except Exception as e:
-                logWrite(e)
-        if Beta2Acontrol:
-            try:
-                self.sendBeta2A(float(args[0]))
-            except Exception as e:
-                logWrite(e)
-        if Beta1Acontrol:
-            try:
-                self.sendBeta1A(float(args[0]))
-            except Exception as e:
-                logWrite(e)
-        if PTRRJcontrol:
-            try:
-                self.sendPTRRJ(float(args[0]))
-            except Exception as e:
-                logWrite(e)
-        if STRRJcontrol:
-            try:
-                self.sendSTRRJ(float(args[0]))
-            except Exception as e:
-                logWrite(e)
-        if PSARJcontrol:
-            try:
-                self.sendPSARJ(float(args[0]))
-            except Exception as e:
-                logWrite(e)
-        if SSARJcontrol:
-            try:
-                self.sendSSARJ(float(args[0]))
-            except Exception as e:
-                logWrite(e)
-
-    def sendPSARJ(self, *args):
-        global psarjmc
-        psarjmc = args[0]
-        serialWrite("PSARJ=" + str(args[0]) + " ")
-        c.execute("UPDATE telemetry SET Value = ? WHERE Label = 'psarj'",(args[0],))
-        #self.ids.statusbar.text = "PSARJ Value Sent: " + str(args[0])
-
-    def sendSSARJ(self, *args):
-        global ssarjmc
-        ssarjmc = args[0]
-        serialWrite("SSARJ=" + str(args[0]) + " ")
-        c.execute("UPDATE telemetry SET Value = ? WHERE Label = 'ssarj'",(args[0],))
-        #self.ids.statusbar.text = "SSARJ Value Sent: " + str(args[0])
-
-    def sendPTRRJ(self, *args):
-        global ptrrjmc
-        ptrrjmc = args[0]
-        serialWrite("PTRRJ=" + str(args[0]) + " ")
-        c.execute("UPDATE telemetry  SET Value = ? WHERE Label = 'ptrrj'",(args[0],))
-        #self.ids.statusbar.text = "PTRRJ Value Sent: " + str(args[0])
-
-    def sendSTRRJ(self, *args):
-        global strrjmc
-        strrjmc = args[0]
-        serialWrite("STRRJ=" + str(args[0]) + " ")
-        c.execute("UPDATE telemetry SET Value = ? WHERE Label = 'strrj'",(args[0],))
-        #self.ids.statusbar.text = "STRRJ Value Sent: " + str(args[0])
-
-    def sendBeta1B(self, *args):
-        global beta1bmc
-        beta1bmc = args[0]
-        serialWrite("B1B=" + str(args[0]) + " ")
-        c.execute("UPDATE telemetry SET Value = ? WHERE Label = 'beta1b'",(args[0],))
-        #self.ids.statusbar.text = "Beta1B Value Sent: " + str(args[0])
-
-    def sendBeta1A(self, *args):
-        global beta1amc
-        beta1amc = args[0]
-        serialWrite("B1A=" + str(args[0]) + " ")
-        c.execute("UPDATE telemetry SET Value = ? WHERE Label = 'beta1a'",(args[0],))
-        #self.ids.statusbar.text = "Beta1A Value Sent: " + str(args[0])
-
-    def sendBeta2B(self, *args):
-        global beta2bmc
-        beta2bmc = args[0]
-        serialWrite("B2B=" + str(args[0]) + " ")
-        c.execute("UPDATE telemetry SET Value = ? WHERE Label = 'beta2b'",(args[0],))
-        #self.ids.statusbar.text = "Beta2B Value Sent: " + str(args[0])
-
-    def sendBeta2A(self, *args):
-        global beta2amc
-        beta2amc = args[0]
-        serialWrite("B2A=" + str(args[0]) + " ")
-        c.execute("UPDATE telemetry SET Value = ? WHERE Label = 'beta2a'",(args[0],))
-        #self.ids.statusbar.text = "Beta2A Value Sent: " + str(args[0])
-
-    def sendBeta3B(self, *args):
-        global beta3bmc
-        beta3bmc = args[0]
-        serialWrite("B3B=" + str(args[0]) + " ")
-        c.execute("UPDATE telemetry SET Value = ? WHERE Label = 'beta3b'",(args[0],))
-        #self.ids.statusbar.text = "Beta3B Value Sent: " + str(args[0])
-
-    def sendBeta3A(self, *args):
-        global beta3amc
-        beta3amc = args[0]
-        serialWrite("B3A=" + str(args[0]) + " ")
-        c.execute("UPDATE telemetry SET Value = ? WHERE Label = 'beta3a'",(args[0],))
-        #self.ids.statusbar.text = "Beta3A Value Sent: " + str(args[0])
-
-    def sendBeta4B(self, *args):
-        global beta4bmc
-        beta4bmc = args[0]
-        serialWrite("B4B=" + str(args[0]) + " ")
-        c.execute("UPDATE telemetry SET Value = ? WHERE Label = 'beta4b'",(args[0],))
-        #self.ids.statusbar.text = "Beta4B Value Sent: " + str(args[0])
-
-    def sendBeta4A(self, *args):
-        global beta4amc
-        beta4amc = args[0]
-        serialWrite("B4A=" + str(args[0]) + " ")
-        c.execute("UPDATE telemetry SET Value = ? WHERE Label = 'beta4a'",(args[0],))
-        #self.ids.statusbar.text = "Beta4A Value Sent: " + str(args[0])
-
-    def send0(self, *args):
-        global psarjmc,ssarjmc,ptrrjmc,strrjmc,beta1amc,beta1bmc,beta2amc,beta2bmc,beta3amc,beta3bmc,beta4amc,beta4bmc
-        c.execute("UPDATE telemetry SET Value = '0' WHERE Label = 'beta1a'")
-        c.execute("UPDATE telemetry SET Value = '0' WHERE Label = 'beta1b'")
-        c.execute("UPDATE telemetry SET Value = '0' WHERE Label = 'beta2a'")
-        c.execute("UPDATE telemetry SET Value = '0' WHERE Label = 'beta2b'")
-        c.execute("UPDATE telemetry SET Value = '0' WHERE Label = 'beta3a'")
-        c.execute("UPDATE telemetry SET Value = '0' WHERE Label = 'beta3b'")
-        c.execute("UPDATE telemetry SET Value = '0' WHERE Label = 'beta4a'")
-        c.execute("UPDATE telemetry SET Value = '0' WHERE Label = 'beta4b'")
-        c.execute("UPDATE telemetry SET Value = '0' WHERE Label = 'psarj'")
-        c.execute("UPDATE telemetry SET Value = '0' WHERE Label = 'ssarj'")
-        c.execute("UPDATE telemetry SET Value = '0' WHERE Label = 'ptrrj'")
-        c.execute("UPDATE telemetry SET Value = '0' WHERE Label = 'strrj'")
-        strrjmc = 0
-        ptrrjmc = 0
-        ssarjmc = 0
-        psarjmc = 0
-        beta1bmc = 0
-        beta1amc = 0
-        beta2bmc = 0
-        beta2amc = 0
-        beta3bmc = 0
-        beta3amc = 0
-        beta4bmc = 0
-        beta4amc = 0
-        #self.ids.statusbar.text = "0 sent to all"
-        serialWrite("B1A=0 ")
-        serialWrite("B1B=0 ")
-        serialWrite("B2A=0 ")
-        serialWrite("B2B=0 ")
-        serialWrite("B3A=0 ")
-        serialWrite("B3B=0 ")
-        serialWrite("B4A=0 ")
-        serialWrite("B4B=0 ")
-        serialWrite("PSARJ=0 ")
-        serialWrite("SSARJ=0 ")
-        serialWrite("PTRRJ=0 ")
-        serialWrite("STRRJ=0 ")
-
-    def send90(self, *args):
-        global psarjmc,ssarjmc,ptrrjmc,strrjmc,beta1amc,beta1bmc,beta2amc,beta2bmc,beta3amc,beta3bmc,beta4amc,beta4bmc
-        c.execute("UPDATE telemetry SET Value = '90' WHERE Label = 'beta1a'")
-        c.execute("UPDATE telemetry SET Value = '90' WHERE Label = 'beta1b'")
-        c.execute("UPDATE telemetry SET Value = '90' WHERE Label = 'beta2a'")
-        c.execute("UPDATE telemetry SET Value = '90' WHERE Label = 'beta2b'")
-        c.execute("UPDATE telemetry SET Value = '90' WHERE Label = 'beta3a'")
-        c.execute("UPDATE telemetry SET Value = '90' WHERE Label = 'beta3b'")
-        c.execute("UPDATE telemetry SET Value = '90' WHERE Label = 'beta4a'")
-        c.execute("UPDATE telemetry SET Value = '90' WHERE Label = 'beta4b'")
-        c.execute("UPDATE telemetry SET Value = '90' WHERE Label = 'psarj'")
-        c.execute("UPDATE telemetry SET Value = '90' WHERE Label = 'ssarj'")
-        c.execute("UPDATE telemetry SET Value = '90' WHERE Label = 'ptrrj'")
-        c.execute("UPDATE telemetry SET Value = '90' WHERE Label = 'strrj'")
-        strrjmc = 90
-        ptrrjmc = 90
-        ssarjmc = 90
-        psarjmc = 90
-        beta1bmc = 90
-        beta1amc = 90
-        beta2bmc = 90
-        beta2amc = 90
-        beta3bmc = 90
-        beta3amc = 90
-        beta4bmc = 90
-        beta4amc = 90
-        #self.ids.statusbar.text = "90 sent to all"
-        serialWrite("B1A=90 ")
-        serialWrite("B1B=90 ")
-        serialWrite("B2A=90 ")
-        serialWrite("B2B=90 ")
-        serialWrite("B3A=90 ")
-        serialWrite("B3B=90 ")
-        serialWrite("B4A=90 ")
-        serialWrite("B4B=90 ")
-        serialWrite("PSARJ=90 ")
-        serialWrite("SSARJ=90 ")
-        serialWrite("PTRRJ=90 ")
-        serialWrite("STRRJ=90 ")
-
-class FakeOrbitScreen(Screen):
-    mimic_directory = op.abspath(op.join(__file__, op.pardir, op.pardir, op.pardir))
-
-    def changeDemoBoolean(self, *args):
-        global demoboolean
-        demoboolean = args[0]
-
-    def HTVpopup(self, *args): #not fully working
-        HTVpopup = Popup(title='HTV Berthing Orbit', content=Label(text='This will playback recorded data from when the Japanese HTV spacecraft berthed to the ISS. During berthing, the SARJs and nadir BGAs lock but the zenith BGAs autotrack'), text_size=self.size, size_hint=(0.5, 0.3), auto_dismiss=True)
-        HTVpopup.text_size = self.size
-        HTVpopup.open()
-
-    def startDisco(*args):
-        global p2, runningDemo, Disco
-        if not runningDemo:
-            try:
-                p2 = Popen(mimic_directory + "/Mimic/Pi/RecordedData/disco.sh")
-            except Exception as e:
-                logWrite(e)
-            runningDemo = True
-            Disco = True
-            logWrite("Successfully started Disco script")
-
-    def startDemo(*args):
-        global p2, runningDemo
-        if not runningDemo:
-            try:
-                #p2 = Popen(mimic_directory + "/Mimic/Pi/RecordedData/demoOrbit.sh")
-                p2 = Popen([mimic_directory + "/Mimic/Pi/RecordedData/playback.out",mimic_directory + "/Mimic/Pi/RecordedData/OFT2"])
-            except Exception as e:
-                logWrite(e)
-            runningDemo = True
-            logWrite("Successfully started Demo Orbit script")
-
-    def stopDemo(*args):
-        global p2, runningDemo
-        try:
-            p2.kill()
-        except Exception as e:
-            logWrite(e)
-        else:
-            runningDemo = False
-
-    def startHTVDemo(*args):
-        global p2, runningDemo
-        if not runningDemo:
-            try:
-                p2 = Popen(mimic_directory + "/Mimic/Pi/RecordedData/demoHTVOrbit.sh")
-            except Exception as e:
-                logWrite(e)
-            runningDemo = True
-            logWrite("Successfully started Demo HTV Orbit script")
-
-    def stopHTVDemo(*args):
-        global p2, runningDemo
-        try:
-            p2.kill()
-        except Exception as e:
-            logWrite(e)
-        else:
-            logWrite("Successfully stopped Demo HTV Orbit script")
-            runningDemo = False
-                
-    def startOFT2Demo(*args):
-        global p2, runningDemo
-        if not runningDemo:
-            try:
-                p2 = Popen(mimic_directory + "/Mimic/Pi/RecordedData/demoOFT2.sh")
-            except Exception as e:
-                logWrite(e)
-            runningDemo = True
-            logWrite("Successfully started Demo OFT2 Orbit script")
-
-    def stopOFT2Demo(*args):
-        global p2, runningDemo
-        try:
-            p2.kill()
-        except Exception as e:
-            logWrite(e)
-        else:
-            logWrite("Successfully stopped Demo OFT2 Orbit script")
-            runningDemo = False
-
-class Settings_Screen(Screen, EventDispatcher):
-    mimic_directory = op.abspath(op.join(__file__, op.pardir, op.pardir, op.pardir))
-    def checkbox_clicked(*args):
-        if args[2]:
-            serialWrite("SmartRolloverBGA=1 ")
-        else:
-            serialWrite("SmartRolloverBGA=0 ")
-
-class Orbit_Screen(Screen, EventDispatcher):
-    mimic_directory = op.abspath(op.join(__file__, op.pardir, op.pardir, op.pardir))
-    signalcolor = ObjectProperty([1, 1, 1])
-
-class Orbit_Pass(Screen, EventDispatcher):
-    mimic_directory = op.abspath(op.join(__file__, op.pardir, op.pardir, op.pardir))
-    signalcolor = ObjectProperty([1, 1, 1])
-
-class Orbit_Data(Screen, EventDispatcher):
-    mimic_directory = op.abspath(op.join(__file__, op.pardir, op.pardir, op.pardir))
-    signalcolor = ObjectProperty([1, 1, 1])
-
-class ISS_Screen(Screen, EventDispatcher):
-    mimic_directory = op.abspath(op.join(__file__, op.pardir, op.pardir, op.pardir))
-    signalcolor = ObjectProperty([1, 1, 1])
-    def selectModule(*args): #used for choosing a module on screen to light up
-        global module
-        module = str(args[1])
-
-class ECLSS_Screen(Screen, EventDispatcher):
-    mimic_directory = op.abspath(op.join(__file__, op.pardir, op.pardir, op.pardir))
-    signalcolor = ObjectProperty([1, 1, 1])
-
-class ECLSS_WRM_Screen(Screen, EventDispatcher):
-    mimic_directory = op.abspath(op.join(__file__, op.pardir, op.pardir, op.pardir))
-    signalcolor = ObjectProperty([1, 1, 1])
-
-class ECLSS_IATCS_Screen(Screen, EventDispatcher):
-    mimic_directory = op.abspath(op.join(__file__, op.pardir, op.pardir, op.pardir))
-    signalcolor = ObjectProperty([1, 1, 1])
-
-class EPS_Screen(Screen, EventDispatcher):
-    mimic_directory = op.abspath(op.join(__file__, op.pardir, op.pardir, op.pardir))
-    signalcolor = ObjectProperty([1, 1, 1])
-
-class CT_Screen(Screen, EventDispatcher):
-    mimic_directory = op.abspath(op.join(__file__, op.pardir, op.pardir, op.pardir))
-    signalcolor = ObjectProperty([1, 1, 1])
-
-class CT_SASA_Screen(Screen, EventDispatcher):
-    mimic_directory = op.abspath(op.join(__file__, op.pardir, op.pardir, op.pardir))
-    signalcolor = ObjectProperty([1, 1, 1])
-
-class CT_Camera_Screen(Screen, EventDispatcher):
-    mimic_directory = op.abspath(op.join(__file__, op.pardir, op.pardir, op.pardir))
-    signalcolor = ObjectProperty([1, 1, 1])
-
-class CT_UHF_Screen(Screen, EventDispatcher):
-    mimic_directory = op.abspath(op.join(__file__, op.pardir, op.pardir, op.pardir))
-    signalcolor = ObjectProperty([1, 1, 1])
-
-class CT_SGANT_Screen(Screen, EventDispatcher):
-    mimic_directory = op.abspath(op.join(__file__, op.pardir, op.pardir, op.pardir))
-    signalcolor = ObjectProperty([1, 1, 1])
-
-class GNC_Screen(Screen, EventDispatcher):
-    mimic_directory = op.abspath(op.join(__file__, op.pardir, op.pardir, op.pardir))
-    signalcolor = ObjectProperty([1, 1, 1])
-
-class CDH_Screen(Screen, EventDispatcher):
-    mimic_directory = op.abspath(op.join(__file__, op.pardir, op.pardir, op.pardir))
-    signalcolor = ObjectProperty([1, 1, 1])
-
-class Science_Screen(Screen, EventDispatcher):
-    mimic_directory = op.abspath(op.join(__file__, op.pardir, op.pardir, op.pardir))
-    signalcolor = ObjectProperty([1, 1, 1])
-
-class USOS_Screen(Screen, EventDispatcher):
-    mimic_directory = op.abspath(op.join(__file__, op.pardir, op.pardir, op.pardir))
-    signalcolor = ObjectProperty([1, 1, 1])
-
-class VV_Screen(Screen, EventDispatcher):
-    mimic_directory = op.abspath(op.join(__file__, op.pardir, op.pardir, op.pardir))
-    signalcolor = ObjectProperty([1, 1, 1])
-
-class EVA_Main_Screen(Screen, EventDispatcher):
-    mimic_directory = op.abspath(op.join(__file__, op.pardir, op.pardir, op.pardir))
-    signalcolor = ObjectProperty([1, 1, 1])
-
-class EVA_US_Screen(Screen, EventDispatcher):
-    mimic_directory = op.abspath(op.join(__file__, op.pardir, op.pardir, op.pardir))
-    signalcolor = ObjectProperty([1, 1, 1])
-
-class EVA_RS_Screen(Screen, EventDispatcher):
-    mimic_directory = op.abspath(op.join(__file__, op.pardir, op.pardir, op.pardir))
-    signalcolor = ObjectProperty([1, 1, 1])
-
-class EVA_Pictures(Screen, EventDispatcher):
-    mimic_directory = op.abspath(op.join(__file__, op.pardir, op.pardir, op.pardir))
-
-class TCS_Screen(Screen, EventDispatcher):
-    mimic_directory = op.abspath(op.join(__file__, op.pardir, op.pardir, op.pardir))
-    signalcolor = ObjectProperty([1, 1, 1])
-
-class LED_Screen(Screen, EventDispatcher):
-    mimic_directory = op.abspath(op.join(__file__, op.pardir, op.pardir, op.pardir))
-
-class RS_Screen(Screen, EventDispatcher):
-    mimic_directory = op.abspath(op.join(__file__, op.pardir, op.pardir, op.pardir))
-    signalcolor = ObjectProperty([1, 1, 1])
-
-class RS_Dock_Screen(Screen, EventDispatcher):
-    mimic_directory = op.abspath(op.join(__file__, op.pardir, op.pardir, op.pardir))
-    signalcolor = ObjectProperty([1, 1, 1])
-
-class Crew_Screen(Screen, EventDispatcher):
-    mimic_directory = op.abspath(op.join(__file__, op.pardir, op.pardir, op.pardir))
-
-class Robo_Screen(Screen, EventDispatcher):
-    mimic_directory = op.abspath(op.join(__file__, op.pardir, op.pardir, op.pardir))
-    signalcolor = ObjectProperty([1, 1, 1])
-
-class SSRMS_Screen(Screen, EventDispatcher):
-    mimic_directory = op.abspath(op.join(__file__, op.pardir, op.pardir, op.pardir))
-    signalcolor = ObjectProperty([1, 1, 1])
-
-class SPDM1_Screen(Screen, EventDispatcher):
-    mimic_directory = op.abspath(op.join(__file__, op.pardir, op.pardir, op.pardir))
-    signalcolor = ObjectProperty([1, 1, 1])
-
-class MSS_MT_Screen(Screen, EventDispatcher):
-    mimic_directory = op.abspath(op.join(__file__, op.pardir, op.pardir, op.pardir))
-    signalcolor = ObjectProperty([1, 1, 1])
-
-class MimicScreen(Screen, EventDispatcher):
-    mimic_directory = op.abspath(op.join(__file__, op.pardir, op.pardir, op.pardir))
-    signalcolor = ObjectProperty([1, 1, 1])
-    def changeMimicBoolean(self, *args):
-        global mimicbutton
-        mimicbutton = args[0]
-
-    def startproc(self):
-        global p,TDRSproc
-        logWrite("Telemetry Subprocess start")
-        p = Popen(["python", mimic_directory + "/Mimic/Pi/iss_telemetry.py"]) #uncomment if live data comes back :D :D :D :D WE SAVED ISSLIVE
-        TDRSproc = Popen(["python", mimic_directory + "/Mimic/Pi/TDRScheck.py"]) #uncomment if live data comes back :D :D :D :D WE SAVED ISSLIVE
-        #p = Popen([mimic_directory + "/Mimic/Pi/RecordedData/playback.out",mimic_directory + "/Mimic/Pi/RecordedData/Data"])
-
-    def killproc(*args):
-        global p,p2,c
-        c.execute("INSERT OR IGNORE INTO telemetry VALUES('Lightstreamer', '0', 'Unsubscribed', '0', 0)")
-        try:
-            p.kill()
-            p2.kill()
-            TDRSproc.kill()
-        except Exception as e:
-            logWrite(e)
-
-class MainScreenManager(ScreenManager):
-    mimic_directory = op.abspath(op.join(__file__, op.pardir, op.pardir, op.pardir))
-
-class MainApp(App):
-    mimic_directory = op.abspath(op.join(__file__, op.pardir, op.pardir, op.pardir))
-
-    def build(self):
-        global startup, ScreenList, stopAnimation
-
-        self.main_screen = MainScreen(name = 'main')
-        self.mimic_screen = MimicScreen(name = 'mimic')
-        self.iss_screen = ISS_Screen(name = 'iss')
-        self.eclss_screen = ECLSS_Screen(name = 'eclss')
-        self.eclss_wrm_screen = ECLSS_WRM_Screen(name = 'wrm')
-        self.eclss_iatcs_screen = ECLSS_IATCS_Screen(name = 'iatcs')
-        self.control_screen = ManualControlScreen(name = 'manualcontrol')
-        self.led_screen = LED_Screen(name = 'led')
-        self.orbit_screen = Orbit_Screen(name = 'orbit')
-        self.orbit_pass = Orbit_Pass(name = 'orbit_pass')
-        self.orbit_data = Orbit_Data(name = 'orbit_data')
-        self.fakeorbit_screen = FakeOrbitScreen(name = 'fakeorbit')
-        self.eps_screen = EPS_Screen(name = 'eps')
-        self.ct_screen = CT_Screen(name = 'ct')
-        self.ct_sasa_screen = CT_SASA_Screen(name = 'ct_sasa')
-        self.ct_uhf_screen = CT_UHF_Screen(name = 'ct_uhf')
-        self.ct_camera_screen = CT_Camera_Screen(name = 'ct_camera')
-        self.ct_sgant_screen = CT_SGANT_Screen(name = 'ct_sgant')
-        self.gnc_screen = GNC_Screen(name = 'gnc')
-        self.tcs_screen = TCS_Screen(name = 'tcs')
-        self.crew_screen = Crew_Screen(name = 'crew')
-        self.settings_screen = Settings_Screen(name = 'settings')
-        self.us_eva = EVA_US_Screen(name='us_eva')
-        self.rs_eva = EVA_RS_Screen(name='rs_eva')
-        self.rs_screen = RS_Screen(name='rs')
-        self.rs_dock = RS_Dock_Screen(name='rs_dock')
-        self.robo_screen = Robo_Screen(name='robo')
-        self.ssrms_screen = SSRMS_Screen(name='ssrms')
-        self.spdm1_screen = SPDM1_Screen(name='spdm1')
-        self.mss_mt_screen = MSS_MT_Screen(name='mt')
-        self.cdh_screen = CDH_Screen(name = 'cdh')
-        self.science_screen = Science_Screen(name = 'science')
-        self.usos_screen = USOS_Screen(name = 'usos')
-        self.vv_screen = VV_Screen(name = 'vv')
-        self.eva_main = EVA_Main_Screen(name='eva_main')
-        self.eva_pictures = EVA_Pictures(name='eva_pictures')
-
-        #Add all new telemetry screens to this list, this is used for the signal status icon and telemetry value colors
-        ScreenList = ['tcs_screen', 'eps_screen', 'iss_screen', 'eclss_screen', 'eclss_wrm_screen', 'eclss_iatcs_screen',
-                      'ct_screen', 'ct_sasa_screen', 'ct_sgant_screen', 'ct_uhf_screen',
-                      'ct_camera_screen', 'gnc_screen', 'orbit_screen', 'us_eva', 'rs_eva',
-                      'eva_main', 'mimic_screen', 'robo_screen', 'mss_mt_screen', 'ssrms_screen', 'spdm1_screen','orbit_pass', 'orbit_data', 'crew_screen']
-
-        root = MainScreenManager(transition=SwapTransition())
-        root.add_widget(self.main_screen)
-        root.add_widget(self.control_screen)
-        root.add_widget(self.mimic_screen)
-        root.add_widget(self.led_screen)
-        root.add_widget(self.fakeorbit_screen)
-        root.add_widget(self.orbit_screen)
-        root.add_widget(self.orbit_pass)
-        root.add_widget(self.orbit_data)
-        root.add_widget(self.iss_screen)
-        root.add_widget(self.eclss_screen)
-        root.add_widget(self.eclss_wrm_screen)
-        root.add_widget(self.eclss_iatcs_screen)
-        root.add_widget(self.cdh_screen)
-        root.add_widget(self.science_screen)
-        root.add_widget(self.usos_screen)
-        root.add_widget(self.vv_screen)
-        root.add_widget(self.eps_screen)
-        root.add_widget(self.ct_screen)
-        root.add_widget(self.ct_sasa_screen)
-        root.add_widget(self.ct_uhf_screen)
-        root.add_widget(self.ct_camera_screen)
-        root.add_widget(self.ct_sgant_screen)
-        root.add_widget(self.gnc_screen)
-        root.add_widget(self.us_eva)
-        root.add_widget(self.rs_eva)
-        root.add_widget(self.rs_screen)
-        root.add_widget(self.rs_dock)
-        root.add_widget(self.robo_screen)
-        root.add_widget(self.ssrms_screen)
-        root.add_widget(self.spdm1_screen)
-        root.add_widget(self.mss_mt_screen)
-        root.add_widget(self.eva_main)
-        root.add_widget(self.eva_pictures)
-        root.add_widget(self.tcs_screen)
-        root.add_widget(self.crew_screen)
-        root.add_widget(self.settings_screen)
-        root.current = 'main' #change this back to main when done with eva setup
-
-        Clock.schedule_interval(self.update_labels, 1) #all telemetry wil refresh and get pushed to arduinos every half second!
-        Clock.schedule_interval(self.animate3, 0.1)
-        Clock.schedule_interval(self.orbitUpdate, 1)
-        #Clock.schedule_interval(self.checkCrew, 600) #disabling for now issue #407
-        if startup:
-            startup = False
-
-        #Clock.schedule_once(self.checkCrew, 30) #disabling for now issue #407
-        #Clock.schedule_once(self.checkBlogforEVA, 30) #disabling for now issue #407
-        Clock.schedule_once(self.getTLE, 15) #uncomment when internet works again
-        Clock.schedule_once(self.TDRSupdate, 30) #uncomment when internet works again
-        Clock.schedule_once(self.updateNightShade, 20)
-
-        Clock.schedule_interval(self.getTLE, 300)
-        Clock.schedule_interval(self.TDRSupdate, 600)
-        Clock.schedule_interval(self.check_internet, 1)
-
-        #schedule the orbitmap to update with shadow every 5 mins
-        Clock.schedule_interval(self.updateNightShade, 120)
-        Clock.schedule_interval(self.updateOrbitMap, 10)
-        Clock.schedule_interval(self.checkTDRS, 5)
-        return root
-
-    def check_internet(self, dt):
-        global internet
-
-        def on_success(req, result):
-            global internet
-            internet = True
-
-        def on_redirect(req, result):
-            global internet
-            internet = True
-
-        def on_failure(req, result):
-            global internet
-            internet = False
-
-        def on_error(req, result):
-            global internet
-            internet = False
-
-        req = UrlRequest("http://google.com", on_success, on_redirect, on_failure, on_error, timeout=1)
-
-    def deleteURLPictures(self, dt):
-        logWrite("Function call - deleteURLPictures")
-        global EVA_picture_urls
-        del EVA_picture_urls[:]
-        EVA_picture_urls[:] = []
-
-    def changePictures(self, dt):
-        logWrite("Function call - changeURLPictures")
-        global EVA_picture_urls
-        global urlindex
-        urlsize = len(EVA_picture_urls)
-
-        if urlsize > 0:
-            self.us_eva.ids.EVAimage.source = EVA_picture_urls[urlindex]
-            self.eva_pictures.ids.EVAimage.source = EVA_picture_urls[urlindex]
-
-        urlindex = urlindex + 1
-        if urlindex > urlsize-1:
-            urlindex = 0
-    def updateOrbitMap(self, dt):
-        self.orbit_screen.ids.OrbitMap.source = '/dev/shm/map.jpg'
-        self.orbit_screen.ids.OrbitMap.reload()
-
-    def updateNightShade(self, dt):
-        proc = Popen(["python", mimic_directory + "/Mimic/Pi/NightShade.py"])
-
-    def checkTDRS(self, dt):
-        global activeTDRS1
-        global activeTDRS2
-
-    def check_EVA_stats(self, lastname1, firstname1, lastname2, firstname2):
-        global numEVAs1, EVAtime_hours1, EVAtime_minutes1, numEVAs2, EVAtime_hours2, EVAtime_minutes2
-        logWrite("Function call - check EVA stats")
-        eva_url = 'http://www.spacefacts.de/eva/e_eva_az.htm'
-
-        def on_success(req, result):
-            logWrite("Check EVA Stats - Successs")
-            soup = BeautifulSoup(result, 'html.parser') #using bs4 to parse website
-            numEVAs1 = 0
-            EVAtime_hours1 = 0
-            EVAtime_minutes1 = 0
-            numEVAs2 = 0
-            EVAtime_hours2 = 0
-            EVAtime_minutes2 = 0
-
-            tabletags = soup.find_all("td")
-            for tag in tabletags:
-                if  lastname1 in tag.text:
-                    if firstname1 in tag.find_next_sibling("td").text:
-                        numEVAs1 = tag.find_next_sibling("td").find_next_sibling("td").find_next_sibling("td").text
-                        EVAtime_hours1 = int(tag.find_next_sibling("td").find_next_sibling("td").find_next_sibling("td").find_next_sibling("td").text)
-                        EVAtime_minutes1 = int(tag.find_next_sibling("td").find_next_sibling("td").find_next_sibling("td").find_next_sibling("td").find_next_sibling("td").text)
-                        EVAtime_minutes1 += (EVAtime_hours1 * 60)
-
-            for tag in tabletags:
-                if lastname2 in tag.text:
-                    if firstname2 in tag.find_next_sibling("td").text:
-                        numEVAs2 = tag.find_next_sibling("td").find_next_sibling("td").find_next_sibling("td").text
-                        EVAtime_hours2 = int(tag.find_next_sibling("td").find_next_sibling("td").find_next_sibling("td").find_next_sibling("td").text)
-                        EVAtime_minutes2 = int(tag.find_next_sibling("td").find_next_sibling("td").find_next_sibling("td").find_next_sibling("td").find_next_sibling("td").text)
-                        EVAtime_minutes2 += (EVAtime_hours2 * 60)
-
-            EV1_EVA_number = numEVAs1
-            EV1_EVA_time  = EVAtime_minutes1
-            EV2_EVA_number = numEVAs2
-            EV2_EVA_time  = EVAtime_minutes2
-
-            EV1_minutes = str(EV1_EVA_time%60).zfill(2)
-            EV2_minutes = str(EV2_EVA_time%60).zfill(2)
-            EV1_hours = int(EV1_EVA_time/60)
-            EV2_hours = int(EV2_EVA_time/60)
-
-            self.us_eva.ids.EV1.text = " (EV): " + str(firstname1) + " " + str(lastname1)
-            self.us_eva.ids.EV2.text = " (EV): " + str(firstname2) + " " + str(lastname2)
-
-            self.us_eva.ids.EV1_EVAnum.text = "Number of EVAs = " + str(EV1_EVA_number)
-            self.us_eva.ids.EV2_EVAnum.text = "Number of EVAs = " + str(EV2_EVA_number)
-            self.us_eva.ids.EV1_EVAtime.text = "Total EVA Time = " + str(EV1_hours) + "h " + str(EV1_minutes) + "m"
-            self.us_eva.ids.EV2_EVAtime.text = "Total EVA Time = " + str(EV2_hours) + "h " + str(EV2_minutes) + "m"
-
-        def on_redirect(req, result):
-            logWrite("Warning - EVA stats failure (redirect)")
-
-        def on_failure(req, result):
-            logWrite("Warning - EVA stats failure (url failure)")
-
-        def on_error(req, result):
-            logWrite("Warning - EVA stats failure (url error)")
-
-        #obtain eva statistics web page for parsing
-        req = UrlRequest(eva_url, on_success, on_redirect, on_failure, on_error, timeout=1)
-
-    def checkBlogforEVA(self, dt):
-        iss_blog_url =  'https://blogs.nasa.gov/spacestation/tag/spacewalk/'
-        def on_success(req, data): #if blog data is successfully received, it is processed here
-            logWrite("Blog Success")
-            soup = BeautifulSoup(data, "lxml")
-            blog_entries = soup.find("div", {"class": "entry-content"})
-            blog_text = blog_entries.get_text()
-
-            iss_EVcrew_url = 'https://www.howmanypeopleareinspacerightnow.com/peopleinspace.json'
-
-            def on_success2(req2, data2):
-                logWrite("Successfully fetched EV crew JSON")
-                number_of_space = int(data2['number'])
-                names = []
-                for num in range(0, number_of_space):
-                    names.append(str(data2['people'][num]['name']))
-
-                try:
-                    self.checkBlog(names,blog_text)
-                except Exception as e:
-                    logWrite("Error checking blog: " + str(e))
-
-            def on_redirect2(req, result):
-                logWrite("Warning - Get EVA crew failure (redirect)")
-                logWrite(result)
-
-            def on_failure2(req, result):
-                logWrite("Warning - Get EVA crew failure (url failure)")
-
-            def on_error2(req, result):
-                logWrite("Warning - Get EVA crew failure (url error)")
-
-            req2 = UrlRequest(iss_EVcrew_url, on_success2, on_redirect2, on_failure2, on_error2, timeout=1)
-
-        def on_redirect(req, result):
-            logWrite("Warning - Get nasa blog failure (redirect)")
-
-        def on_failure(req, result):
-            logWrite("Warning - Get nasa blog failure (url failure)")
-
-        def on_error(req, result):
-            logWrite("Warning - Get nasa blog failure (url error)")
-
-        req = UrlRequest(iss_blog_url, on_success, on_redirect, on_failure, on_error, timeout=1)
-
-    def checkBlog(self, names, blog_text): #takes the nasa blog and compares it to people in space
-        ev1_surname = ''
-        ev1_firstname = ''
-        ev2_surname = ''
-        ev2_firstname = ''
-        ev1name = ''
-        ev2name = ''
-
-        name_position = 1000000
-        for name in names: #search for text in blog that matchs people in space list, choose 1st result as likely EV1
-            if name in blog_text:
-                if blog_text.find(name) < name_position:
-                    name_position = blog_text.find(name)
-                    ev1name = name
-
-        name_position = 1000000
-
-        for name in names: #search for text in blog that matchs people in space list, choose 2nd result as likely EV2
-            if name in blog_text and name != ev1name:
-                if blog_text.find(name) < name_position:
-                    name_position = blog_text.find(name)
-                    ev2name = name
-
-        logWrite("Likely EV1: "+ev1name)
-        logWrite("Likely EV2: "+ev2name)
-
-        ev1_surname = ev1name.split()[-1]
-        ev1_firstname = ev1name.split()[0]
-        ev2_surname = ev2name.split()[-1]
-        ev2_firstname = ev2name.split()[0]
-
-        try:
-            self.check_EVA_stats(ev1_surname,ev1_firstname,ev2_surname,ev2_firstname)
-        except Exception as e:
-            logWrite("Error retrieving EVA stats: " + str(e))
-
-    def flashROBObutton(self, instance):
-        logWrite("Function call - flashRobo")
-
-        self.mimic_screen.ids.Robo_button.background_color = (0, 0, 1, 1)
-        def reset_color(*args):
-            self.mimic_screen.ids.Robo_button.background_color = (1, 1, 1, 1)
-        Clock.schedule_once(reset_color, 0.5)
-    
-    def flashUS_EVAbutton(self, instance):
-        logWrite("Function call - flashUS_EVA")
-
-        self.eva_main.ids.US_EVA_Button.background_color = (0, 0, 1, 1)
-        def reset_color(*args):
-            self.eva_main.ids.US_EVA_Button.background_color = (1, 1, 1, 1)
-        Clock.schedule_once(reset_color, 0.5)
-
-    def flashRS_EVAbutton(self, instance):
-        logWrite("Function call - flashRS_EVA")
-
-        self.eva_main.ids.RS_EVA_Button.background_color = (0, 0, 1, 1)
-        def reset_color(*args):
-            self.eva_main.ids.RS_EVA_Button.background_color = (1, 1, 1, 1)
-        Clock.schedule_once(reset_color, 0.5)
-
-    def flashEVAbutton(self, instance):
-        logWrite("Function call - flashEVA")
-
-        self.mimic_screen.ids.EVA_button.background_color = (0, 0, 1, 1)
-        def reset_color(*args):
-            self.mimic_screen.ids.EVA_button.background_color = (1, 1, 1, 1)
-        Clock.schedule_once(reset_color, 0.5)
-
-    def EVA_clock(self, dt):
-        global seconds, minutes, hours, EVAstartTime
-        unixconvert = time.gmtime(time.time())
-        currenthours = float(unixconvert[7])*24+unixconvert[3]+float(unixconvert[4])/60+float(unixconvert[5])/3600
-        difference = (currenthours-EVAstartTime)*3600
-        minutes, seconds = divmod(difference, 60)
-        hours, minutes = divmod(minutes, 60)
-
-        hours = int(hours)
-        minutes = int(minutes)
-        seconds = int(seconds)
-
-        self.us_eva.ids.EVA_clock.text =(str(hours) + ":" + str(minutes).zfill(2) + ":" + str(int(seconds)).zfill(2))
-        self.us_eva.ids.EVA_clock.color = 0.33, 0.7, 0.18
-
-    def animate(self, instance):
-        global new_x2, new_y2
-        self.main_screen.ids.ISStiny2.size_hint = 0.07, 0.07
-        new_x2 = new_x2+0.007
-        new_y2 = (math.sin(new_x2*30)/18)+0.75
-        if new_x2 > 1:
-            new_x2 = new_x2-1.0
-        self.main_screen.ids.ISStiny2.pos_hint = {"center_x": new_x2, "center_y": new_y2}
-
-    def animate3(self, instance):
-        global new_x, new_y, sizeX, sizeY, startingAnim
-        if new_x<0.886:
-            new_x = new_x+0.007
-            new_y = (math.sin(new_x*30)/18)+0.75
-            self.main_screen.ids.ISStiny.pos_hint = {"center_x": new_x, "center_y": new_y}
-        else:
-            if sizeX <= 0.15:
-                sizeX = sizeX + 0.01
-                sizeY = sizeY + 0.01
-                self.main_screen.ids.ISStiny.size_hint = sizeX, sizeY
-            else:
-                if startingAnim:
-                    Clock.schedule_interval(self.animate, 0.1)
-                    startingAnim = False
-
-    def changeColors(self, *args):   #this function sets all labels on mimic screen to a certain color based on signal status
-        #the signalcolor is a kv property that will update all signal status dependant values to whatever color is received by this function
-        global ScreenList
-
-        for x in ScreenList:
-            getattr(self, x).signalcolor = args[0], args[1], args[2]
-
-    def changeManualControlBoolean(self, *args):
-        global manualcontrol
-        manualcontrol = args[0]
-
-    def TDRSupdate(self, dt):
-        global TDRS12_TLE, TDRS6_TLE, TDRS10_TLE, TDRS11_TLE, TDRS7_TLE
-        
-        #TEMP FIX TO ERROR DO NOT MERGE THESE LINES       
-        if self.orbit_screen.ids.OrbitMap.texture_size[0] == 0: #temp fix to ensure no divide by 0
-            normalizedX = 1
-        else:
-            normalizedX = self.orbit_screen.ids.OrbitMap.norm_image_size[0] / self.orbit_screen.ids.OrbitMap.texture_size[0]
-
-        if self.orbit_screen.ids.OrbitMap.texture_size[1] == 0:
-            normalizedY = 1
-        else:
-            normalizedY = self.orbit_screen.ids.OrbitMap.norm_image_size[1] / self.orbit_screen.ids.OrbitMap.texture_size[1]
-        
-        #normalizedX = self.orbit_screen.ids.OrbitMap.norm_image_size[0] / self.orbit_screen.ids.OrbitMap.texture_size[0]
-        #normalizedY = self.orbit_screen.ids.OrbitMap.norm_image_size[1] / self.orbit_screen.ids.OrbitMap.texture_size[1]
-
-        def scaleLatLon(latitude, longitude):
-            #converting lat lon to x, y for orbit map
-            fromLatSpan = 180.0
-            fromLonSpan = 360.0
-            toLatSpan = 0.598
-            toLonSpan = 0.716
-            valueLatScaled = (float(latitude)+90.0)/float(fromLatSpan)
-            valueLonScaled = (float(longitude)+180.0)/float(fromLonSpan)
-            newLat = (0.265) + (valueLatScaled * toLatSpan)
-            newLon = (0.14) + (valueLonScaled * toLonSpan)
-            return {'newLat': newLat, 'newLon': newLon}
-
-        def scaleLatLon2(in_latitude,in_longitude):
-            MAP_HEIGHT = self.orbit_screen.ids.OrbitMap.texture_size[1]
-            MAP_WIDTH = self.orbit_screen.ids.OrbitMap.texture_size[0]
-
-            new_x = ((MAP_WIDTH / 360.0) * (180 + in_longitude))
-            new_y = ((MAP_HEIGHT / 180.0) * (90 + in_latitude))
-            return {'new_y': new_y, 'new_x': new_x}
-
-        #TDRS East 2 sats
-        try:
-            TDRS12_TLE.compute(datetime.utcnow()) #41 West
-        except NameError:
-            TDRS12lon = -41
-            TDRS12lat = 0
-        else:
-            TDRS12lon = float(str(TDRS12_TLE.sublong).split(':')[0]) + float(str(TDRS12_TLE.sublong).split(':')[1])/60 + float(str(TDRS12_TLE.sublong).split(':')[2])/3600
-            TDRS12lat = float(str(TDRS12_TLE.sublat).split(':')[0]) + float(str(TDRS12_TLE.sublat).split(':')[1])/60 + float(str(TDRS12_TLE.sublat).split(':')[2])/3600
-            TDRS12_groundtrack = []
-            date_i = datetime.utcnow()
-            groundtrackdate = datetime.utcnow()
-            while date_i < groundtrackdate + timedelta(days=1):
-                TDRS12_TLE.compute(date_i)
-
-                TDRS12lon_gt = float(str(TDRS12_TLE.sublong).split(':')[0]) + float(
-                    str(TDRS12_TLE.sublong).split(':')[1]) / 60 + float(str(TDRS12_TLE.sublong).split(':')[2]) / 3600
-                TDRS12lat_gt = float(str(TDRS12_TLE.sublat).split(':')[0]) + float(
-                    str(TDRS12_TLE.sublat).split(':')[1]) / 60 + float(str(TDRS12_TLE.sublat).split(':')[2]) / 3600
-
-                TDRS12_groundtrack.append(scaleLatLon2(TDRS12lat_gt, TDRS12lon_gt)['new_x'])
-                TDRS12_groundtrack.append(scaleLatLon2(TDRS12lat_gt, TDRS12lon_gt)['new_y'])
-
-                date_i += timedelta(minutes=10)
-
-            self.orbit_screen.ids.TDRS12groundtrack.width = 1
-            self.orbit_screen.ids.TDRS12groundtrack.col = (0,0,1,1)
-            self.orbit_screen.ids.TDRS12groundtrack.points = TDRS12_groundtrack
-
-        try:
-            TDRS6_TLE.compute(datetime.utcnow()) #46 West
-        except NameError:
-            TDRS6lon = -46
-            TDRS6lat = 0
-        else:
-            TDRS6lon = float(str(TDRS6_TLE.sublong).split(':')[0]) + float(str(TDRS6_TLE.sublong).split(':')[1])/60 + float(str(TDRS6_TLE.sublong).split(':')[2])/3600
-            TDRS6lat = float(str(TDRS6_TLE.sublat).split(':')[0]) + float(str(TDRS6_TLE.sublat).split(':')[1])/60 + float(str(TDRS6_TLE.sublat).split(':')[2])/3600
-            TDRS6_groundtrack = []
-            date_i = datetime.utcnow()
-            groundtrackdate = datetime.utcnow()
-            while date_i < groundtrackdate + timedelta(days=1):
-                TDRS6_TLE.compute(date_i)
-
-                TDRS6lon_gt = float(str(TDRS6_TLE.sublong).split(':')[0]) + float(
-                    str(TDRS6_TLE.sublong).split(':')[1]) / 60 + float(str(TDRS6_TLE.sublong).split(':')[2]) / 3600
-                TDRS6lat_gt = float(str(TDRS6_TLE.sublat).split(':')[0]) + float(
-                    str(TDRS6_TLE.sublat).split(':')[1]) / 60 + float(str(TDRS6_TLE.sublat).split(':')[2]) / 3600
-
-                TDRS6_groundtrack.append(scaleLatLon2(TDRS6lat_gt, TDRS6lon_gt)['new_x'])
-                TDRS6_groundtrack.append(scaleLatLon2(TDRS6lat_gt, TDRS6lon_gt)['new_y'])
-
-                date_i += timedelta(minutes=10)
-
-            self.orbit_screen.ids.TDRS6groundtrack.width = 1
-            self.orbit_screen.ids.TDRS6groundtrack.col = (0,0,1,1)
-            self.orbit_screen.ids.TDRS6groundtrack.points = TDRS6_groundtrack
-
-        #TDRS West 2 sats
-        try:
-            TDRS11_TLE.compute(datetime.utcnow()) #171 West
-        except NameError:
-            TDRS11lon = -171
-            TDRS11lat = 0
-        else:
-            TDRS11lon = float(str(TDRS11_TLE.sublong).split(':')[0]) + float(str(TDRS11_TLE.sublong).split(':')[1])/60 + float(str(TDRS11_TLE.sublong).split(':')[2])/3600
-            TDRS11lat = float(str(TDRS11_TLE.sublat).split(':')[0]) + float(str(TDRS11_TLE.sublat).split(':')[1])/60 + float(str(TDRS11_TLE.sublat).split(':')[2])/3600
-            TDRS11_groundtrack = []
-            date_i = datetime.utcnow()
-            groundtrackdate = datetime.utcnow()
-            while date_i < groundtrackdate + timedelta(days=1):
-                TDRS11_TLE.compute(date_i)
-
-                TDRS11lon_gt = float(str(TDRS11_TLE.sublong).split(':')[0]) + float(
-                    str(TDRS11_TLE.sublong).split(':')[1]) / 60 + float(str(TDRS11_TLE.sublong).split(':')[2]) / 3600
-                TDRS11lat_gt = float(str(TDRS11_TLE.sublat).split(':')[0]) + float(
-                    str(TDRS11_TLE.sublat).split(':')[1]) / 60 + float(str(TDRS11_TLE.sublat).split(':')[2]) / 3600
-
-                TDRS11_groundtrack.append(scaleLatLon2(TDRS11lat_gt, TDRS11lon_gt)['new_x'])
-                TDRS11_groundtrack.append(scaleLatLon2(TDRS11lat_gt, TDRS11lon_gt)['new_y'])
-
-                date_i += timedelta(minutes=10)
-
-            self.orbit_screen.ids.TDRS11groundtrack.width = 1
-            self.orbit_screen.ids.TDRS11groundtrack.col = (0,0,1,1)
-            self.orbit_screen.ids.TDRS11groundtrack.points = TDRS11_groundtrack
-
-        try:
-            TDRS10_TLE.compute(datetime.utcnow()) #174 West
-        except NameError:
-            TDRS10lon = -174
-            TDRS10lat = 0
-        else:
-            TDRS10lon = float(str(TDRS10_TLE.sublong).split(':')[0]) + float(str(TDRS10_TLE.sublong).split(':')[1])/60 + float(str(TDRS10_TLE.sublong).split(':')[2])/3600
-            TDRS10lat = float(str(TDRS10_TLE.sublat).split(':')[0]) + float(str(TDRS10_TLE.sublat).split(':')[1])/60 + float(str(TDRS10_TLE.sublat).split(':')[2])/3600
-            TDRS10_groundtrack = []
-            date_i = datetime.utcnow()
-            groundtrackdate = datetime.utcnow()
-            while date_i < groundtrackdate + timedelta(days=1):
-                TDRS10_TLE.compute(date_i)
-
-                TDRS10lon_gt = float(str(TDRS10_TLE.sublong).split(':')[0]) + float(
-                    str(TDRS10_TLE.sublong).split(':')[1]) / 60 + float(str(TDRS10_TLE.sublong).split(':')[2]) / 3600
-                TDRS10lat_gt = float(str(TDRS10_TLE.sublat).split(':')[0]) + float(
-                    str(TDRS10_TLE.sublat).split(':')[1]) / 60 + float(str(TDRS10_TLE.sublat).split(':')[2]) / 3600
-
-                TDRS10_groundtrack.append(scaleLatLon2(TDRS10lat_gt, TDRS10lon_gt)['new_x'])
-                TDRS10_groundtrack.append(scaleLatLon2(TDRS10lat_gt, TDRS10lon_gt)['new_y'])
-
-                date_i += timedelta(minutes=10)
-
-            self.orbit_screen.ids.TDRS10groundtrack.width = 1
-            self.orbit_screen.ids.TDRS10groundtrack.col = (0,0,1,1)
-            self.orbit_screen.ids.TDRS10groundtrack.points = TDRS10_groundtrack
-
-        #ZOE TDRS-Z
-        try:
-            TDRS7_TLE.compute(datetime.utcnow()) #275 West
-        except NameError:
-            TDRS7lon = 85
-            TDRS7lat = 0
-        else:
-            TDRS7lon = float(str(TDRS7_TLE.sublong).split(':')[0]) + float(str(TDRS7_TLE.sublong).split(':')[1])/60 + float(str(TDRS7_TLE.sublong).split(':')[2])/3600
-            TDRS7lat = float(str(TDRS7_TLE.sublat).split(':')[0]) + float(str(TDRS7_TLE.sublat).split(':')[1])/60 + float(str(TDRS7_TLE.sublat).split(':')[2])/3600
-            TDRS7_groundtrack = []
-            date_i = datetime.utcnow()
-            groundtrackdate = datetime.utcnow()
-            while date_i < groundtrackdate + timedelta(days=1):
-                TDRS7_TLE.compute(date_i)
-
-                TDRS7lon_gt = float(str(TDRS7_TLE.sublong).split(':')[0]) + float(
-                    str(TDRS7_TLE.sublong).split(':')[1]) / 60 + float(str(TDRS7_TLE.sublong).split(':')[2]) / 3600
-                TDRS7lat_gt = float(str(TDRS7_TLE.sublat).split(':')[0]) + float(
-                    str(TDRS7_TLE.sublat).split(':')[1]) / 60 + float(str(TDRS7_TLE.sublat).split(':')[2]) / 3600
-
-                TDRS7_groundtrack.append(scaleLatLon2(TDRS7lat_gt, TDRS7lon_gt)['new_x'])
-                TDRS7_groundtrack.append(scaleLatLon2(TDRS7lat_gt, TDRS7lon_gt)['new_y'])
-
-                date_i += timedelta(minutes=10)
-
-            self.orbit_screen.ids.TDRS7groundtrack.width = 1
-            self.orbit_screen.ids.TDRS7groundtrack.col = (0,0,1,1)
-            self.orbit_screen.ids.TDRS7groundtrack.points = TDRS7_groundtrack
-
-        #draw the TDRS satellite locations
-        self.orbit_screen.ids.TDRS12.pos = (scaleLatLon2(TDRS12lat, TDRS12lon)['new_x']-((self.orbit_screen.ids.TDRS12.width/2)*normalizedX),scaleLatLon2(TDRS12lat, TDRS12lon)['new_y']-((self.orbit_screen.ids.TDRS12.height/2)*normalizedY))
-        self.orbit_screen.ids.TDRS6.pos = (scaleLatLon2(TDRS6lat, TDRS6lon)['new_x']-((self.orbit_screen.ids.TDRS6.width/2)*normalizedX),scaleLatLon2(TDRS6lat, TDRS6lon)['new_y']-((self.orbit_screen.ids.TDRS6.height/2)*normalizedY))
-        self.orbit_screen.ids.TDRS11.pos = (scaleLatLon2(TDRS11lat, TDRS11lon)['new_x']-((self.orbit_screen.ids.TDRS11.width/2)*normalizedX),scaleLatLon2(TDRS11lat, TDRS11lon)['new_y']-((self.orbit_screen.ids.TDRS11.height/2)*normalizedY))
-        self.orbit_screen.ids.TDRS10.pos = (scaleLatLon2(TDRS10lat, TDRS10lon)['new_x']-((self.orbit_screen.ids.TDRS10.width/2)*normalizedX),scaleLatLon2(TDRS10lat, TDRS10lon)['new_y']-((self.orbit_screen.ids.TDRS10.height/2)*normalizedY))
-        self.orbit_screen.ids.TDRS7.pos = (scaleLatLon2(TDRS7lat, TDRS7lon)['new_x']-((self.orbit_screen.ids.TDRS7.width/2)*normalizedX),scaleLatLon2(TDRS7lat, TDRS7lon)['new_y']-((self.orbit_screen.ids.TDRS7.height/2)*normalizedY))
-        #add labels and ZOE
-        self.orbit_screen.ids.TDRSeLabel.pos_hint = {"center_x": scaleLatLon(0, -41)['newLon']+0.06, "center_y": scaleLatLon(0, -41)['newLat']}
-        self.orbit_screen.ids.TDRSwLabel.pos_hint = {"center_x": scaleLatLon(0, -174)['newLon']+0.06, "center_y": scaleLatLon(0, -174)['newLat']}
-        self.orbit_screen.ids.TDRSzLabel.pos_hint = {"center_x": scaleLatLon(0, 85)['newLon']+0.05, "center_y": scaleLatLon(0, 85)['newLat']}
-        self.orbit_screen.ids.ZOE.pos_hint = {"center_x": scaleLatLon(0, 77)['newLon'], "center_y": scaleLatLon(0, 77)['newLat']}
-        self.orbit_screen.ids.ZOElabel.pos_hint = {"center_x": scaleLatLon(0, 77)['newLon'], "center_y": scaleLatLon(0, 77)['newLat']+0.1}
-
-    def orbitUpdate(self, dt):
-        global overcountry, ISS_TLE, ISS_TLE_Line1, ISS_TLE_Line2, ISS_TLE_Acquired, sgant_elevation, sgant_elevation_old, sgant_xelevation, aos, oldtdrs, tdrs, logged
-        global TDRS12_TLE, TDRS6_TLE, TDRS7_TLE, TDRS10_TLE, TDRS11_TLE, tdrs1, tdrs2, tdrs_timestamp
-        def scaleLatLon(latitude, longitude):
-            #converting lat lon to x, y for orbit map
-            fromLatSpan = 180.0
-            fromLonSpan = 360.0
-            toLatSpan = 0.598
-            toLonSpan = 0.716
-            valueLatScaled = (float(latitude)+90.0)/float(fromLatSpan)
-            valueLonScaled = (float(longitude)+180.0)/float(fromLonSpan)
-            newLat = (0.265) + (valueLatScaled * toLatSpan)
-            newLon = (0.14) + (valueLonScaled * toLonSpan)
-            return {'newLat': newLat, 'newLon': newLon}
-
-        def scaleLatLon2(in_latitude,in_longitude):
-            MAP_HEIGHT = self.orbit_screen.ids.OrbitMap.texture_size[1]
-            MAP_WIDTH = self.orbit_screen.ids.OrbitMap.texture_size[0]
-
-            new_x = ((MAP_WIDTH / 360.0) * (180 + in_longitude))
-            new_y = ((MAP_HEIGHT / 180.0) * (90 + in_latitude))
-            return {'new_y': new_y, 'new_x': new_x}
-
-        #copied from apexpy - copyright 2015 Christer van der Meeren MIT license
-        def subsolar(datetime):
-
-            year = datetime.year
-            doy = datetime.timetuple().tm_yday
-            ut = datetime.hour * 3600 + datetime.minute * 60 + datetime.second
-
-            if not 1601 <= year <= 2100:
-                raise ValueError('Year must be in [1601, 2100]')
-
-            yr = year - 2000
-
-            nleap = int(math.floor((year - 1601.0) / 4.0))
-            nleap -= 99
-            if year <= 1900:
-                ncent = int(math.floor((year - 1601.0) / 100.0))
-                ncent = 3 - ncent
-                nleap = nleap + ncent
-
-            l0 = -79.549 + (-0.238699 * (yr - 4.0 * nleap) + 3.08514e-2 * nleap)
-            g0 = -2.472 + (-0.2558905 * (yr - 4.0 * nleap) - 3.79617e-2 * nleap)
-
-            # Days (including fraction) since 12 UT on January 1 of IYR:
-            df = (ut / 86400.0 - 1.5) + doy
-
-            # Mean longitude of Sun:
-            lmean = l0 + 0.9856474 * df
-
-            # Mean anomaly in radians:
-            grad = math.radians(g0 + 0.9856003 * df)
-
-            # Ecliptic longitude:
-            lmrad = math.radians(lmean + 1.915 * math.sin(grad)
-                               + 0.020 * math.sin(2.0 * grad))
-            sinlm = math.sin(lmrad)
-
-            # Obliquity of ecliptic in radians:
-            epsrad = math.radians(23.439 - 4e-7 * (df + 365 * yr + nleap))
-
-            # Right ascension:
-            alpha = math.degrees(math.atan2(math.cos(epsrad) * sinlm, math.cos(lmrad)))
-
-            # Declination, which is also the subsolar latitude:
-            sslat = math.degrees(math.asin(math.sin(epsrad) * sinlm))
-
-            # Equation of time (degrees):
-            etdeg = lmean - alpha
-            nrot = round(etdeg / 360.0)
-            etdeg = etdeg - 360.0 * nrot
-
-            # Subsolar longitude:
-            sslon = 180.0 - (ut / 240.0 + etdeg) # Earth rotates one degree every 240 s.
-            nrot = round(sslon / 360.0)
-            sslon = sslon - 360.0 * nrot
-
-            return sslat, sslon
-
-        if ISS_TLE_Acquired:
-            ISS_TLE.compute(datetime.utcnow())
-            #------------------Latitude/Longitude Stuff---------------------------
-            latitude = float(str(ISS_TLE.sublat).split(':')[0]) + float(str(ISS_TLE.sublat).split(':')[1])/60 + float(str(ISS_TLE.sublat).split(':')[2])/3600
-            longitude = float(str(ISS_TLE.sublong).split(':')[0]) + float(str(ISS_TLE.sublong).split(':')[1])/60 + float(str(ISS_TLE.sublong).split(':')[2])/3600
-
-            #inclination = ISS_TLE.inc
-        
-            #TEMP FIX TO ERROR DO NOT MERGE THESE LINES       
-            if self.orbit_screen.ids.OrbitMap.texture_size[0] == 0: #temp fix to ensure no divide by 0
-                normalizedX = 1
-            else:
-                normalizedX = self.orbit_screen.ids.OrbitMap.norm_image_size[0] / self.orbit_screen.ids.OrbitMap.texture_size[0]
-            
-            if self.orbit_screen.ids.OrbitMap.texture_size[1] == 0:
-                normalizedY = 1
-            else:
-                normalizedY = self.orbit_screen.ids.OrbitMap.norm_image_size[1] / self.orbit_screen.ids.OrbitMap.texture_size[1]
-                
-
-            self.orbit_screen.ids.OrbitISStiny.pos = (
-                    scaleLatLon2(latitude, longitude)['new_x'] - ((self.orbit_screen.ids.OrbitISStiny.width / 2) * normalizedX * 2), #had to fudge a little not sure why
-                    scaleLatLon2(latitude, longitude)['new_y'] - ((self.orbit_screen.ids.OrbitISStiny.height / 2) * normalizedY * 2)) #had to fudge a little not sure why
-
-            #get the position of the sub solar point to add the sun icon to the map
-            sunlatitude, sunlongitude = subsolar(datetime.utcnow())
-
-            self.orbit_screen.ids.OrbitSun.pos = (
-                    scaleLatLon2(int(sunlatitude), int(sunlongitude))['new_x'] - ((self.orbit_screen.ids.OrbitSun.width / 2) * normalizedX * 2), #had to fudge a little not sure why
-                    scaleLatLon2(int(sunlatitude), int(sunlongitude))['new_y'] - ((self.orbit_screen.ids.OrbitSun.height / 2) * normalizedY * 2)) #had to fudge a little not sure why
-
-            #draw the ISS groundtrack behind and ahead of the 180 longitude cutoff
-            ISS_groundtrack = []
-            ISS_groundtrack2 = []
-            date_i = datetime.utcnow()
-            groundtrackdate = datetime.utcnow()
-            while date_i < groundtrackdate + timedelta(minutes=95):
-                ISS_TLE.compute(date_i)
-
-                ISSlon_gt = float(str(ISS_TLE.sublong).split(':')[0]) + float(
-                    str(ISS_TLE.sublong).split(':')[1]) / 60 + float(str(ISS_TLE.sublong).split(':')[2]) / 3600
-                ISSlat_gt = float(str(ISS_TLE.sublat).split(':')[0]) + float(
-                    str(ISS_TLE.sublat).split(':')[1]) / 60 + float(str(ISS_TLE.sublat).split(':')[2]) / 3600
-
-                if ISSlon_gt < longitude-1: #if the propagated groundtrack is behind the iss (i.e. wraps around the screen) add to new groundtrack line
-                    ISS_groundtrack2.append(scaleLatLon2(ISSlat_gt, ISSlon_gt)['new_x'])
-                    ISS_groundtrack2.append(scaleLatLon2(ISSlat_gt, ISSlon_gt)['new_y'])
-                else:
-                    ISS_groundtrack.append(scaleLatLon2(ISSlat_gt, ISSlon_gt)['new_x'])
-                    ISS_groundtrack.append(scaleLatLon2(ISSlat_gt, ISSlon_gt)['new_y'])
-
-                date_i += timedelta(seconds=60)
-
-            self.orbit_screen.ids.ISSgroundtrack.width = 1
-            self.orbit_screen.ids.ISSgroundtrack.col = (1, 0, 0, 1)
-            self.orbit_screen.ids.ISSgroundtrack.points = ISS_groundtrack
-
-            self.orbit_screen.ids.ISSgroundtrack2.width = 1
-            self.orbit_screen.ids.ISSgroundtrack2.col = (1, 0, 0, 1)
-            self.orbit_screen.ids.ISSgroundtrack2.points = ISS_groundtrack2
-
-            self.orbit_screen.ids.latitude.text = str("{:.2f}".format(latitude))
-            self.orbit_screen.ids.longitude.text = str("{:.2f}".format(longitude))
-
-            TDRScursor.execute('select TDRS1 from tdrs')
-            tdrs1 = int(TDRScursor.fetchone()[0])
-            TDRScursor.execute('select TDRS2 from tdrs')
-            tdrs2 = int(TDRScursor.fetchone()[0])
-            TDRScursor.execute('select Timestamp from tdrs')
-            tdrs_timestamp = TDRScursor.fetchone()[0]
-
-            # THIS SECTION NEEDS IMPROVEMENT
-            tdrs = "n/a"
-            self.ct_sgant_screen.ids.tdrs_east12.angle = (-1*longitude)-41
-            self.ct_sgant_screen.ids.tdrs_east6.angle = (-1*longitude)-46
-            self.ct_sgant_screen.ids.tdrs_z7.angle = ((-1*longitude)-41)+126
-            self.ct_sgant_screen.ids.tdrs_west11.angle = ((-1*longitude)-41)-133
-            self.ct_sgant_screen.ids.tdrs_west10.angle = ((-1*longitude)-41)-130
-
-            if ((tdrs1 or tdrs2) == 12) and float(aos) == 1.0:
-                tdrs = "east-12"
-                self.ct_sgant_screen.ids.tdrs_label.text = "TDRS-East-12"
-            if ((tdrs1 or tdrs2) == 6) and float(aos) == 1.0:
-                tdrs = "east-6"
-                self.ct_sgant_screen.ids.tdrs_label.text = "TDRS-East-6"
-            if ((tdrs1 or tdrs2) == 10) and float(aos) == 1.0:
-                tdrs = "west-10"
-                self.ct_sgant_screen.ids.tdrs_label.text = "TDRS-West-10"
-            if ((tdrs1 or tdrs2) == 11) and float(aos) == 1.0:
-                tdrs = "west-11"
-                self.ct_sgant_screen.ids.tdrs_label.text = "TDRS-West-11"
-            if ((tdrs1 or tdrs2) == 7) and float(aos) == 1.0:
-                tdrs = "z-7"
-                self.ct_sgant_screen.ids.tdrs_label.text = "TDRS-Z-7"
-            elif tdrs1 == 0 and tdrs2 == 0:
-                self.ct_sgant_screen.ids.tdrs_label.text = "-"
-                tdrs = "----"
-
-            self.ct_sgant_screen.ids.tdrs_z7.color = 1, 1, 1, 1
-            self.orbit_screen.ids.TDRSwLabel.color = (1,1,1,1)
-            self.orbit_screen.ids.TDRSeLabel.color = (1,1,1,1)
-            self.orbit_screen.ids.TDRSzLabel.color = (1,1,1,1)
-            self.orbit_screen.ids.TDRS11.col = (1,1,1,1)
-            self.orbit_screen.ids.TDRS10.col = (1,1,1,1)
-            self.orbit_screen.ids.TDRS12.col = (1,1,1,1)
-            self.orbit_screen.ids.TDRS6.col = (1,1,1,1)
-            self.orbit_screen.ids.TDRS7.col = (1,1,1,1)
-            self.orbit_screen.ids.ZOElabel.color = (1,1,1,1)
-            self.orbit_screen.ids.ZOE.col = (1,0.5,0,0.5)
-
-            if "10" in tdrs: #tdrs10 and 11 west
-                self.orbit_screen.ids.TDRSwLabel.color = (1,0,1,1)
-                self.orbit_screen.ids.TDRS10.col = (1,0,1,1)
-            if "11" in tdrs: #tdrs10 and 11 west
-                self.orbit_screen.ids.TDRSwLabel.color = (1,0,1,1)
-                self.orbit_screen.ids.TDRS11.col = (1,0,1,1)
-                self.orbit_screen.ids.TDRS10.col = (1,1,1,1)
-            if "6" in tdrs: #tdrs6 and 12 east
-                self.orbit_screen.ids.TDRSeLabel.color = (1,0,1,1)
-                self.orbit_screen.ids.TDRS6.col = (1,0,1,1)
-            if "12" in tdrs: #tdrs6 and 12 east
-                self.orbit_screen.ids.TDRSeLabel.color = (1,0,1,1)
-                self.orbit_screen.ids.TDRS12.col = (1,0,1,1)
-            if "7" in tdrs: #tdrs7 z
-                self.ct_sgant_screen.ids.tdrs_z7.color = 1, 1, 1, 1
-                self.orbit_screen.ids.TDRSzLabel.color = (1,0,1,1)
-                self.orbit_screen.ids.TDRS7.col = (1,0,1,1)
-                self.orbit_screen.ids.ZOElabel.color = 0, 0, 0, 0
-                self.orbit_screen.ids.ZOE.col = (0,0,0,0)
-
-            #------------------Orbit Stuff---------------------------
-            now = datetime.utcnow()
-            mins = (now - now.replace(hour=0,minute=0,second=0,microsecond=0)).total_seconds()
-            orbits_today = math.floor((float(mins)/60)/90)
-            self.orbit_screen.ids.dailyorbit.text = str(int(orbits_today)) #display number of orbits since utc midnight
-
-            year = int('20' + str(ISS_TLE_Line1[18:20]))
-            decimal_days = float(ISS_TLE_Line1[20:32])
-            converted_time = datetime(year, 1 ,1) + timedelta(decimal_days - 1)
-            time_since_epoch = ((now - converted_time).total_seconds()) #convert time difference to hours
-            totalorbits = int(ISS_TLE_Line2[63:68]) + 100000 + int(float(time_since_epoch)/(90*60)) #add number of orbits since the tle was generated
-            self.orbit_screen.ids.totalorbits.text = str(totalorbits) #display number of orbits since utc midnight
-            #------------------ISS Pass Detection---------------------------
-            location = ephem.Observer()
-            location.lon         = '-95:21:59' #will next to make these an input option
-            location.lat         = '29:45:43'
-            location.elevation   = 10
-            location.name        = 'location'
-            location.horizon    = '10'
-            location.pressure = 0
-            location.date = datetime.utcnow()
-
-            #use location to draw dot on orbit map
-            mylatitude = float(str(location.lat).split(':')[0]) + float(str(location.lat).split(':')[1])/60 + float(str(location.lat).split(':')[2])/3600
-            mylongitude = float(str(location.lon).split(':')[0]) + float(str(location.lon).split(':')[1])/60 + float(str(location.lon).split(':')[2])/3600
-            self.orbit_screen.ids.mylocation.col = (0,0,1,1)
-            self.orbit_screen.ids.mylocation.pos = (scaleLatLon2(mylatitude, mylongitude)['new_x']-((self.orbit_screen.ids.mylocation.width/2)*normalizedX),scaleLatLon2(mylatitude, mylongitude)['new_y']-((self.orbit_screen.ids.mylocation.height/2)*normalizedY))
-
-            def isVisible(pass_info):
-                def seconds_between(d1, d2):
-                    return abs((d2 - d1).seconds)
-
-                def datetime_from_time(tr):
-                    year, month, day, hour, minute, second = tr.tuple()
-                    dt = dtime.datetime(year, month, day, hour, minute, int(second))
-                    return dt
-
-                tr, azr, tt, altt, ts, azs = pass_info
-                max_time = datetime_from_time(tt)
-
-                location.date = max_time
-
-                sun = ephem.Sun()
-                sun.compute(location)
-                ISS_TLE.compute(location)
-                sun_alt = float(str(sun.alt).split(':')[0]) + float(str(sun.alt).split(':')[1])/60 + float(str(sun.alt).split(':')[2])/3600
-                visible = False
-                if ISS_TLE.eclipsed is False and -18 < sun_alt < -6:
-                    visible = True
-                #on the pass screen add info for why not visible
-                return visible
-
-            ISS_TLE.compute(location) #compute tle propagation based on provided location
-            nextpassinfo = location.next_pass(ISS_TLE)
-
-            if nextpassinfo[0] is None:
-                self.orbit_screen.ids.iss_next_pass1.text = "n/a"
-                self.orbit_screen.ids.iss_next_pass2.text = "n/a"
-                self.orbit_screen.ids.countdown.text = "n/a"
-            else:
-                nextpassdatetime = datetime.strptime(str(nextpassinfo[0]), '%Y/%m/%d %H:%M:%S') #convert to datetime object for timezone conversion
-                nextpassinfo_format = nextpassdatetime.replace(tzinfo=pytz.utc)
-                localtimezone = pytz.timezone('America/Chicago')
-                localnextpass = nextpassinfo_format.astimezone(localtimezone)
-                self.orbit_screen.ids.iss_next_pass1.text = str(localnextpass).split()[0] #display next pass time
-                self.orbit_screen.ids.iss_next_pass2.text = str(localnextpass).split()[1].split('-')[0] #display next pass time
-                timeuntilnextpass = nextpassinfo[0] - location.date
-                nextpasshours = timeuntilnextpass*24.0
-                nextpassmins = (nextpasshours-math.floor(nextpasshours))*60
-                nextpassseconds = (nextpassmins-math.floor(nextpassmins))*60
-                if isVisible(nextpassinfo):
-                    self.orbit_screen.ids.ISSvisible.text = "Visible Pass!"
-                else:
-                    self.orbit_screen.ids.ISSvisible.text = "Not Visible"
-                self.orbit_screen.ids.countdown.text = str("{:.0f}".format(math.floor(nextpasshours))) + ":" + str("{:.0f}".format(math.floor(nextpassmins))) + ":" + str("{:.0f}".format(math.floor(nextpassseconds))) #display time until next pass
-
-    def getTLE(self, *args):
-        global ISS_TLE, ISS_TLE_Line1, ISS_TLE_Line2, ISS_TLE_Acquired
-        #iss_tle_url =  'https://spaceflight.nasa.gov/realdata/sightings/SSapplications/Post/JavaSSOP/orbit/ISS/SVPOST.html' #the rev counter on this page is wrong
-        iss_tle_url =  'https://celestrak.org/NORAD/elements/stations.txt'
-        tdrs_tle_url =  'https://celestrak.org/NORAD/elements/tdrss.txt'
-
-        def on_success(req, data): #if TLE data is successfully received, it is processed here
-            global ISS_TLE, ISS_TLE_Line1, ISS_TLE_Line2, ISS_TLE_Acquired
-            soup = BeautifulSoup(data, "lxml")
-            body = iter(soup.get_text().split('\n'))
-            results = []
-            for line in body:
-                if "ISS (ZARYA)" in line:
-                    results.append(line)
-                    results.append(next(body))
-                    results.append(next(body))
-                    break
-            results = [i.strip() for i in results]
-
-            if len(results) > 0:
-                ISS_TLE_Line1 = results[1]
-                ISS_TLE_Line2 = results[2]
-                ISS_TLE = ephem.readtle("ISS (ZARYA)", str(ISS_TLE_Line1), str(ISS_TLE_Line2))
-                ISS_TLE_Acquired = True
-                logWrite("ISS TLE Acquired!")
-            else:
-                logWrite("ISS TLE Not Acquired")
-                ISS_TLE_Acquired = False
-
-        def on_redirect(req, result):
-            logWrite("Warning - Get ISS TLE failure (redirect)")
-            logWrite(result)
-
-        def on_failure(req, result):
-            logWrite("Warning - Get ISS TLE failure (url failure)")
-            logWrite(result)
-
-        def on_error(req, result):
-            logWrite("Warning - Get ISS TLE failure (url error)")
-            logWrite(result)
-
-        def on_success2(req2, data2): #if TLE data is successfully received, it is processed here
-            #retrieve the TLEs for every TDRS that ISS talks too
-            global TDRS12_TLE,TDRS6_TLE,TDRS11_TLE,TDRS10_TLE,TDRS7_TLE
-            soup = BeautifulSoup(data2, "lxml")
-            body = iter(soup.get_text().split('\n'))
-            results = ['','','']
-            #TDRS 12 TLE
-            for line in body:
-                if "TDRS 12" in line:
-                    results[0] = line
-                    results[1] = next(body)
-                    results[2] = next(body)
-                    break
-
-            if len(results[1]) > 0:
-                TDRS12_TLE = ephem.readtle("TDRS 12", str(results[1]), str(results[2]))
-                logWrite("TDRS 12 TLE Success!")
-            else:
-                logWrite("TDRS 12 TLE not acquired")
-
-            results = ['','','']
-            body = iter(soup.get_text().split('\n'))
-            #TDRS 6 TLE
-            for line in body:
-                if "TDRS 6" in line:
-                    results[0] = line
-                    results[1] = next(body)
-                    results[2] = next(body)
-                    break
-
-            if len(results[1]) > 0:
-                TDRS6_TLE = ephem.readtle("TDRS 6", str(results[1]), str(results[2]))
-                logWrite("TDRS 6 TLE Success!")
-            else:
-                logWrite("TDRS 6 TLE not acquired")
-
-            results = ['','','']
-            body = iter(soup.get_text().split('\n'))
-            #TDRS 11 TLE
-            for line in body:
-                if "TDRS 11" in line:
-                    results[0] = line
-                    results[1] = next(body)
-                    results[2] = next(body)
-                    break
-
-            if len(results[1]) > 0:
-                TDRS11_TLE = ephem.readtle("TDRS 11", str(results[1]), str(results[2]))
-                logWrite("TDRS 11 TLE Success!")
-            else:
-                logWrite("TDRS 11 TLE not acquired")
-
-            results = ['','','']
-            body = iter(soup.get_text().split('\n'))
-            #TDRS 10 TLE
-            for line in body:
-                if "TDRS 10" in line:
-                    results[0] = line
-                    results[1] = next(body)
-                    results[2] = next(body)
-                    break
-
-            if len(results[1]) > 0:
-                TDRS10_TLE = ephem.readtle("TDRS 10", str(results[1]), str(results[2]))
-                logWrite("TDRS 10 TLE Success!")
-            else:
-                logWrite("TDRS 10 TLE not acquired")
-
-            results = ['','','']
-            body = iter(soup.get_text().split('\n'))
-            #TDRS 7 TLE
-            for line in body:
-                if "TDRS 7" in line:
-                    results[0] = line
-                    results[1] = next(body)
-                    results[2] = next(body)
-                    break
-
-            if len(results[1]) > 0:
-                TDRS7_TLE = ephem.readtle("TDRS 7", str(results[1]), str(results[2]))
-                logWrite("TDRS 7 TLE Success!")
-            else:
-                logWrite("TDRS 7 TLE not acquired")
-
-        def on_redirect2(req2, result):
-            logWrite("Warning - Get TDRS TLE failure (redirect)")
-            logWrite(result)
-
-        def on_failure2(req2, result):
-            logWrite("Warning - Get TDRS TLE failure (url failure)")
-            logWrite(result)
-
-        def on_error2(req2, result):
-            logWrite("Warning - Get TDRS TLE failure (url error)")
-            logWrite(result)
-
-        req = UrlRequest(iss_tle_url, on_success, on_redirect, on_failure, on_error, timeout=1)
-        req2 = UrlRequest(tdrs_tle_url, on_success2, on_redirect2, on_failure2, on_error2, timeout=1)
-
-    def checkCrew(self, dt):
-        iss_crew_url = 'https://www.howmanypeopleareinspacerightnow.com/peopleinspace.json'
-        urlsuccess = False
-
-        def on_success(req, data):
-            logWrite("Successfully fetched crew JSON")
-            isscrew = 0
-            crewmember = ['', '', '', '', '', '', '', '', '', '', '', '']
-            crewmemberbio = ['', '', '', '', '', '', '', '', '', '', '', '']
-            crewmembertitle = ['', '', '', '', '', '', '', '', '', '', '', '']
-            crewmemberdays = ['', '', '', '', '', '', '', '', '', '', '', '']
-            crewmemberpicture = ['', '', '', '', '', '', '', '', '', '', '', '']
-            crewmembercountry = ['', '', '', '', '', '', '', '', '', '', '', '']
-            now = datetime.utcnow()
-            number_of_space = int(data['number'])
-            for num in range(1, number_of_space+1):
-                if str(data['people'][num-1]['location']) == str("International Space Station"):
-                    crewmember[isscrew] = str(data['people'][num-1]['name']) #.encode('utf-8')
-                    crewmemberbio[isscrew] = str(data['people'][num-1]['bio'])
-                    crewmembertitle[isscrew] = str(data['people'][num-1]['title'])
-                    datetime_object = datetime.strptime(str(data['people'][num-1]['launchdate']), '%Y-%m-%d')
-                    previousdays = int(data['people'][num-1]['careerdays'])
-                    totaldaysinspace = str(now-datetime_object)
-                    d_index = totaldaysinspace.index('d')
-                    crewmemberdays[isscrew] = str(int(totaldaysinspace[:d_index])+previousdays)+" days in space"
-                    crewmemberpicture[isscrew] = str(data['people'][num-1]['biophoto'])
-                    crewmembercountry[isscrew] = str(data['people'][num-1]['country']).title()
-                    if str(data['people'][num-1]['country'])==str('usa'):
-                        crewmembercountry[isscrew] = str('USA')
-                    isscrew = isscrew+1
-
-            #self.crew_screen.ids.crew1.text = str(crewmember[0])
-            #self.crew_screen.ids.crew1title.text = str(crewmembertitle[0])
-            #self.crew_screen.ids.crew1country.text = str(crewmembercountry[0])
-            #self.crew_screen.ids.crew1daysonISS.text = str(crewmemberdays[0])
-            ##self.crew_screen.ids.crew1image.source = str(crewmemberpicture[0])
-            #self.crew_screen.ids.crew2.text = str(crewmember[1])
-            #self.crew_screen.ids.crew2title.text = str(crewmembertitle[1])
-            #self.crew_screen.ids.crew2country.text = str(crewmembercountry[1])
-            #self.crew_screen.ids.crew2daysonISS.text = str(crewmemberdays[1])
-            ##self.crew_screen.ids.crew2image.source = str(crewmemberpicture[1])
-            #self.crew_screen.ids.crew3.text = str(crewmember[2])
-            #self.crew_screen.ids.crew3title.text = str(crewmembertitle[2])
-            #self.crew_screen.ids.crew3country.text = str(crewmembercountry[2])
-            #self.crew_screen.ids.crew3daysonISS.text = str(crewmemberdays[2])
-            ##self.crew_screen.ids.crew3image.source = str(crewmemberpicture[2])
-            #self.crew_screen.ids.crew4.text = str(crewmember[3])
-            #self.crew_screen.ids.crew4title.text = str(crewmembertitle[3])
-            #self.crew_screen.ids.crew4country.text = str(crewmembercountry[3])
-            #self.crew_screen.ids.crew4daysonISS.text = str(crewmemberdays[3])
-            ##self.crew_screen.ids.crew4image.source = str(crewmemberpicture[3])
-            #self.crew_screen.ids.crew5.text = str(crewmember[4])
-            #self.crew_screen.ids.crew5title.text = str(crewmembertitle[4])
-            #self.crew_screen.ids.crew5country.text = str(crewmembercountry[4])
-            #self.crew_screen.ids.crew5daysonISS.text = str(crewmemberdays[4])
-            ##self.crew_screen.ids.crew5image.source = str(crewmemberpicture[4])
-            #self.crew_screen.ids.crew6.text = str(crewmember[5])
-            #self.crew_screen.ids.crew6title.text = str(crewmembertitle[5])
-            #self.crew_screen.ids.crew6country.text = str(crewmembercountry[5])
-            #self.crew_screen.ids.crew6daysonISS.text = str(crewmemberdays[5])
-            ##self.crew_screen.ids.crew6image.source = str(crewmemberpicture[5])
-            ##self.crew_screen.ids.crew7.text = str(crewmember[6])
-            ##self.crew_screen.ids.crew7title.text = str(crewmembertitle[6])
-            ##self.crew_screen.ids.crew7country.text = str(crewmembercountry[6])
-            ##self.crew_screen.ids.crew7daysonISS.text = str(crewmemberdays[6])
-            ##self.crew_screen.ids.crew7image.source = str(crewmemberpicture[6])
-            ##self.crew_screen.ids.crew8.text = str(crewmember[7])
-            ##self.crew_screen.ids.crew8title.text = str(crewmembertitle[7])
-            ##self.crew_screen.ids.crew8country.text = str(crewmembercountry[7])
-            ##self.crew_screen.ids.crew8daysonISS.text = str(crewmemberdays[7])
-            ##self.crew_screen.ids.crew8image.source = str(crewmemberpicture[7]))
-            ##self.crew_screen.ids.crew9.text = str(crewmember[8])
-            ##self.crew_screen.ids.crew9title.text = str(crewmembertitle[8])
-            ##self.crew_screen.ids.crew9country.text = str(crewmembercountry[8])
-            ##self.crew_screen.ids.crew9daysonISS.text = str(crewmemberdays[8])
-            ##self.crew_screen.ids.crew9image.source = str(crewmemberpicture[8])
-            ##self.crew_screen.ids.crew10.text = str(crewmember[9])
-            ##self.crew_screen.ids.crew10title.text = str(crewmembertitle[9])
-            ##self.crew_screen.ids.crew10country.text = str(crewmembercountry[9])
-            ##self.crew_screen.ids.crew10daysonISS.text = str(crewmemberdays[9])
-            ##self.crew_screen.ids.crew10image.source = str(crewmemberpicture[9])
-            ##self.crew_screen.ids.crew11.text = str(crewmember[10])
-            ##self.crew_screen.ids.crew11title.text = str(crewmembertitle[10])
-            ##self.crew_screen.ids.crew11country.text = str(crewmembercountry[10])
-            ##self.crew_screen.ids.crew11daysonISS.text = str(crewmemberdays[10])
-            ##self.crew_screen.ids.crew11image.source = str(crewmemberpicture[10])
-            ##self.crew_screen.ids.crew12.text = str(crewmember[11])
-            ##self.crew_screen.ids.crew12title.text = str(crewmembertitle[11])
-            ##self.crew_screen.ids.crew12country.text = str(crewmembercountry[11])
-            ##self.crew_screen.ids.crew12daysonISS.text = str(crewmemberdays[11])
-            ##self.crew_screen.ids.crew12image.source = str(crewmemberpicture[11])
-
-        def on_redirect(req, result):
-            logWrite("Warning - checkCrew JSON failure (redirect)")
-            logWrite(result)
-            print(result)
-
-        def on_failure(req, result):
-            logWrite("Warning - checkCrew JSON failure (url failure)")
-
-        def on_error(req, result):
-            logWrite("Warning - checkCrew JSON failure (url error)")
-
-        req = UrlRequest(iss_crew_url, on_success, on_redirect, on_failure, on_error, timeout=1)
-
-    def map_rotation(self, args):
-        scalefactor = 0.083333
-        scaledValue = float(args)/scalefactor
-        return scaledValue
-
-    def map_psi_bar(self, args):
-        scalefactor = 0.015
-        scaledValue = (float(args)*scalefactor)+0.72
-        return scaledValue
-
-    def map_hold_bar(self, args):
-        scalefactor = 0.0015
-        scaledValue = (float(args)*scalefactor)+0.71
-        return scaledValue
-
-    def hold_timer(self, dt):
-        global seconds2, holdstartTime
-        logWrite("Function Call - hold timer")
-        unixconvert = time.gmtime(time.time())
-        currenthours = float(unixconvert[7])*24+unixconvert[3]+float(unixconvert[4])/60+float(unixconvert[5])/3600
-        seconds2 = (currenthours-EVAstartTime)*3600
-        seconds2 = int(seconds2)
-
-        new_bar_x = self.map_hold_bar(260-seconds2)
-        self.us_eva.ids.leak_timer.text = "~"+ str(int(seconds2)) + "s"
-<<<<<<< HEAD
-        self.us_eva.ids.Hold_bar.pos_hint = {"center_x": new_bar_x, "center_y": 0.47}
-=======
-        self.us_eva.ids.Hold_bar.pos_hint = {"center_x": new_bar_x, "center_y": 0.54}
->>>>>>> 451af703
-        self.us_eva.ids.Crewlock_Status_image.source = mimic_directory + '/Mimic/Pi/imgs/eva/LeakCheckLights.png'
-
-    def signal_unsubscribed(self): #change images, used stale signal image
-        global internet, ScreenList
-
-        if not internet:
-            for x in ScreenList:
-                getattr(self, x).ids.signal.source = mimic_directory + '/Mimic/Pi/imgs/signal/offline.png'
-            self.changeColors(0.5, 0.5, 0.5)
-        else:
-            for x in ScreenList:
-                getattr(self, x).ids.signal.source = mimic_directory + '/Mimic/Pi/imgs/signal/SignalClientLost.png'
-            self.changeColors(1, 0.5, 0)
-
-        for x in ScreenList:
-            getattr(self, x).ids.signal.size_hint_y = 0.112
-
-    def signal_lost(self):
-        global internet, ScreenList
-
-        if not internet:
-            for x in ScreenList:
-                getattr(self, x).ids.signal.source = mimic_directory + '/Mimic/Pi/imgs/signal/offline.png'
-            self.changeColors(0.5, 0.5, 0.5)
-        else:
-            for x in ScreenList:
-                getattr(self, x).ids.signal.source = mimic_directory + '/Mimic/Pi/imgs/signal/signalred.zip'
-            self.changeColors(1, 0, 0)
-
-        for x in ScreenList:
-            getattr(self, x).ids.signal.anim_delay = 0.4
-        for x in ScreenList:
-            getattr(self, x).ids.signal.size_hint_y = 0.112
-
-    def signal_acquired(self):
-        global internet, ScreenList
-
-        if not internet:
-            for x in ScreenList:
-                getattr(self, x).ids.signal.source = mimic_directory + '/Mimic/Pi/imgs/signal/offline.png'
-            self.changeColors(0.5, 0.5, 0.5)
-        else:
-            for x in ScreenList:
-                getattr(self, x).ids.signal.source = mimic_directory + '/Mimic/Pi/imgs/signal/pulse-transparent.zip'
-            self.changeColors(0, 1, 0)
-
-        for x in ScreenList:
-            getattr(self, x).ids.signal.anim_delay = 0.05
-        for x in ScreenList:
-            getattr(self, x).ids.signal.size_hint_y = 0.15
-
-    def signal_stale(self):
-        global internet, ScreenList
-
-        if not internet:
-            for x in ScreenList:
-                getattr(self, x).ids.signal.source = mimic_directory + '/Mimic/Pi/imgs/signal/offline.png'
-            self.changeColors(0.5, 0.5, 0.5)
-        else:
-            for x in ScreenList:
-                getattr(self, x).ids.signal.source = mimic_directory + '/Mimic/Pi/imgs/signal/SignalOrangeGray.png'
-            self.changeColors(1, 0.5, 0)
-
-        for x in ScreenList:
-            getattr(self, x).ids.signal.anim_delay = 0.12
-        for x in ScreenList:
-            getattr(self, x).ids.signal.size_hint_y = 0.112
-
-    def signal_client_offline(self):
-        global internet, ScreenList
-
-        if not internet:
-            for x in ScreenList:
-                getattr(self, x).ids.signal.source = mimic_directory + '/Mimic/Pi/imgs/signal/offline.png'
-            self.changeColors(0.5, 0.5, 0.5)
-        else:
-            for x in ScreenList:
-                getattr(self, x).ids.signal.source = mimic_directory + '/Mimic/Pi/imgs/signal/SignalClientLost.png'
-            self.changeColors(1, 0.5, 0)
-
-        for x in ScreenList:
-            getattr(self, x).ids.signal.anim_delay = 0.12
-        for x in ScreenList:
-            getattr(self, x).ids.signal.size_hint_y = 0.112
-
-    def update_labels(self, dt): #THIS IS THE IMPORTANT FUNCTION
-        global mimicbutton, switchtofake, demoboolean, runningDemo, fakeorbitboolean, psarj2, ssarj2, manualcontrol, aos, los, oldLOS, psarjmc, ssarjmc, ptrrjmc, strrjmc, beta1bmc, beta1amc, beta2bmc, beta2amc, beta3bmc, beta3amc, beta4bmc, beta4amc, US_EVAinProgress, position_x, position_y, position_z, velocity_x, velocity_y, velocity_z, altitude, velocity, iss_mass, testvalue, testfactor, airlock_pump, crewlockpres, leak_hold, firstcrossing, EVA_activities, repress, depress, oldAirlockPump, obtained_EVA_crew, EVAstartTime
-        global holdstartTime, LS_Subscription
-        global Disco, eva, standby, prebreath1, prebreath2, depress1, depress2, leakhold, repress
-        global EPSstorageindex, channel1A_voltage, channel1B_voltage, channel2A_voltage, channel2B_voltage, channel3A_voltage, channel3B_voltage, channel4A_voltage, channel4B_voltage, USOS_Power
-        global stationmode, sgant_elevation, sgant_xelevation
-        global tdrs, module
-        global old_mt_timestamp, old_mt_position, mt_speed
-
-        arduino_count = len(SERIAL_PORTS)
-
-        if arduino_count > 0:
-            self.mimic_screen.ids.arduino_count.text = str(arduino_count)
-            self.mimic_screen.ids.arduino.source = mimic_directory + "/Mimic/Pi/imgs/signal/arduino_notransmit.png"
-            self.fakeorbit_screen.ids.arduino.source = mimic_directory + "/Mimic/Pi/imgs/signal/arduino_notransmit.png"
-            self.fakeorbit_screen.ids.arduino_count.text = str(arduino_count)
-        else:
-            self.mimic_screen.ids.arduino_count.text = ""
-            self.fakeorbit_screen.ids.arduino_count.text = ""
-            self.mimic_screen.ids.arduino.source = mimic_directory + "/Mimic/Pi/imgs/signal/arduino_offline.png"
-            self.fakeorbit_screen.ids.arduino.source = mimic_directory + "/Mimic/Pi/imgs/signal/arduino_offline.png"
-            runningDemo = False
-
-        if arduino_count > 0:
-            self.mimic_screen.ids.mimicstartbutton.disabled = False
-            self.fakeorbit_screen.ids.DemoStart.disabled = False
-            self.fakeorbit_screen.ids.HTVDemoStart.disabled = False
-            self.fakeorbit_screen.ids.OFT2DemoStart.disabled = False
-            self.control_screen.ids.set90.disabled = False
-            self.control_screen.ids.set0.disabled = False
-            if mimicbutton:
-                self.mimic_screen.ids.mimicstartbutton.disabled = True
-                self.mimic_screen.ids.arduino.source = mimic_directory + "/Mimic/Pi/imgs/signal/Arduino_Transmit.zip"
-            else:
-                self.mimic_screen.ids.mimicstartbutton.disabled = False
-        else:
-            self.mimic_screen.ids.mimicstartbutton.disabled = True
-            self.mimic_screen.ids.mimicstartbutton.text = "Transmit"
-            self.fakeorbit_screen.ids.DemoStart.disabled = True
-            self.fakeorbit_screen.ids.HTVDemoStart.disabled = True
-            self.fakeorbit_screen.ids.OFT2DemoStart.disabled = True
-            self.control_screen.ids.set90.disabled = True
-            self.control_screen.ids.set0.disabled = True
-
-        if runningDemo:
-            self.fakeorbit_screen.ids.DemoStart.disabled = True
-            self.fakeorbit_screen.ids.HTVDemoStart.disabled = True
-            self.fakeorbit_screen.ids.DemoStop.disabled = False
-            self.fakeorbit_screen.ids.HTVDemoStop.disabled = False
-            self.fakeorbit_screen.ids.OFT2DemoStart.disabled = True
-            self.fakeorbit_screen.ids.OFT2DemoStop.disabled = False
-            self.fakeorbit_screen.ids.arduino.source = mimic_directory + "/Mimic/Pi/imgs/signal/Arduino_Transmit.zip"
-
-        c.execute('select Value from telemetry')
-        values = c.fetchall()
-        c.execute('select Timestamp from telemetry')
-        timestamps = c.fetchall()
-
-        sub_status = str((values[255])[0]) #lightstreamer subscript checker
-        client_status = str((values[256])[0]) #lightstreamer client checker
-
-        psarj = "{:.2f}".format(float((values[0])[0]))
-        if not switchtofake:
-            psarj2 = float(psarj)
-        if not manualcontrol:
-            psarjmc = float(psarj)
-        ssarj = "{:.2f}".format(float((values[1])[0]))
-        if not switchtofake:
-            ssarj2 = float(ssarj)
-        if not manualcontrol:
-            ssarjmc = float(ssarj)
-        ptrrj = "{:.2f}".format(float((values[2])[0]))
-        if not manualcontrol:
-            ptrrjmc = float(ptrrj)
-        strrj = "{:.2f}".format(float((values[3])[0]))
-        if not manualcontrol:
-            strrjmc = float(strrj)
-        beta1b = "{:.2f}".format(float((values[4])[0]))
-        if not switchtofake:
-            beta1b2 = float(beta1b)
-        if not manualcontrol:
-            beta1bmc = float(beta1b)
-        beta1a = "{:.2f}".format(float((values[5])[0]))
-        if not switchtofake:
-            beta1a2 = float(beta1a)
-        if not manualcontrol:
-            beta1amc = float(beta1a)
-        beta2b = "{:.2f}".format(float((values[6])[0]))
-        if not switchtofake:
-            beta2b2 = float(beta2b) #+ 20.00
-        if not manualcontrol:
-            beta2bmc = float(beta2b)
-        beta2a = "{:.2f}".format(float((values[7])[0]))
-        if not switchtofake:
-            beta2a2 = float(beta2a)
-        if not manualcontrol:
-            beta2amc = float(beta2a)
-        beta3b = "{:.2f}".format(float((values[8])[0]))
-        if not switchtofake:
-            beta3b2 = float(beta3b)
-        if not manualcontrol:
-            beta3bmc = float(beta3b)
-        beta3a = "{:.2f}".format(float((values[9])[0]))
-        if not switchtofake:
-            beta3a2 = float(beta3a)
-        if not manualcontrol:
-            beta3amc = float(beta3a)
-        beta4b = "{:.2f}".format(float((values[10])[0]))
-        if not switchtofake:
-            beta4b2 = float(beta4b)
-        if not manualcontrol:
-            beta4bmc = float(beta4b)
-        beta4a = "{:.2f}".format(float((values[11])[0]))
-        if not switchtofake:
-            beta4a2 = float(beta4a) #+ 20.00
-        if not manualcontrol:
-            beta4amc = float(beta4a)
-
-        aos = "{:.2f}".format(int((values[12])[0]))
-        los = "{:.2f}".format(int((values[13])[0]))
-        sasa_el = "{:.2f}".format(float((values[14])[0]))
-        sasa_az = "{:.2f}".format(float((values[18])[0]))
-        active_sasa = int((values[54])[0])
-        sasa1_active = int((values[53])[0])
-        sasa2_active = int((values[52])[0])
-        if sasa1_active or sasa2_active:
-            sasa_xmit = True
-        else:
-            sasa_xmit = False
-        sgant_elevation = float((values[15])[0])
-        sgant_xelevation = float((values[17])[0])
-        sgant_transmit = float((values[41])[0])
-        uhf1_power = int((values[233])[0]) #0 = off, 1 = on, 3 = failed
-        uhf2_power = int((values[234])[0]) #0 = off, 1 = on, 3 = failed
-        uhf_framesync = int((values[235])[0]) #1 or 0
-
-        v1a = "{:.2f}".format(float((values[25])[0]))
-        channel1A_voltage[EPSstorageindex] = float(v1a)
-        v1b = "{:.2f}".format(float((values[26])[0]))
-        channel1B_voltage[EPSstorageindex] = float(v1b)
-        v2a = "{:.2f}".format(float((values[27])[0]))
-        channel2A_voltage[EPSstorageindex] = float(v2a)
-        v2b = "{:.2f}".format(float((values[28])[0]))
-        channel2B_voltage[EPSstorageindex] = float(v2b)
-        v3a = "{:.2f}".format(float((values[29])[0]))
-        channel3A_voltage[EPSstorageindex] = float(v3a)
-        v3b = "{:.2f}".format(float((values[30])[0]))
-        channel3B_voltage[EPSstorageindex] = float(v3b)
-        v4a = "{:.2f}".format(float((values[31])[0]))
-        channel4A_voltage[EPSstorageindex] = float(v4a)
-        v4b = "{:.2f}".format(float((values[32])[0]))
-        channel4B_voltage[EPSstorageindex] = float(v4b)
-        c1a = "{:.2f}".format(float((values[33])[0]))
-        c1b = "{:.2f}".format(float((values[34])[0]))
-        c2a = "{:.2f}".format(float((values[35])[0]))
-        c2b = "{:.2f}".format(float((values[36])[0]))
-        c3a = "{:.2f}".format(float((values[37])[0]))
-        c3b = "{:.2f}".format(float((values[38])[0]))
-        c4a = "{:.2f}".format(float((values[39])[0]))
-        c4b = "{:.2f}".format(float((values[40])[0]))
-
-        stationmode = float((values[46])[0]) #russian segment mode same as usos mode
-
-        #TCS telemetry
-        SWmode_loopA = int((values[43])[0])
-        SWmode_loopB = int((values[42])[0])
-        NH3flow_loopA = "{:.2f}".format(float((values[22])[0]))
-        NH3flow_loopB = "{:.2f}".format(float((values[19])[0]))
-        NH3outletPress_loopA = "{:.2f}".format(float((values[23])[0]))
-        NH3outletPress_loopB = "{:.2f}".format(float((values[20])[0]))
-        NH3outletTemp_loopA = "{:.2f}".format(float((values[24])[0]))
-        NH3outletTemp_loopB = "{:.2f}".format(float((values[21])[0]))
-
-        #MBS and MT telemetry
-        mt_worksite = int((values[258])[0])
-        self.mss_mt_screen.ids.mt_ws_value.text = str(mt_worksite)
-        mt_position = float((values[257])[0])
-        mt_position_timestamp = float((timestamps[257])[0])
-
-        def map_mt_value(value):
-            mt_min_value = 2000.0 #minimum mt position float value, rough guess needs refining
-            mt_max_value = -2000.0 #maximum mt position float value, rough guess needs refining
-            min_mt_mapped_value = 0.4 #change this to be leftmost kivy screen percentage of truss image
-            max_mt_mapped_value = 0.9 #change this to be rightmost kivy screen percentage of truss image
-        
-            # Calculate the ratio of the input value within the range
-            ratio = (value - mt_min_value) / (mt_max_value - mt_min_value)
-        
-            # Map the ratio to the desired output range
-            mt_mapped_value = min_mt_mapped_value + ratio * (max_mt_mapped_value - min_mt_mapped_value)
-        
-            return mt_mapped_value #this should be the new pos_hint_x value
-        
-        self.mss_mt_screen.ids.FloatingMT.pos_hint = {"center_x": map_mt_value(mt_position),"center_y": 0.375}
-            
-        self.mss_mt_screen.ids.mt_position_value.text = str(mt_position)
-
-        if (mt_position_timestamp - old_mt_timestamp) > 0:
-            mt_speed = (mt_position - old_mt_position) / ((mt_position_timestamp - old_mt_timestamp)*3600)
-            old_mt_timestamp = mt_position_timestamp
-            old_mt_position = mt_position
-            roboflashevent = Clock.schedule_once(self.flashROBObutton, 1)
-        self.mss_mt_screen.ids.mt_speed_value.text = "{:2.2f}".format(float(mt_speed)) + " cm/s"
-
-        MCASpayload = int((values[292])[0])
-        POApayload = int((values[294])[0])
-        
-        ##SSRMS telemetry
-        OperatingBase = str((values[261])[0])
-        BaseLocation = str((values[260])[0])
-        TipLEEstatus = str((values[269])[0])
-        SACSopBase = str((values[261])[0])
-        ShoulderRoll = "{:.2f}".format(float((values[262])[0]))
-        ShoulderYaw = "{:.2f}".format(float((values[263])[0]))
-        ShoulderPitch = "{:.2f}".format(float((values[264])[0]))
-        ElbowPitch = "{:.2f}".format(float((values[265])[0]))
-        WristRoll = "{:.2f}".format(float((values[268])[0]))
-        WristYaw = "{:.2f}".format(float((values[267])[0]))
-        WristPitch = "{:.2f}".format(float((values[266])[0]))
-        
-        ##SPDM Telemetry
-        SPDMbase = str((values[271])[0])
-        SPDMoperatingBase = str((values[270])[0])
-        Shoulder1Roll = "{:.2f}".format(float((values[272])[0]))
-        Shoulder1Yaw = "{:.2f}".format(float((values[273])[0]))
-        Shoulder1Pitch = "{:.2f}".format(float((values[274])[0]))
-        Elbow1Pitch = "{:.2f}".format(float((values[275])[0]))
-        Wrist1Roll = "{:.2f}".format(float((values[278])[0]))
-        Wrist1Yaw = "{:.2f}".format(float((values[277])[0]))
-        Wrist1Pitch = "{:.2f}".format(float((values[276])[0]))
-        Shoulder2Roll = "{:.2f}".format(float((values[280])[0]))
-        Shoulder2Yaw = "{:.2f}".format(float((values[281])[0]))
-        Shoulder2Pitch = "{:.2f}".format(float((values[282])[0]))
-        Elbow2Pitch = "{:.2f}".format(float((values[283])[0]))
-        Wrist2Roll = "{:.2f}".format(float((values[286])[0]))
-        Wrist2Yaw = "{:.2f}".format(float((values[285])[0]))
-        Wrist2Pitch = "{:.2f}".format(float((values[284])[0])) 
-        Arm1OTCM = int((values[279])[0])
-        Arm2OTCM = int((values[288])[0])
-        BodyPayload = int((values[288])[0])
-        BodyRoll = "{:.2f}".format(float((values[289])[0]))
-                                       
-        #ECLSS telemetry
-        CabinTemp = "{:.2f}".format(float((values[195])[0]))
-        CabinPress = "{:.2f}".format(float((values[194])[0]))
-        CrewlockPress = "{:.2f}".format(float((values[16])[0]))
-        AirlockPress = "{:.2f}".format(float((values[77])[0]))
-        CleanWater = "{:.2f}".format(float((values[93])[0]))
-        WasteWater = "{:.2f}".format(float((values[94])[0]))
-        O2genState = str((values[95])[0])
-        O2prodRate = "{:.2f}".format(float((values[96])[0]))
-        VRSvlvPosition = str((values[198])[0])
-        VESvlvPosition = str((values[199])[0])
-        UrineProcessState = str((values[89])[0])
-        UrineTank = "{:.2f}".format(float((values[90])[0]))
-        WaterProcessState = str((values[91])[0])
-        WaterProcessStep = str((values[92])[0])
-        LTwater_Lab = "{:.2f}".format(float((values[192])[0]))
-        MTwater_Lab = "{:.2f}".format(float((values[193])[0]))
-        AC_LabPort = str((values[200])[0])
-        AC_LabStbd = str((values[201])[0])
-        FluidTempAir_Lab = "{:.2f}".format(float((values[197])[0]))
-        FluidTempAv_Lab = "{:.2f}".format(float((values[196])[0]))
-        LTwater_Node2 = "{:.2f}".format(float((values[82])[0]))
-        MTwater_Node2 = "{:.2f}".format(float((values[81])[0]))
-        AC_Node2 = str((values[83])[0])
-        FluidTempAir_Node2 = "{:.2f}".format(float((values[84])[0]))
-        FluidTempAv_Node2 = "{:.2f}".format(float((values[85])[0]))
-        LTwater_Node3 = "{:.2f}".format(float((values[101])[0]))           
-        MTwater_Node3 = "{:.2f}".format(float((values[99])[0]))            
-        AC_Node3 = str((values[100])[0])
-        FluidTempAir_Node3 = "{:.2f}".format(float((values[98])[0]))
-        FluidTempAv_Node3 = "{:.2f}".format(float((values[97])[0]))
-        
-        #SASA telemetry
-        ActiveString = str((values[54])[0])
-        RFG1status = str((values[53])[0])
-        RFG1azimuth = "{:.2f}".format(float((values[18])[0]))
-        RFG1elev = "{:.2f}".format(float((values[14])[0]))
-        RFG2status = str((values[52])[0])
-        RFG2azimuth = "{:.2f}".format(float((values[51])[0]))
-        RFG2elev = "{:.2f}".format(float((values[50])[0]))
-        
-        #UHF telemetry
-        UHF1pwr = str((values[233])[0])
-        UHF2pwr = str((values[234])[0])
-        UHFframeSync = str((values[235])[0])
-        
-        #GNC Telemetry
-        rollerror = float((values[165])[0])
-        pitcherror = float((values[166])[0])
-        yawerror = float((values[167])[0])
-
-        quaternion0 = float((values[171])[0])
-        quaternion1 = float((values[172])[0])
-        quaternion2 = float((values[173])[0])
-        quaternion3 = float((values[174])[0])
-
-        def dot(a,b):
-            c = (a[0]*b[0])+(a[1]*b[1])+(a[2]*b[2])
-            return c
-
-        def cross(a,b):
-            c = [a[1]*b[2] - a[2]*b[1],
-                 a[2]*b[0] - a[0]*b[2],
-                 a[0]*b[1] - a[1]*b[0]]
-            return c
-
-        iss_mass = "{:.2f}".format(float((values[48])[0]))
-
-        #ISS state vectors
-        position_x = float((values[55])[0]) #km
-        position_y = float((values[56])[0]) #km
-        position_z = float((values[57])[0]) #km
-        velocity_x = float((values[58])[0])/1000.00 #convert to km/s
-        velocity_y = float((values[59])[0])/1000.00 #convert to km/s
-        velocity_z = float((values[60])[0])/1000.00 #convert to km/s
-
-        #test values from orbital mechanics book
-        #position_x = (-6045.00)
-        #position_y = (-3490.00)
-        #position_z = (2500.00)
-        #velocity_x = (-3.457)
-        #velocity_y = (6.618)
-        #velocity_z = (2.533)
-
-        pos_vec = [position_x, position_y, position_z]
-        vel_vec = [velocity_x, velocity_y, velocity_z]
-
-        altitude = "{:.2f}".format(math.sqrt(dot(pos_vec,pos_vec))-6371.00)
-        velocity = "{:.2f}".format(math.sqrt(dot(vel_vec,vel_vec)))
-        mu = 398600
-
-        if float(altitude) > 0:
-            pos_mag = math.sqrt(dot(pos_vec,pos_vec))
-            vel_mag = math.sqrt(dot(vel_vec,vel_vec))
-
-            v_radial = dot(vel_vec, pos_vec)/pos_mag
-
-            h_mom = cross(pos_vec,vel_vec)
-            h_mom_mag = math.sqrt(dot(h_mom,h_mom))
-
-            inc = math.acos(h_mom[2]/h_mom_mag)
-            self.orbit_data.ids.inc.text = "{:.2f}".format(math.degrees(inc))
-
-            node_vec = cross([0,0,1],h_mom)
-            node_mag = math.sqrt(dot(node_vec,node_vec))
-
-            raan = math.acos(node_vec[0]/node_mag)
-            if node_vec[1] < 0:
-                raan = math.radians(360) - raan
-            self.orbit_data.ids.raan.text = "{:.2f}".format(math.degrees(raan))
-
-            pvnew = [x * (math.pow(vel_mag,2)-(mu/pos_mag)) for x in pos_vec]
-            vvnew = [x * (pos_mag*v_radial) for x in vel_vec]
-            e_vec1 = [(1/mu) * x for x in pvnew]
-            e_vec2 = [(1/mu) * x for x in vvnew]
-            e_vec = [e_vec1[0] - e_vec2[0],e_vec1[1] - e_vec2[1],e_vec1[2] - e_vec2[2] ]
-            e_mag = math.sqrt(dot(e_vec,e_vec))
-            self.orbit_data.ids.e.text = "{:.4f}".format(e_mag)
-
-            arg_per = math.acos(dot(node_vec,e_vec)/(node_mag*e_mag))
-            if e_vec[2] <= 0:
-                arg_per = math.radians(360) - arg_per
-            self.orbit_data.ids.arg_per.text = "{:.2f}".format(math.degrees(arg_per))
-
-            ta = math.acos(dot(e_vec,pos_vec)/(e_mag*pos_mag))
-            if v_radial <= 0:
-                ta = math.radians(360) - ta
-            self.orbit_data.ids.true_anomaly.text = "{:.2f}".format(math.degrees(ta))
-
-            apogee = (math.pow(h_mom_mag,2)/mu)*(1/(1+e_mag*math.cos(math.radians(180))))
-            perigee = (math.pow(h_mom_mag,2)/mu)*(1/(1+e_mag*math.cos(0)))
-            apogee_height = apogee - 6371.00
-            perigee_height = perigee - 6371.00
-            sma = 0.5*(apogee+perigee) #km
-            period = (2*math.pi/math.sqrt(mu))*math.pow(sma,3/2) #seconds
-
-        cmg1_active = int((values[145])[0])
-        cmg2_active = int((values[146])[0])
-        cmg3_active = int((values[147])[0])
-        cmg4_active = int((values[148])[0])
-        numCMGs = int((values[149])[0])
-        CMGtorqueRoll = float((values[150])[0])
-        CMGtorquePitch = float((values[151])[0])
-        CMGtorqueYaw = float((values[152])[0])
-        CMGmomentum = float((values[153])[0])
-        CMGmompercent = float((values[154])[0])
-        CMGmomcapacity = float((values[175])[0])
-        cmg1_spintemp = float((values[181])[0])
-        cmg2_spintemp = float((values[182])[0])
-        cmg3_spintemp = float((values[183])[0])
-        cmg4_spintemp = float((values[184])[0])
-        cmg1_halltemp = float((values[185])[0])
-        cmg2_halltemp = float((values[186])[0])
-        cmg3_halltemp = float((values[187])[0])
-        cmg4_halltemp = float((values[188])[0])
-        cmg1_vibration = float((values[237])[0])
-        cmg2_vibration = float((values[238])[0])
-        cmg3_vibration = float((values[239])[0])
-        cmg4_vibration = float((values[240])[0])
-        cmg1_motorcurrent = float((values[241])[0])
-        cmg2_motorcurrent = float((values[242])[0])
-        cmg3_motorcurrent = float((values[243])[0])
-        cmg4_motorcurrent = float((values[244])[0])
-        cmg1_wheelspeed = float((values[245])[0])
-        cmg2_wheelspeed = float((values[246])[0])
-        cmg3_wheelspeed = float((values[247])[0])
-        cmg4_wheelspeed = float((values[248])[0])
-
-        #EVA Telemetry
-        airlock_pump_voltage = int((values[71])[0])
-        airlock_pump_voltage_timestamp = float((timestamps[71])[0])
-        airlock_pump_switch = int((values[72])[0])
-        crewlockpres = float((values[16])[0])
-        airlockpres = float((values[77])[0])
-
-        ##US EPS Stuff---------------------------##
-        solarbeta = "{:.2f}".format(float((values[176])[0]))
-
-        power_1a = float(v1a) * float(c1a)
-        power_1b = float(v1b) * float(c1b)
-        power_2a = float(v2a) * float(c2a)
-        power_2b = float(v2b) * float(c2b)
-        power_3a = float(v3a) * float(c3a)
-        power_3b = float(v3b) * float(c3b)
-        power_4a = float(v4a) * float(c4a)
-        power_4b = float(v4b) * float(c4b)
-
-        USOS_Power = power_1a + power_1b + power_2a + power_2b + power_3a + power_3b + power_4a + power_4b
-        self.eps_screen.ids.usos_power.text = str("{:.0f}".format(USOS_Power*-1.0)) + " W"
-        self.eps_screen.ids.solarbeta.text = str(solarbeta)
-
-        avg_total_voltage = (float(v1a)+float(v1b)+float(v2a)+float(v2b)+float(v3a)+float(v3b)+float(v4a)+float(v4b))/8.0
-
-        avg_1a = (channel1A_voltage[0]+channel1A_voltage[1]+channel1A_voltage[2]+channel1A_voltage[3]+channel1A_voltage[4]+channel1A_voltage[5]+channel1A_voltage[6]+channel1A_voltage[7]+channel1A_voltage[8]+channel1A_voltage[9])/10
-        avg_1b = (channel1B_voltage[0]+channel1B_voltage[1]+channel1B_voltage[2]+channel1B_voltage[3]+channel1B_voltage[4]+channel1B_voltage[5]+channel1B_voltage[6]+channel1B_voltage[7]+channel1B_voltage[8]+channel1B_voltage[9])/10
-        avg_2a = (channel2A_voltage[0]+channel2A_voltage[1]+channel2A_voltage[2]+channel2A_voltage[3]+channel2A_voltage[4]+channel2A_voltage[5]+channel2A_voltage[6]+channel2A_voltage[7]+channel2A_voltage[8]+channel2A_voltage[9])/10
-        avg_2b = (channel2B_voltage[0]+channel2B_voltage[1]+channel2B_voltage[2]+channel2B_voltage[3]+channel2B_voltage[4]+channel2B_voltage[5]+channel2B_voltage[6]+channel2B_voltage[7]+channel2B_voltage[8]+channel2B_voltage[9])/10
-        avg_3a = (channel3A_voltage[0]+channel3A_voltage[1]+channel3A_voltage[2]+channel3A_voltage[3]+channel3A_voltage[4]+channel3A_voltage[5]+channel3A_voltage[6]+channel3A_voltage[7]+channel3A_voltage[8]+channel3A_voltage[9])/10
-        avg_3b = (channel3B_voltage[0]+channel3B_voltage[1]+channel3B_voltage[2]+channel3B_voltage[3]+channel3B_voltage[4]+channel3B_voltage[5]+channel3B_voltage[6]+channel3B_voltage[7]+channel3B_voltage[8]+channel3B_voltage[9])/10
-        avg_4a = (channel4A_voltage[0]+channel4A_voltage[1]+channel4A_voltage[2]+channel4A_voltage[3]+channel4A_voltage[4]+channel4A_voltage[5]+channel4A_voltage[6]+channel4A_voltage[7]+channel4A_voltage[8]+channel4A_voltage[9])/10
-        avg_4b = (channel4B_voltage[0]+channel4B_voltage[1]+channel4B_voltage[2]+channel4B_voltage[3]+channel4B_voltage[4]+channel4B_voltage[5]+channel4B_voltage[6]+channel4B_voltage[7]+channel4B_voltage[8]+channel4B_voltage[9])/10
-        halfavg_1a = (channel1A_voltage[0]+channel1A_voltage[1]+channel1A_voltage[2]+channel1A_voltage[3]+channel1A_voltage[4])/5
-        halfavg_1b = (channel1B_voltage[0]+channel1B_voltage[1]+channel1B_voltage[2]+channel1B_voltage[3]+channel1B_voltage[4])/5
-        halfavg_2a = (channel2A_voltage[0]+channel2A_voltage[1]+channel2A_voltage[2]+channel2A_voltage[3]+channel2A_voltage[4])/5
-        halfavg_2b = (channel2B_voltage[0]+channel2B_voltage[1]+channel2B_voltage[2]+channel2B_voltage[3]+channel2B_voltage[4])/5
-        halfavg_3a = (channel3A_voltage[0]+channel3A_voltage[1]+channel3A_voltage[2]+channel3A_voltage[3]+channel3A_voltage[4])/5
-        halfavg_3b = (channel3B_voltage[0]+channel3B_voltage[1]+channel3B_voltage[2]+channel3B_voltage[3]+channel3B_voltage[4])/5
-        halfavg_4a = (channel4A_voltage[0]+channel4A_voltage[1]+channel4A_voltage[2]+channel4A_voltage[3]+channel4A_voltage[4])/5
-        halfavg_4b = (channel4B_voltage[0]+channel4B_voltage[1]+channel4B_voltage[2]+channel4B_voltage[3]+channel4B_voltage[4])/5
-
-        EPSstorageindex += 1
-        if EPSstorageindex > 9:
-            EPSstorageindex = 0
-
-
-        ## Station Mode ##
-
-        if stationmode == 1.0:
-            self.iss_screen.ids.stationmode_value.text = "Crew Rescue"
-        elif stationmode == 2.0:
-            self.iss_screen.ids.stationmode_value.text = "Survival"
-        elif stationmode == 3.0:
-            self.iss_screen.ids.stationmode_value.text = "Reboost"
-        elif stationmode == 4.0:
-            self.iss_screen.ids.stationmode_value.text = "Proximity Operations"
-        elif stationmode == 5.0:
-            self.iss_screen.ids.stationmode_value.text = "EVA"
-        elif stationmode == 6.0:
-            self.iss_screen.ids.stationmode_value.text = "Microgravity"
-        elif stationmode == 7.0:
-            self.iss_screen.ids.stationmode_value.text = "Standard"
-        else:
-            self.iss_screen.ids.stationmode_value.text = "n/a"
-
-        ## ISS Potential Problems ##
-        #ISS Leak - Check Pressure Levels
-        #Number of CMGs online could reveal CMG failure
-        #CMG speed less than 6600rpm
-        #Solar arrays offline
-        #Loss of attitude control, loss of cmg control
-        #ISS altitude too low
-        #Russion hook status - make sure all modules remain docked
-
-
-        ##-------------------GNC Stuff---------------------------##
-
-        roll = math.degrees(math.atan2(2.0 * (quaternion0 * quaternion1 + quaternion2 * quaternion3), 1.0 - 2.0 * (quaternion1 * quaternion1 + quaternion2 * quaternion2))) + rollerror
-        pitch = math.degrees(math.asin(max(-1.0, min(1.0, 2.0 * (quaternion0 * quaternion2 - quaternion3 * quaternion1))))) + pitcherror
-        yaw = math.degrees(math.atan2(2.0 * (quaternion0 * quaternion3 + quaternion1 * quaternion2), 1.0 - 2.0 * (quaternion2 * quaternion2 + quaternion3 * quaternion3))) + yawerror
-
-        self.gnc_screen.ids.yaw.text = str("{:.2f}".format(yaw))
-        self.gnc_screen.ids.pitch.text = str("{:.2f}".format(pitch))
-        self.gnc_screen.ids.roll.text = str("{:.2f}".format(roll))
-
-        self.gnc_screen.ids.cmgsaturation.value = CMGmompercent
-        self.gnc_screen.ids.cmgsaturation_value.text = "CMG Saturation " + str("{:.1f}".format(CMGmompercent)) + "%"
-
-        if cmg1_active == 1:
-            self.gnc_screen.ids.cmg1.source = mimic_directory + "/Mimic/Pi/imgs/gnc/cmg.png"
-        else:
-            self.gnc_screen.ids.cmg1.source = mimic_directory + "/Mimic/Pi/imgs/gnc/cmg_offline.png"
-
-        if cmg2_active == 1:
-            self.gnc_screen.ids.cmg2.source = mimic_directory + "/Mimic/Pi/imgs/gnc/cmg.png"
-        else:
-            self.gnc_screen.ids.cmg2.source = mimic_directory + "/Mimic/Pi/imgs/gnc/cmg_offline.png"
-
-        if cmg3_active == 1:
-            self.gnc_screen.ids.cmg3.source = mimic_directory + "/Mimic/Pi/imgs/gnc/cmg.png"
-        else:
-            self.gnc_screen.ids.cmg3.source = mimic_directory + "/Mimic/Pi/imgs/gnc/cmg_offline.png"
-
-        if cmg4_active == 1:
-            self.gnc_screen.ids.cmg4.source = mimic_directory + "/Mimic/Pi/imgs/gnc/cmg.png"
-        else:
-            self.gnc_screen.ids.cmg4.source = mimic_directory + "/Mimic/Pi/imgs/gnc/cmg_offline.png"
-
-        self.gnc_screen.ids.cmg1spintemp.text = "Spin Temp " + str("{:.1f}".format(cmg1_spintemp))
-        self.gnc_screen.ids.cmg1halltemp.text = "Hall Temp " + str("{:.1f}".format(cmg1_halltemp))
-        self.gnc_screen.ids.cmg1vibration.text = "Vibration " + str("{:.4f}".format(cmg1_vibration))
-        self.gnc_screen.ids.cmg1current.text = "Current " + str("{:.1f}".format(cmg1_motorcurrent))
-        self.gnc_screen.ids.cmg1speed.text = "Speed " + str("{:.1f}".format(cmg1_wheelspeed))
-
-        self.gnc_screen.ids.cmg2spintemp.text = "Spin Temp " + str("{:.1f}".format(cmg2_spintemp))
-        self.gnc_screen.ids.cmg2halltemp.text = "Hall Temp " + str("{:.1f}".format(cmg2_halltemp))
-        self.gnc_screen.ids.cmg2vibration.text = "Vibration " + str("{:.4f}".format(cmg2_vibration))
-        self.gnc_screen.ids.cmg2current.text = "Current " + str("{:.1f}".format(cmg2_motorcurrent))
-        self.gnc_screen.ids.cmg2speed.text = "Speed " + str("{:.1f}".format(cmg2_wheelspeed))
-
-        self.gnc_screen.ids.cmg3spintemp.text = "Spin Temp " + str("{:.1f}".format(cmg3_spintemp))
-        self.gnc_screen.ids.cmg3halltemp.text = "Hall Temp " + str("{:.1f}".format(cmg3_halltemp))
-        self.gnc_screen.ids.cmg3vibration.text = "Vibration " + str("{:.4f}".format(cmg3_vibration))
-        self.gnc_screen.ids.cmg3current.text = "Current " + str("{:.1f}".format(cmg3_motorcurrent))
-        self.gnc_screen.ids.cmg3speed.text = "Speed " + str("{:.1f}".format(cmg3_wheelspeed))
-
-        self.gnc_screen.ids.cmg4spintemp.text = "Spin Temp " + str("{:.1f}".format(cmg4_spintemp))
-        self.gnc_screen.ids.cmg4halltemp.text = "Hall Temp " + str("{:.1f}".format(cmg4_halltemp))
-        self.gnc_screen.ids.cmg4vibration.text = "Vibration " + str("{:.4f}".format(cmg4_vibration))
-        self.gnc_screen.ids.cmg4current.text = "Current " + str("{:.1f}".format(cmg4_motorcurrent))
-        self.gnc_screen.ids.cmg4speed.text = "Speed " + str("{:.1f}".format(cmg4_wheelspeed))
-
-        ##-------------------EPS Stuff---------------------------##
-
-        #if halfavg_1a < 151.5: #discharging
-        #    self.eps_screen.ids.array_1a.source = mimic_directory + "/Mimic/Pi/imgs/eps/array-discharging.zip"
-        #    #self.eps_screen.ids.array_1a.color = 1, 1, 1, 0.8
-        #elif avg_1a > 160.0: #charged
-        #    self.eps_screen.ids.array_1a.source = mimic_directory + "/Mimic/Pi/imgs/eps/array-charged.zip"
-        #elif halfavg_1a >= 151.5:  #charging
-        #    self.eps_screen.ids.array_1a.source = mimic_directory + "/Mimic/Pi/imgs/eps/array-charging.zip"
-        #    self.eps_screen.ids.array_1a.color = 1, 1, 1, 1.0
-        #if float(c1a) > 0.0:    #power channel offline!
-        #    self.eps_screen.ids.array_1a.source = mimic_directory + "/Mimic/Pi/imgs/eps/array-offline.png"
-
-        #if halfavg_1b < 151.5: #discharging
-        #    self.eps_screen.ids.array_1b.source = mimic_directory + "/Mimic/Pi/imgs/eps/array-discharging.zip"
-        #    #self.eps_screen.ids.array_1b.color = 1, 1, 1, 0.8
-        #elif avg_1b > 160.0: #charged
-        #    self.eps_screen.ids.array_1b.source = mimic_directory + "/Mimic/Pi/imgs/eps/array-charged.zip"
-        #elif halfavg_1b >= 151.5:  #charging
-        #    self.eps_screen.ids.array_1b.source = mimic_directory + "/Mimic/Pi/imgs/eps/array-charging.zip"
-        #    self.eps_screen.ids.array_1b.color = 1, 1, 1, 1.0
-        #if float(c1b) > 0.0:                                  #power channel offline!
-        #    self.eps_screen.ids.array_1b.source = mimic_directory + "/Mimic/Pi/imgs/eps/array-offline.png"
-
-        #if halfavg_2a < 151.5: #discharging
-        #    self.eps_screen.ids.array_2a.source = mimic_directory + "/Mimic/Pi/imgs/eps/array-discharging.zip"
-        #    #self.eps_screen.ids.array_2a.color = 1, 1, 1, 0.8
-        #elif avg_2a > 160.0: #charged
-        #    self.eps_screen.ids.array_2a.source = mimic_directory + "/Mimic/Pi/imgs/eps/array-charged.zip"
-        #elif halfavg_2a >= 151.5:  #charging
-        #    self.eps_screen.ids.array_2a.source = mimic_directory + "/Mimic/Pi/imgs/eps/array-charging.zip"
-        #    self.eps_screen.ids.array_2a.color = 1, 1, 1, 1.0
-        #if float(c2a) > 0.0:                                  #power channel offline!
-        #    self.eps_screen.ids.array_2a.source = mimic_directory + "/Mimic/Pi/imgs/eps/array-offline.png"
-
-        #if halfavg_2b < 151.5: #discharging
-        #    self.eps_screen.ids.array_2b.source = mimic_directory + "/Mimic/Pi/imgs/eps/array-discharging.zip"
-        #    #self.eps_screen.ids.array_2b.color = 1, 1, 1, 0.8
-        #elif avg_2b > 160.0: #charged
-        #    self.eps_screen.ids.array_2b.source = mimic_directory + "/Mimic/Pi/imgs/eps/array-charged.zip"
-        #elif halfavg_2b >= 151.5:  #charging
-        #    self.eps_screen.ids.array_2b.source = mimic_directory + "/Mimic/Pi/imgs/eps/array-charging.zip"
-        #    self.eps_screen.ids.array_2b.color = 1, 1, 1, 1.0
-        #if float(c2b) > 0.0:                                  #power channel offline!
-        #    self.eps_screen.ids.array_2b.source = mimic_directory + "/Mimic/Pi/imgs/eps/array-offline.png"
-
-        #if halfavg_3a < 151.5: #discharging
-        #    self.eps_screen.ids.array_3a.source = mimic_directory + "/Mimic/Pi/imgs/eps/array-discharging.zip"
-            #self.eps_screen.ids.array_3a.color = 1, 1, 1, 0.8
-        #elif avg_3a > 160.0: #charged
-        #    self.eps_screen.ids.array_3a.source = mimic_directory + "/Mimic/Pi/imgs/eps/array-charged.zip"
-        #elif halfavg_3a >= 151.5:  #charging
-        #    self.eps_screen.ids.array_3a.source = mimic_directory + "/Mimic/Pi/imgs/eps/array-charging.zip"
-        #    self.eps_screen.ids.array_3a.color = 1, 1, 1, 1.0
-        #if float(c3a) > 0.0:                                  #power channel offline!
-        #    self.eps_screen.ids.array_3a.source = mimic_directory + "/Mimic/Pi/imgs/eps/array-offline.png"
-
-        #if halfavg_3b < 151.5: #discharging
-        #    self.eps_screen.ids.array_3b.source = mimic_directory + "/Mimic/Pi/imgs/eps/array-discharging.zip"
-            #self.eps_screen.ids.array_3b.color = 1, 1, 1, 0.8
-        #elif avg_3b > 160.0: #charged
-        #    self.eps_screen.ids.array_3b.source = mimic_directory + "/Mimic/Pi/imgs/eps/array-charged.zip"
-        #elif halfavg_3b >= 151.5:  #charging
-        #    self.eps_screen.ids.array_3b.source = mimic_directory + "/Mimic/Pi/imgs/eps/array-charging.zip"
-        #    self.eps_screen.ids.array_3b.color = 1, 1, 1, 1.0
-        #if float(c3b) > 0.0:                                  #power channel offline!
-        #    self.eps_screen.ids.array_3b.source = mimic_directory + "/Mimic/Pi/imgs/eps/array-offline.png"
-
-        #if halfavg_4a < 151.5: #discharging
-        #    self.eps_screen.ids.array_4a.source = mimic_directory + "/Mimic/Pi/imgs/eps/array-discharging.zip"
-        #    #self.eps_screen.ids.array_4a.color = 1, 1, 1, 0.8
-        #elif avg_4a > 160.0: #charged
-        #    self.eps_screen.ids.array_4a.source = mimic_directory + "/Mimic/Pi/imgs/eps/array-charged.zip"
-        #elif halfavg_4a >= 151.5:  #charging
-        #    self.eps_screen.ids.array_4a.source = mimic_directory + "/Mimic/Pi/imgs/eps/array-charging.zip"
-        #    self.eps_screen.ids.array_4a.color = 1, 1, 1, 1.0
-        #if float(c4a) > 0.0:                                  #power channel offline!
-        #    self.eps_screen.ids.array_4a.source = mimic_directory + "/Mimic/Pi/imgs/eps/array-offline.png"
-
-        #if halfavg_4b < 151.5: #discharging
-        #    self.eps_screen.ids.array_4b.source = mimic_directory + "/Mimic/Pi/imgs/eps/array-discharging.zip"
-        #    #self.eps_screen.ids.array_4b.color = 1, 1, 1, 0.8
-        #elif avg_4b > 160.0: #charged
-        #    self.eps_screen.ids.array_4b.source = mimic_directory + "/Mimic/Pi/imgs/eps/array-charged.zip"
-        #elif halfavg_4b >= 151.5:  #charging
-        #    self.eps_screen.ids.array_4b.source = mimic_directory + "/Mimic/Pi/imgs/eps/array-charging.zip"
-        #    self.eps_screen.ids.array_4b.color = 1, 1, 1, 1.0
-        #if float(c4b) > 0.0:                                  #power channel offline!
-        #    self.eps_screen.ids.array_4b.source = mimic_directory + "/Mimic/Pi/imgs/eps/array-offline.png"
-        #if avg_total_voltage > 151.5:
-        #else:
-
-        if float(v1a) >= 151.5 or float(v1b) >= 151.5 or float(v2a) >= 151.5 or float(v2b) >= 151.5 or float(v3a) >= 151.5 or float(v3b) >= 151.5 or float(v4a) >= 151.5 or float(v4b) >= 151.5:
-            self.eps_screen.ids.eps_sun.color = 1, 1, 1, 1
-        else:
-            self.eps_screen.ids.eps_sun.color = 1, 1, 1, 0.1
-
-        if float(v1a) < 151.5: #discharging
-            self.eps_screen.ids.array_1a.source = mimic_directory + "/Mimic/Pi/imgs/eps/array-discharging.zip"
-            #self.eps_screen.ids.array_1a.color = 1, 1, 1, 0.8
-        elif float(v1a) > 160.0: #charged
-            self.eps_screen.ids.array_1a.source = mimic_directory + "/Mimic/Pi/imgs/eps/array-charged.zip"
-        elif float(v1a) >= 151.5:  #charging
-            self.eps_screen.ids.array_1a.source = mimic_directory + "/Mimic/Pi/imgs/eps/array-charging.zip"
-            self.eps_screen.ids.array_1a.color = 1, 1, 1, 1.0
-        if float(c1a) > 0.0:    #power channel offline!
-            self.eps_screen.ids.array_1a.source = mimic_directory + "/Mimic/Pi/imgs/eps/array-offline.png"
-
-        if float(v1b) < 151.5: #discharging
-            self.eps_screen.ids.array_1b.source = mimic_directory + "/Mimic/Pi/imgs/eps/array-discharging.zip"
-            #self.eps_screen.ids.array_1b.color = 1, 1, 1, 0.8
-        elif float(v1b) > 160.0: #charged
-            self.eps_screen.ids.array_1b.source = mimic_directory + "/Mimic/Pi/imgs/eps/array-charged.zip"
-        elif float(v1b) >= 151.5:  #charging
-            self.eps_screen.ids.array_1b.source = mimic_directory + "/Mimic/Pi/imgs/eps/array-charging.zip"
-            self.eps_screen.ids.array_1b.color = 1, 1, 1, 1.0
-        if float(c1b) > 0.0:                                  #power channel offline!
-            self.eps_screen.ids.array_1b.source = mimic_directory + "/Mimic/Pi/imgs/eps/array-offline.png"
-
-        if float(v2a) < 151.5: #discharging
-            self.eps_screen.ids.array_2a.source = mimic_directory + "/Mimic/Pi/imgs/eps/array-discharging.zip"
-            #self.eps_screen.ids.array_2a.color = 1, 1, 1, 0.8
-        elif float(v2a) > 160.0: #charged
-            self.eps_screen.ids.array_2a.source = mimic_directory + "/Mimic/Pi/imgs/eps/array-charged.zip"
-        elif float(v2a) >= 151.5:  #charging
-            self.eps_screen.ids.array_2a.source = mimic_directory + "/Mimic/Pi/imgs/eps/array-charging.zip"
-            self.eps_screen.ids.array_2a.color = 1, 1, 1, 1.0
-        if float(c2a) > 0.0:                                  #power channel offline!
-            self.eps_screen.ids.array_2a.source = mimic_directory + "/Mimic/Pi/imgs/eps/array-offline.png"
-
-        if float(v2b) < 151.5: #discharging
-            self.eps_screen.ids.array_2b.source = mimic_directory + "/Mimic/Pi/imgs/eps/array-discharging.zip"
-            #self.eps_screen.ids.array_2b.color = 1, 1, 1, 0.8
-        elif float(v2b) > 160.0: #charged
-            self.eps_screen.ids.array_2b.source = mimic_directory + "/Mimic/Pi/imgs/eps/array-charged.zip"
-        elif float(v2b) >= 151.5:  #charging
-            self.eps_screen.ids.array_2b.source = mimic_directory + "/Mimic/Pi/imgs/eps/array-charging.zip"
-            self.eps_screen.ids.array_2b.color = 1, 1, 1, 1.0
-        if float(c2b) > 0.0:                                  #power channel offline!
-            self.eps_screen.ids.array_2b.source = mimic_directory + "/Mimic/Pi/imgs/eps/array-offline.png"
-
-        if float(v3a) < 151.5: #discharging
-            self.eps_screen.ids.array_3a.source = mimic_directory + "/Mimic/Pi/imgs/eps/array-discharging.zip"
-            #self.eps_screen.ids.array_3a.color = 1, 1, 1, 0.8
-        elif float(v3a) > 160.0: #charged
-            self.eps_screen.ids.array_3a.source = mimic_directory + "/Mimic/Pi/imgs/eps/array-charged.zip"
-        elif float(v3a) >= 151.5:  #charging
-            self.eps_screen.ids.array_3a.source = mimic_directory + "/Mimic/Pi/imgs/eps/array-charging.zip"
-            self.eps_screen.ids.array_3a.color = 1, 1, 1, 1.0
-        if float(c3a) > 0.0:                                  #power channel offline!
-            self.eps_screen.ids.array_3a.source = mimic_directory + "/Mimic/Pi/imgs/eps/array-offline.png"
-
-        if float(v3b) < 151.5: #discharging
-            self.eps_screen.ids.array_3b.source = mimic_directory + "/Mimic/Pi/imgs/eps/array-discharging.zip"
-            #self.eps_screen.ids.array_3b.color = 1, 1, 1, 0.8
-        elif float(v3b) > 160.0: #charged
-            self.eps_screen.ids.array_3b.source = mimic_directory + "/Mimic/Pi/imgs/eps/array-charged.zip"
-        elif float(v3b) >= 151.5:  #charging
-            self.eps_screen.ids.array_3b.source = mimic_directory + "/Mimic/Pi/imgs/eps/array-charging.zip"
-            self.eps_screen.ids.array_3b.color = 1, 1, 1, 1.0
-        if float(c3b) > 0.0:                                  #power channel offline!
-            self.eps_screen.ids.array_3b.source = mimic_directory + "/Mimic/Pi/imgs/eps/array-offline.png"
-
-        if float(v4a) < 151.5: #discharging
-            self.eps_screen.ids.array_4a.source = mimic_directory + "/Mimic/Pi/imgs/eps/array-discharging.zip"
-            #self.eps_screen.ids.array_4a.color = 1, 1, 1, 0.8
-        elif float(v4a) > 160.0: #charged
-            self.eps_screen.ids.array_4a.source = mimic_directory + "/Mimic/Pi/imgs/eps/array-charged.zip"
-        elif float(v4a) >= 151.5:  #charging
-            self.eps_screen.ids.array_4a.source = mimic_directory + "/Mimic/Pi/imgs/eps/array-charging.zip"
-            self.eps_screen.ids.array_4a.color = 1, 1, 1, 1.0
-        if float(c4a) > 0.0:                                  #power channel offline!
-            self.eps_screen.ids.array_4a.source = mimic_directory + "/Mimic/Pi/imgs/eps/array-offline.png"
-        #4b has a lower setpoint voltage for now - reverted back as of US EVA 63
-        if float(v4b) < 141.5: #discharging
-            self.eps_screen.ids.array_4b.source = mimic_directory + "/Mimic/Pi/imgs/eps/array-discharging.zip"
-            #self.eps_screen.ids.array_4b.color = 1, 1, 1, 0.8
-        elif float(v4b) > 150.0: #charged
-            self.eps_screen.ids.array_4b.source = mimic_directory + "/Mimic/Pi/imgs/eps/array-charged.zip"
-        elif float(v4b) >= 141.5:  #charging
-            self.eps_screen.ids.array_4b.source = mimic_directory + "/Mimic/Pi/imgs/eps/array-charging.zip"
-            self.eps_screen.ids.array_4b.color = 1, 1, 1, 1.0
-        if float(c4b) > 0.0:                                  #power channel offline!
-            self.eps_screen.ids.array_4b.source = mimic_directory + "/Mimic/Pi/imgs/eps/array-offline.png"
-
-        ##-------------------C&T Functionality-------------------##
-        self.ct_sgant_screen.ids.sgant_dish.angle = float(sgant_elevation)
-        self.ct_sgant_screen.ids.sgant_elevation.text = "{:.2f}".format(float(sgant_elevation))
-
-        #make sure radio animations turn off when no signal or no transmit
-        if float(sgant_transmit) == 1.0 and float(aos) == 1.0:
-            self.ct_sgant_screen.ids.radio_up.color = 1, 1, 1, 1
-            if "10" in tdrs:
-                self.ct_sgant_screen.ids.tdrs_west10.source = mimic_directory + "/Mimic/Pi/imgs/ct/TDRS.zip"
-                self.ct_sgant_screen.ids.tdrs_west11.source = mimic_directory + "/Mimic/Pi/imgs/ct/TDRS.png"
-                self.ct_sgant_screen.ids.tdrs_east12.source = mimic_directory + "/Mimic/Pi/imgs/ct/TDRS.png"
-                self.ct_sgant_screen.ids.tdrs_east6.source = mimic_directory + "/Mimic/Pi/imgs/ct/TDRS.png"
-                self.ct_sgant_screen.ids.tdrs_z7.source = mimic_directory + "/Mimic/Pi/imgs/ct/TDRS.png"
-            if "11" in tdrs:
-                self.ct_sgant_screen.ids.tdrs_west11.source = mimic_directory + "/Mimic/Pi/imgs/ct/TDRS.zip"
-                self.ct_sgant_screen.ids.tdrs_west10.source = mimic_directory + "/Mimic/Pi/imgs/ct/TDRS.png"
-                self.ct_sgant_screen.ids.tdrs_east12.source = mimic_directory + "/Mimic/Pi/imgs/ct/TDRS.png"
-                self.ct_sgant_screen.ids.tdrs_east6.source = mimic_directory + "/Mimic/Pi/imgs/ct/TDRS.png"
-                self.ct_sgant_screen.ids.tdrs_z7.source = mimic_directory + "/Mimic/Pi/imgs/ct/TDRS.png"
-            if "12" in tdrs:
-                self.ct_sgant_screen.ids.tdrs_west11.source = mimic_directory + "/Mimic/Pi/imgs/ct/TDRS.png"
-                self.ct_sgant_screen.ids.tdrs_west10.source = mimic_directory + "/Mimic/Pi/imgs/ct/TDRS.png"
-                self.ct_sgant_screen.ids.tdrs_east12.source = mimic_directory + "/Mimic/Pi/imgs/ct/TDRS.zip"
-                self.ct_sgant_screen.ids.tdrs_east6.source = mimic_directory + "/Mimic/Pi/imgs/ct/TDRS.png"
-                self.ct_sgant_screen.ids.tdrs_z7.source = mimic_directory + "/Mimic/Pi/imgs/ct/TDRS.png"
-            if "6" in tdrs:
-                self.ct_sgant_screen.ids.tdrs_west11.source = mimic_directory + "/Mimic/Pi/imgs/ct/TDRS.png"
-                self.ct_sgant_screen.ids.tdrs_west10.source = mimic_directory + "/Mimic/Pi/imgs/ct/TDRS.png"
-                self.ct_sgant_screen.ids.tdrs_east6.source = mimic_directory + "/Mimic/Pi/imgs/ct/TDRS.zip"
-                self.ct_sgant_screen.ids.tdrs_east12.source = mimic_directory + "/Mimic/Pi/imgs/ct/TDRS.png"
-                self.ct_sgant_screen.ids.tdrs_z7.source = mimic_directory + "/Mimic/Pi/imgs/ct/TDRS.png"
-            if "7" in tdrs:
-                self.ct_sgant_screen.ids.tdrs_west11.source = mimic_directory + "/Mimic/Pi/imgs/ct/TDRS.png"
-                self.ct_sgant_screen.ids.tdrs_west10.source = mimic_directory + "/Mimic/Pi/imgs/ct/TDRS.png"
-                self.ct_sgant_screen.ids.tdrs_east6.source = mimic_directory + "/Mimic/Pi/imgs/ct/TDRS.png"
-                self.ct_sgant_screen.ids.tdrs_east12.source = mimic_directory + "/Mimic/Pi/imgs/ct/TDRS.png"
-                self.ct_sgant_screen.ids.tdrs_z7.source = mimic_directory + "/Mimic/Pi/imgs/ct/TDRS.zip"
-
-        elif float(aos) == 0.0 and (float(sgant_transmit) == 0.0 or float(sgant_transmit) == 1.0):
-            self.ct_sgant_screen.ids.radio_up.color = 0, 0, 0, 0
-            self.ct_sgant_screen.ids.tdrs_east12.source = mimic_directory + "/Mimic/Pi/imgs/ct/TDRS.png"
-            self.ct_sgant_screen.ids.tdrs_east6.source = mimic_directory + "/Mimic/Pi/imgs/ct/TDRS.png"
-            self.ct_sgant_screen.ids.tdrs_west11.source = mimic_directory + "/Mimic/Pi/imgs/ct/TDRS.png"
-            self.ct_sgant_screen.ids.tdrs_west10.source = mimic_directory + "/Mimic/Pi/imgs/ct/TDRS.png"
-            self.ct_sgant_screen.ids.tdrs_z7.source = mimic_directory + "/Mimic/Pi/imgs/ct/TDRS.png"
-
-        #now check main CT screen radio signal
-        if float(sgant_transmit) == 1.0 and float(aos) == 1.0:
-            self.ct_screen.ids.sgant1_radio.color = 1, 1, 1, 1
-            self.ct_screen.ids.sgant2_radio.color = 1, 1, 1, 1
-        elif float(sgant_transmit) == 1.0 and float(aos) == 0.0:
-            self.ct_screen.ids.sgant1_radio.color = 0, 0, 0, 0
-            self.ct_screen.ids.sgant2_radio.color = 0, 0, 0, 0
-        elif float(sgant_transmit) == 0.0:
-            self.ct_screen.ids.sgant1_radio.color = 0, 0, 0, 0
-            self.ct_screen.ids.sgant2_radio.color = 0, 0, 0, 0
-        elif float(aos) == 0.0:
-            self.ct_screen.ids.sgant1_radio.color = 0, 0, 0, 0
-            self.ct_screen.ids.sgant2_radio.color = 0, 0, 0, 0
-
-        if float(sasa1_active) == 1.0 and float(aos) == 1.0:
-            self.ct_screen.ids.sasa1_radio.color = 1, 1, 1, 1
-        elif float(sasa1_active) == 1.0 and float(aos) == 0.0:
-            self.ct_screen.ids.sasa1_radio.color = 0, 0, 0, 0
-        elif float(sasa1_active) == 0.0:
-            self.ct_screen.ids.sasa1_radio.color = 0, 0, 0, 0
-        elif float(aos) == 0.0:
-            self.ct_screen.ids.sasa1_radio.color = 0, 0, 0, 0
-
-
-        if float(sasa2_active) == 1.0 and float(aos) == 1.0:
-            self.ct_screen.ids.sasa2_radio.color = 1, 1, 1, 1
-        elif float(sasa2_active) == 1.0 and float(aos) == 0.0:
-            self.ct_screen.ids.sasa2_radio.color = 0, 0, 0, 0
-        elif float(sasa2_active) == 0.0:
-            self.ct_screen.ids.sasa2_radio.color = 0, 0, 0, 0
-        elif float(aos) == 0.0:
-            self.ct_screen.ids.sasa2_radio.color = 0, 0, 0, 0
-
-        if float(uhf1_power) == 1.0 and float(aos) == 1.0:
-            self.ct_screen.ids.uhf1_radio.color = 1, 1, 1, 1
-        elif float(uhf1_power) == 1.0 and float(aos) == 0.0:
-            self.ct_screen.ids.uhf1_radio.color = 1, 0, 0, 1
-        elif float(uhf1_power) == 0.0:
-            self.ct_screen.ids.uhf1_radio.color = 0, 0, 0, 0
-
-        if float(uhf2_power) == 1.0 and float(aos) == 1.0:
-            self.ct_screen.ids.uhf2_radio.color = 1, 1, 1, 1
-        elif float(uhf2_power) == 1.0 and float(aos) == 0.0:
-            self.ct_screen.ids.uhf2_radio.color = 1, 0, 0, 1
-        elif float(uhf2_power) == 0.0:
-            self.ct_screen.ids.uhf2_radio.color = 0, 0, 0, 0
-
-        ##-------------------EVA Functionality-------------------##
-        if stationmode == 5:
-            evaflashevent = Clock.schedule_once(self.flashEVAbutton, 1)
-
-        ##-------------------US EVA Functionality-------------------##
-
-
-        if airlock_pump_voltage == 1:
-            self.us_eva.ids.pumpvoltage.text = "Airlock Pump Power On!"
-            self.us_eva.ids.pumpvoltage.color = 0.33, 0.7, 0.18
-        else:
-            self.us_eva.ids.pumpvoltage.text = "Airlock Pump Power Off"
-            self.us_eva.ids.pumpvoltage.color = 0, 0, 0
-
-        if airlock_pump_switch == 1:
-            self.us_eva.ids.pumpswitch.text = "Airlock Pump Active!"
-            self.us_eva.ids.pumpswitch.color = 0.33, 0.7, 0.18
-        else:
-            self.us_eva.ids.pumpswitch.text = "Airlock Pump Inactive"
-            self.us_eva.ids.pumpswitch.color = 0, 0, 0
-
-        ##activate EVA button flash
-        if (airlock_pump_voltage == 1 or crewlockpres < 734):
-            usevaflashevent = Clock.schedule_once(self.flashUS_EVAbutton, 1)
-
-        ##No EVA Currently
-        if airlock_pump_voltage == 0 and airlock_pump_switch == 0 and crewlockpres > 737 and airlockpres > 740:
-            eva = False
-            self.us_eva.ids.leak_timer.text = ""
-            self.us_eva.ids.Crewlock_Status_image.source = mimic_directory + '/Mimic/Pi/imgs/eva/BlankLights.png'
-            self.us_eva.ids.EVA_occuring.color = 1, 0, 0
-            self.us_eva.ids.EVA_occuring.text = "Currently No EVA"
-
-        ##EVA Standby - NOT UNIQUE
-        if airlock_pump_voltage == 1 and airlock_pump_switch == 1 and crewlockpres > 740 and airlockpres > 740:
-            standby = True
-            self.us_eva.ids.leak_timer.text = "~160s Leak Check"
-            self.us_eva.ids.Crewlock_Status_image.source = mimic_directory + '/Mimic/Pi/imgs/eva/StandbyLights.png'
-            self.us_eva.ids.EVA_occuring.color = 0, 0, 1
-            self.us_eva.ids.EVA_occuring.text = "EVA Standby"
-        else:
-            standby = False
-
-        ##EVA Prebreath Pressure
-        if airlock_pump_voltage == 1 and crewlockpres > 740 and airlockpres > 740:
-            prebreath1 = True
-            self.us_eva.ids.Crewlock_Status_image.source = mimic_directory + '/Mimic/Pi/imgs/eva/PreBreatheLights.png'
-            self.us_eva.ids.leak_timer.text = "~160s Leak Check"
-            self.us_eva.ids.EVA_occuring.color = 0, 0, 1
-            self.us_eva.ids.EVA_occuring.text = "Pre-EVA Nitrogen Purge"
-
-        ##EVA Depress1
-        if airlock_pump_voltage == 1 and airlock_pump_switch == 1 and crewlockpres < 740 and airlockpres > 740:
-            depress1 = True
-            self.us_eva.ids.leak_timer.text = "~160s Leak Check"
-            self.us_eva.ids.EVA_occuring.text = "Crewlock Depressurizing"
-            self.us_eva.ids.EVA_occuring.color = 0, 0, 1
-            self.us_eva.ids.Crewlock_Status_image.source = mimic_directory + '/Mimic/Pi/imgs/eva/DepressLights.png'
-
-        ##EVA Leakcheck
-        if airlock_pump_voltage == 1 and crewlockpres < 260 and crewlockpres > 250 and (depress1 or leakhold):
-            if depress1:
-                holdstartTime = float(unixconvert[7])*24+unixconvert[3]+float(unixconvert[4])/60+float(unixconvert[5])/3600
-            leakhold = True
-            depress1 = False
-            self.us_eva.ids.EVA_occuring.text = "Leak Check in Progress!"
-            self.us_eva.ids.EVA_occuring.color = 0, 0, 1
-            Clock.schedule_once(self.hold_timer, 1)
-            self.us_eva.ids.Crewlock_Status_image.source = mimic_directory + '/Mimic/Pi/imgs/eva/LeakCheckLights.png'
-        else:
-            leakhold = False
-
-        ##EVA Depress2
-        if airlock_pump_voltage == 1 and crewlockpres <= 250 and crewlockpres > 3:
-            leakhold = False
-            self.us_eva.ids.leak_timer.text = "Complete"
-            self.us_eva.ids.EVA_occuring.text = "Crewlock Depressurizing"
-            self.us_eva.ids.EVA_occuring.color = 0, 0, 1
-            self.us_eva.ids.Crewlock_Status_image.source = mimic_directory + '/Mimic/Pi/imgs/eva/DepressLights.png'
-
-        ##EVA in progress
-        if crewlockpres < 2.5:
-            eva = True
-            self.us_eva.ids.EVA_occuring.text = "EVA In Progress!!!"
-            self.us_eva.ids.EVA_occuring.color = 0.33, 0.7, 0.18
-            self.us_eva.ids.leak_timer.text = "Complete"
-            self.us_eva.ids.Crewlock_Status_image.source = mimic_directory + '/Mimic/Pi/imgs/eva/InProgressLights.png'
-            evatimerevent = Clock.schedule_once(self.EVA_clock, 1)
-
-        ##Repress - this one still did not work with the code changes I did for eva88 (June 2023)
-        if airlock_pump_voltage == 1 and airlock_pump_switch == 1 and crewlockpres >= 3 and airlockpres < 734:
-            eva = False
-            self.us_eva.ids.EVA_occuring.color = 0, 0, 1
-            self.us_eva.ids.EVA_occuring.text = "Crewlock Repressurizing"
-            self.us_eva.ids.Crewlock_Status_image.source = mimic_directory + '/Mimic/Pi/imgs/eva/RepressLights.png'
-
-        ##-------------------RS EVA Functionality-------------------##
-        ##if eva station mode and not us eva
-        if airlock_pump_voltage == 0 and crewlockpres >= 734 and stationmode == 5:
-            rsevaflashevent = Clock.schedule_once(self.flashRS_EVAbutton, 1)
-
-
-        ##-------------------EVA Functionality End-------------------##
-
-#        if (difference > -10) and (isinstance(App.get_running_app().root_window.children[0], Popup)==False):
-#            LOSpopup = Popup(title='Loss of Signal', content=Label(text='Possible LOS Soon'), size_hint=(0.3, 0.2), auto_dismiss=True)
-#            LOSpopup.open()
-
-        ##-------------------Fake Orbit Simulator-------------------##
-        #self.fakeorbit_screen.ids.psarj.text = str(psarj)
-        #self.fakeorbit_screen.ids.ssarj.text = str(ssarj)
-        #self.fakeorbit_screen.ids.beta1a.text = str(beta1a)
-        #self.fakeorbit_screen.ids.beta1b.text = str(beta1b)
-        #self.fakeorbit_screen.ids.beta2a.text = str(beta2a)
-        #self.fakeorbit_screen.ids.beta2b.text = str(beta2b)
-        #self.fakeorbit_screen.ids.beta3a.text = str(beta3a)
-        #self.fakeorbit_screen.ids.beta3b.text = str(beta3b)
-        #self.fakeorbit_screen.ids.beta4a.text = str(beta4a)
-        #self.fakeorbit_screen.ids.beta4b.text = str(beta4b)
-
-        if demoboolean:
-            if Disco:
-                serialWrite("Disco ")
-                Disco = False
-            #serialWrite("PSARJ=" + psarj + " " + "SSARJ=" + ssarj + " " + "PTRRJ=" + ptrrj + " " + "STRRJ=" + strrj + " " + "B1B=" + beta1b + " " + "B1A=" + beta1a + " " + "B2B=" + beta2b + " " + "B2A=" + beta2a + " " + "B3B=" + beta3b + " " + "B3A=" + beta3a + " " + "B4B=" + beta4b + " " + "B4A=" + beta4a + " " + "V1A=" + v1a + " " + "V2A=" + v2a + " " + "V3A=" + v3a + " " + "V4A=" + v4a + " " + "V1B=" + v1b + " " + "V2B=" + v2b + " " + "V3B=" + v3b + " " + "V4B=" + v4b + " ")
-            serialWrite("PSARJ=" + psarj + " " + "SSARJ=" + ssarj + " " + "PTRRJ=" + ptrrj + " " + "STRRJ=" + strrj + " " + "B1B=" + beta1b + " " + "B1A=" + beta1a + " " + "B2B=" + beta2b + " " + "B2A=" + beta2a + " " + "B3B=" + beta3b + " " + "B3A=" + beta3a + " " + "B4B=" + beta4b + " " + "B4A=" + beta4a + " " + "AOS=" + aos + " " + "V1A=" + v1a + " " + "V2A=" + v2a + " " + "V3A=" + v3a + " " + "V4A=" + v4a + " " + "V1B=" + v1b + " " + "V2B=" + v2b + " " + "V3B=" + v3b + " " + "V4B=" + v4b + " " + "ISS=" + module + " " + "Sgnt_el=" + str(int(sgant_elevation)) + " " + "Sgnt_xel=" + str(int(sgant_xelevation)) + " " + "Sgnt_xmit=" + str(int(sgant_transmit)) + " " + "SASA_Xmit=" + str(int(sasa_xmit)) + " SASA_AZ=" + str(float(sasa_az)) + " SASA_EL=" + str(float(sasa_el)) + " ")
-
-        self.orbit_data.ids.position_x.text = str("{:.2f}".format(position_x))
-        self.orbit_data.ids.position_y.text = str("{:.2f}".format(position_y))
-        self.orbit_data.ids.position_z.text = str("{:.2f}".format(position_z))
-        self.orbit_data.ids.velocity_x.text = str("{:.2f}".format(velocity_x))
-        self.orbit_data.ids.velocity_y.text = str("{:.2f}".format(velocity_y))
-        self.orbit_data.ids.velocity_z.text = str("{:.2f}".format(velocity_z))
- 
-        self.eps_screen.ids.psarj_value.text = psarj + "deg"
-        self.eps_screen.ids.ssarj_value.text = ssarj + "deg"
-        self.tcs_screen.ids.ptrrj_value.text = ptrrj + "deg"
-        self.tcs_screen.ids.strrj_value.text = strrj + "deg"
-
-        self.tcs_screen.ids.SWmode_loopA.text = str(SWmode_loopA)
-        self.tcs_screen.ids.SWmode_loopB.text = str(SWmode_loopB)
-        self.tcs_screen.ids.NH3flow_loopA.text = str(NH3flow_loopA)
-        self.tcs_screen.ids.NH3flow_loopB.text = str(NH3flow_loopB)
-        self.tcs_screen.ids.NH3outletPress_loopA.text = str(NH3outletPress_loopA)
-        self.tcs_screen.ids.NH3outletPress_loopB.text = str(NH3outletPress_loopB)
-        self.tcs_screen.ids.NH3outletTemp_loopA.text = str(NH3outletTemp_loopA)
-        self.tcs_screen.ids.NH3outletTemp_loopB.text = str(NH3outletTemp_loopB)
-        
-        self.eclss_screen.ids.CabinTemp.text = str(CabinTemp)
-        self.eclss_screen.ids.CabinPress.text = str(CabinPress)
-        self.eclss_screen.ids.CrewlockPress.text = str(CrewlockPress)
-        self.eclss_screen.ids.AirlockPress.text = str(AirlockPress)
-        self.eclss_screen.ids.CleanWater.text = str(CleanWater)
-        self.eclss_screen.ids.WasteWater.text = str(WasteWater)
-        self.eclss_screen.ids.O2prodRate.text = str(O2prodRate)
-        
-        #self.eclss_screen.ids.O2genState.text = str(O2genState)
-        if int(O2genState) == 1:
-            self.eclss_screen.ids.O2genState.text = "PROCESS"
-        elif int(O2genState) == 2:
-            self.eclss_screen.ids.O2genState.text = "STANDBY"
-        elif int(O2genState) == 3:
-            self.eclss_screen.ids.O2genState.text = "SHUTDOWN"
-        elif int(O2genState) == 4:
-            self.eclss_screen.ids.O2genState.text = "STOP"
-        elif int(O2genState) == 5:
-            self.eclss_screen.ids.O2genState.text = "VENT DOME"
-        elif int(O2genState) == 6:
-            self.eclss_screen.ids.O2genState.text = "INERT DOME"
-        elif int(O2genState) == 7:
-            self.eclss_screen.ids.O2genState.text = "FAST SHTDWN"
-        elif int(O2genState) == 8:
-            self.eclss_screen.ids.O2genState.text = "N2 PURGE SHTDWN"
-        else:
-            self.eclss_screen.ids.O2genState.text = "n/a"
-        
-        #self.eclss_screen.ids.VRSvlvPosition.text = str(VRSvlvPosition)
-        if int(VRSvlvPosition) == 0:
-            self.eclss_screen.ids.VRSvlvPosition.text = "FAIL"
-        elif int(VRSvlvPosition) == 1:
-            self.eclss_screen.ids.VRSvlvPosition.text = "OPEN"
-        elif int(VRSvlvPosition) == 2:
-            self.eclss_screen.ids.VRSvlvPosition.text = "CLSD"
-        elif int(VRSvlvPosition) == 3:
-            self.eclss_screen.ids.VRSvlvPosition.text = "TRNS"
-        else:
-            self.eclss_screen.ids.VESvlvPosition.text = "n/a"
-        
-        #self.eclss_screen.ids.VESvlvPosition.text = str(VESvlvPosition)
-        if int(VESvlvPosition) == 0:
-            self.eclss_screen.ids.VESvlvPosition.text = "FAIL"
-        elif int(VESvlvPosition) == 1:
-            self.eclss_screen.ids.VESvlvPosition.text = "OPEN"
-        elif int(VESvlvPosition) == 2:
-            self.eclss_screen.ids.VESvlvPosition.text = "CLSD"
-        elif int(VESvlvPosition) == 3:
-            self.eclss_screen.ids.VESvlvPosition.text = "TRNS"
-        else:
-            self.eclss_screen.ids.VESvlvPosition.text = "n/a"
-        
-        self.eclss_wrm_screen.ids.UrineTank.text = str(UrineTank)
-        self.eclss_wrm_screen.ids.CleanWater.text = str(CleanWater)
-        self.eclss_wrm_screen.ids.WasteWater.text = str(WasteWater)
-        
-        #self.eclss_wrm_screen.ids.UrineProcessState.text = str(UrineProcessState)
-        if int(UrineProcessState) == 2:
-            self.eclss_wrm_screen.ids.UrineProcessState.text = "STOP"
-        elif int(UrineProcessState) == 4:
-            self.eclss_wrm_screen.ids.UrineProcessState.text = "SHTDWN"
-        elif int(UrineProcessState) == 8:
-            self.eclss_wrm_screen.ids.UrineProcessState.text = "MAINT"
-        elif int(UrineProcessState) == 16:
-            self.eclss_wrm_screen.ids.UrineProcessState.text = "NORM"
-        elif int(UrineProcessState) == 32:
-            self.eclss_wrm_screen.ids.UrineProcessState.text = "STBY"
-        elif int(UrineProcessState) == 64:
-            self.eclss_wrm_screen.ids.UrineProcessState.text = "IDLE"
-        elif int(UrineProcessState) == 128:
-            self.eclss_wrm_screen.ids.UrineProcessState.text = "INIT"
-        else:
-            self.eclss_wrm_screen.ids.UrineProcessState.text = "n/a"
-        
-        #self.eclss_wrm_screen.ids.WaterProcessState.text = str(WaterProcessState)
-        if int(WaterProcessState) == 1:
-            self.eclss_wrm_screen.ids.WaterProcessState.text = "STOP"
-        elif int(WaterProcessState) == 2:
-            self.eclss_wrm_screen.ids.WaterProcessState.text = "SHTDWN"
-        elif int(WaterProcessState) == 3:
-            self.eclss_wrm_screen.ids.WaterProcessState.text = "STBY"
-        elif int(WaterProcessState) == 4:
-            self.eclss_wrm_screen.ids.WaterProcessState.text = "PROC"
-        elif int(WaterProcessState) == 5:
-            self.eclss_wrm_screen.ids.WaterProcessState.text = "HOT SVC"
-        elif int(WaterProcessState) == 6:
-            self.eclss_wrm_screen.ids.WaterProcessState.text = "FLUSH"
-        elif int(WaterProcessState) == 7:
-            self.eclss_wrm_screen.ids.WaterProcessState.text = "WARM SHTDWN"
-        else:
-            self.eclss_wrm_screen.ids.WaterProcessState.text = "n/a"
-        
-        #self.eclss_wrm_screen.ids.WaterProcessStep.text = str(WaterProcessStep)
-        if int(WaterProcessStep) == 0:
-            self.eclss_wrm_screen.ids.WaterProcessStep.text = "NONE"
-        elif int(WaterProcessStep) == 1:
-            self.eclss_wrm_screen.ids.WaterProcessStep.text = "VENT"
-        elif int(WaterProcessStep) == 2:
-            self.eclss_wrm_screen.ids.WaterProcessStep.text = "HEATUP"
-        elif int(WaterProcessStep) == 3:
-            self.eclss_wrm_screen.ids.WaterProcessStep.text = "OURGE"
-        elif int(WaterProcessStep) == 4:
-            self.eclss_wrm_screen.ids.WaterProcessStep.text = "FLOW"
-        elif int(WaterProcessStep) == 5:
-            self.eclss_wrm_screen.ids.WaterProcessStep.text = "TEST"
-        elif int(WaterProcessStep) == 6:
-            self.eclss_wrm_screen.ids.WaterProcessStep.text = "TEST SV 1"
-        elif int(WaterProcessStep) == 7:
-            self.eclss_wrm_screen.ids.WaterProcessStep.text = "TEST SV 2"
-        elif int(WaterProcessStep) == 8:
-            self.eclss_wrm_screen.ids.WaterProcessStep.text = "SERVICE"
-        else:
-            self.eclss_wrm_screen.ids.WaterProcessStep.text = "n/a"
-        
-        self.eclss_iatcs_screen.ids.LTwater_Lab.text = str(LTwater_Lab)
-        self.eclss_iatcs_screen.ids.MTwater_Lab.text = str(MTwater_Lab)
-        self.eclss_iatcs_screen.ids.FluidTempAir_Lab.text = str(FluidTempAir_Lab)
-        self.eclss_iatcs_screen.ids.FluidTempAv_Lab.text = str(FluidTempAv_Lab)
-        self.eclss_iatcs_screen.ids.LTwater_Node2.text = str(LTwater_Node2)
-        self.eclss_iatcs_screen.ids.MTwater_Node2.text = str(MTwater_Node2)
-        self.eclss_iatcs_screen.ids.FluidTempAir_Node2.text = str(FluidTempAir_Node2)
-        self.eclss_iatcs_screen.ids.FluidTempAv_Node2.text = str(FluidTempAv_Node2)
-        self.eclss_iatcs_screen.ids.LTwater_Node3.text = str(LTwater_Node3)
-        self.eclss_iatcs_screen.ids.MTwater_Node3.text = str(MTwater_Node3)
-        self.eclss_iatcs_screen.ids.FluidTempAir_Node3.text = str(FluidTempAir_Node3)
-        self.eclss_iatcs_screen.ids.FluidTempAv_Node3.text = str(FluidTempAv_Node3)
-        
-        #self.eclss_iatcs_screen.ids.AC_LabPort.text = str(WaterProcessStep)
-        if int(AC_LabPort) == 0:
-            self.eclss_iatcs_screen.ids.AC_LabPort.text = "RESET"
-        elif int(AC_LabPort) == 1:
-            self.eclss_iatcs_screen.ids.AC_LabPort.text = "DRAIN"
-        elif int(AC_LabPort) == 2:
-            self.eclss_iatcs_screen.ids.AC_LabPort.text = "DRYOUT"
-        elif int(AC_LabPort) == 3:
-            self.eclss_iatcs_screen.ids.AC_LabPort.text = "EIB OFF"
-        elif int(AC_LabPort) == 4:
-            self.eclss_iatcs_screen.ids.AC_LabPort.text = "OFF"
-        elif int(AC_LabPort) == 5:
-            self.eclss_iatcs_screen.ids.AC_LabPort.text = "ON"
-        elif int(AC_LabPort) == 6:
-            self.eclss_iatcs_screen.ids.AC_LabPort.text = "STARTUP"
-        elif int(AC_LabPort) == 7:
-            self.eclss_iatcs_screen.ids.AC_LabPort.text = "TEST2"
-        else:
-            self.eclss_iatcs_screen.ids.AC_LabPort.text = "n/a"
-        
-        #self.eclss_iatcs_screen.ids.AC_LabStbd.text = str(WaterProcessStep)
-        if int(AC_LabStbd) == 0:
-            self.eclss_iatcs_screen.ids.AC_LabStbd.text = "RESET"
-        elif int(AC_LabStbd) == 1:
-            self.eclss_iatcs_screen.ids.AC_LabStbd.text = "DRAIN"
-        elif int(AC_LabStbd) == 2:
-            self.eclss_iatcs_screen.ids.AC_LabStbd.text = "DRYOUT"
-        elif int(AC_LabStbd) == 3:
-            self.eclss_iatcs_screen.ids.AC_LabStbd.text = "EIB OFF"
-        elif int(AC_LabStbd) == 4:
-            self.eclss_iatcs_screen.ids.AC_LabStbd.text = "OFF"
-        elif int(AC_LabStbd) == 5:
-            self.eclss_iatcs_screen.ids.AC_LabStbd.text = "ON"
-        elif int(AC_LabStbd) == 6:
-            self.eclss_iatcs_screen.ids.AC_LabStbd.text = "STARTUP"
-        elif int(AC_LabStbd) == 7:
-            self.eclss_iatcs_screen.ids.AC_LabStbd.text = "TEST2"
-        else:
-            self.eclss_iatcs_screen.ids.AC_LabStbd.text = "n/a"
-        
-        #self.eclss_iatcs_screen.ids.AC_Node2.text = str(WaterProcessStep)
-        if int(AC_Node2) == 0:
-            self.eclss_iatcs_screen.ids.AC_Node2.text = "RESET"
-        elif int(AC_Node2) == 1:
-            self.eclss_iatcs_screen.ids.AC_Node2.text = "DRAIN"
-        elif int(AC_Node2) == 2:
-            self.eclss_iatcs_screen.ids.AC_Node2.text = "DRYOUT"
-        elif int(AC_Node2) == 3:
-            self.eclss_iatcs_screen.ids.AC_Node2.text = "EIB OFF"
-        elif int(AC_Node2) == 4:
-            self.eclss_iatcs_screen.ids.AC_Node2.text = "OFF"
-        elif int(AC_Node2) == 5:
-            self.eclss_iatcs_screen.ids.AC_Node2.text = "ON"
-        elif int(AC_Node2) == 6:
-            self.eclss_iatcs_screen.ids.AC_Node2.text = "STARTUP"
-        elif int(AC_Node2) == 7:
-            self.eclss_iatcs_screen.ids.AC_Node2.text = "TEST2"
-        else:
-            self.eclss_iatcs_screen.ids.AC_Node2.text = "n/a"
-        
-        #self.eclss_iatcs_screen.ids.AC_Node3.text = str(WaterProcessStep)
-        if int(AC_Node3) == 0:
-            self.eclss_iatcs_screen.ids.AC_Node3.text = "RESET"
-        elif int(AC_Node3) == 1:
-            self.eclss_iatcs_screen.ids.AC_Node3.text = "DRAIN"
-        elif int(AC_Node3) == 2:
-            self.eclss_iatcs_screen.ids.AC_Node3.text = "DRYOUT"
-        elif int(AC_Node3) == 3:
-            self.eclss_iatcs_screen.ids.AC_Node3.text = "EIB OFF"
-        elif int(AC_Node3) == 4:
-            self.eclss_iatcs_screen.ids.AC_Node3.text = "OFF"
-        elif int(AC_Node3) == 5:
-            self.eclss_iatcs_screen.ids.AC_Node3.text = "ON"
-        elif int(AC_Node3) == 6:
-            self.eclss_iatcs_screen.ids.AC_Node3.text = "STARTUP"
-        elif int(AC_Node3) == 7:
-            self.eclss_iatcs_screen.ids.AC_Node3.text = "TEST2"
-        else:
-            self.eclss_iatcs_screen.ids.AC_Node3.text = "n/a"
-        
-        ##Summary Telemetery on Robo Screen
-        self.robo_screen.ids.mt_worksite.text = str(mt_worksite)
-        
-        #self.robo_screen.ids.OperatingBase.text = str(OperatingBase)
-        if int(OperatingBase) == 0:
-            self.robo_screen.ids.OperatingBase.text = "A"
-        elif int(OperatingBase) == 5:
-            self.robo_screen.ids.OperatingBase.text = "B"
-        else:
-            self.robo_screen.ids.OperatingBase.text = "n/a"
-        
-        #self.robo_screen.ids.BaseLocation.text = str(BaseLocation)
-        if int(BaseLocation) == 1:
-            self.robo_screen.ids.BaseLocation.text = "Lab"
-        elif int(BaseLocation) == 2:
-            self.robo_screen.ids.BaseLocation.text = "Node 3"
-        elif int(BaseLocation) == 4:
-            self.robo_screen.ids.BaseLocation.text = "Node 2"
-        elif int(BaseLocation) == 7:
-            self.robo_screen.ids.BaseLocation.text = "MBS PDGF 1"
-        elif int(BaseLocation) == 8:
-            self.robo_screen.ids.BaseLocation.text = "MBS PDGF 2"
-        elif int(BaseLocation) == 11:
-            self.robo_screen.ids.BaseLocation.text = "MBS PDGF 3"
-        elif int(BaseLocation) == 13:
-            self.robo_screen.ids.BaseLocation.text = "MBS PDGF 4"
-        elif int(BaseLocation) == 14:
-            self.robo_screen.ids.BaseLocation.text = "FGB"
-        elif int(BaseLocation) == 16:
-            self.robo_screen.ids.BaseLocation.text = "POA"
-        elif int(BaseLocation) == 19:
-            self.robo_screen.ids.BaseLocation.text = "SSRMS Tip LEE"
-        elif int(BaseLocation) == 63:
-            self.robo_screen.ids.BaseLocation.text = "Undefined"
-        else:
-            self.robo_screen.ids.BaseLocation.text = "n/a"
-        
-        #self.robo_screen.ids.SPDMbase.text = str(SPDMbase)
-        if int(SPDMbase) == 1:
-            self.robo_screen.ids.SPDMbase.text = "US Lab"
-        elif int(SPDMbase) == 2:
-            self.robo_screen.ids.SPDMbase.text = "Node 3"
-        elif int(SPDMbase) == 4:
-            self.robo_screen.ids.SPDMbase.text = "Node 2"
-        elif int(SPDMbase) == 7:
-            self.robo_screen.ids.SPDMbase.text = "MBS PDGF 1"
-        elif int(SPDMbase) == 8:
-            self.robo_screen.ids.SPDMbase.text = "MBS PDGF 2"
-        elif int(SPDMbase) == 11:
-            self.robo_screen.ids.SPDMbase.text = "MBS PDGF 3"
-        elif int(SPDMbase) == 13:
-            self.robo_screen.ids.SPDMbase.text = "MBS PDGF 4"
-        elif int(SPDMbase) ==14:
-            self.robo_screen.ids.SPDMbase.text = "FGB"
-        elif int(SPDMbase) == 16:
-            self.robo_screen.ids.SPDMbase.text = "POA"
-        elif int(SPDMbase) == 19:
-            self.robo_screen.ids.SPDMbase.text = "SSRMS Tip LEE"
-        elif int(SPDMbase) == 63:
-            self.robo_screen.ids.SPDMbase.text = "Undefined"
-        else:
-            self.robo_screen.ids.SPDMbase.text = "n/a"
-        
-        #self.robo_screen.ids.SPDMoperatingBase.text = str(SPDMoperatingBase)
-        if int(SPDMoperatingBase) == 1:
-            self.robo_screen.ids.SPDMoperatingBase.text = "SPDM Body LEE"
-        elif int(SPDMoperatingBase) == 2:
-            self.robo_screen.ids.SPDMoperatingBase.text = "SPDM Body PDGF"
-        else:
-            self.robo_screen.ids.SPDMoperatingBase.text = "n/a"
-
-        #self.mss_mt_screen.ids.MCASpayload.text = str(MCASpayload)
-        if int(MCASpayload) == 0:
-            self.mss_mt_screen.ids.MCASpayload.text = "Released"
-        elif int(MCASpayload) == 1:
-            self.mss_mt_screen.ids.MCASpayload.text = "Captured"
-        else:
-            self.mss_mt_screen.ids.MCASpayload.text = "n/a"   
-        #self.mss_mt_screen.ids.POApayload.text = str(POApayload)
-        if int(POApayload) == 0:
-            self.mss_mt_screen.ids.POApayload.text = "Released"
-        elif int(POApayload) == 1:
-            self.mss_mt_screen.ids.POApayload.text = "Captive"
-        elif int(POApayload) == 2:
-            self.mss_mt_screen.ids.POApayload.text = "Captured"
-        else:
-            self.mss_mt_screen.ids.POApayload.text = "n/a" 
-        
-        #self.ssrms_screen.ids.OperatingBase.text = str(OperatingBase)
-        if int(OperatingBase) == 0:
-            self.ssrms_screen.ids.OperatingBase.text = "A"
-        elif int(OperatingBase) == 5:
-            self.ssrms_screen.ids.OperatingBase.text = "B"
-        else:
-            self.ssrms_screen.ids.OperatingBase.text = "n/a"
-                                      
-        #self.ssrms_screen.ids.TipLEEstatus.text = str(TipLEEstatus)
-        if int(TipLEEstatus) == 0:
-            self.ssrms_screen.ids.TipLEEstatus.text = "Released"
-        elif int(TipLEEstatus) == 1:
-            self.ssrms_screen.ids.TipLEEstatus.text = "Captive"
-        elif int(TipLEEstatus) == 2:
-            self.ssrms_screen.ids.TipLEEstatus.text = "Captured"
-        else:
-            self.ssrms_screen.ids.TipLEEstatus.text = "n/a"
-        
-         #self.ssrms_screen.ids.SACSopBase.text = str(SACSopBase)
-        if int(SACSopBase) == 0:
-            self.ssrms_screen.ids.SACSopBase.text = "A"
-        elif int(SACSopBase) == 5:
-            self.ssrms_screen.ids.SACSopBase.text = "B"
-        else:
-            self.ssrms_screen.ids.OperatingBase.text = "n/a"
-        
-        self.ssrms_screen.ids.ShoulderRoll.text = str(ShoulderRoll) + " deg"
-        self.ssrms_screen.ids.ShoulderYaw.text = str(ShoulderYaw) + " deg"
-        self.ssrms_screen.ids.ShoulderPitch.text = str(ShoulderPitch) + " deg"
-        self.ssrms_screen.ids.ElbowPitch.text = str(ElbowPitch) + " deg"
-        self.ssrms_screen.ids.WristRoll.text = str(WristRoll) + " deg"
-        self.ssrms_screen.ids.WristYaw.text = str(WristYaw) + " deg"
-        self.ssrms_screen.ids.WristPitch.text = str(WristPitch) + " deg"
-        
-        #self.ssrms_screen.ids.BaseLocation.text = str(BaseLocation)
-        if int(BaseLocation) == 1:
-            self.ssrms_screen.ids.BaseLocation.text = "Lab"
-        elif int(BaseLocation) == 2:
-            self.ssrms_screen.ids.BaseLocation.text = "Node 3"
-        elif int(BaseLocation) == 4:
-            self.ssrms_screen.ids.BaseLocation.text = "Node 2"
-        elif int(BaseLocation) == 7:
-            self.ssrms_screen.ids.BaseLocation.text = "MBS PDGF 1"
-        elif int(BaseLocation) == 8:
-            self.ssrms_screen.ids.BaseLocation.text = "MBS PDGF 2"
-        elif int(BaseLocation) == 11:
-            self.ssrms_screen.ids.BaseLocation.text = "MBS PDGF 3"
-        elif int(BaseLocation) == 13:
-            self.ssrms_screen.ids.BaseLocation.text = "MBS PDGF 4"
-        elif int(BaseLocation) ==14:
-            self.ssrms_screen.ids.BaseLocation.text = "FGB"
-        elif int(BaseLocation) == 16:
-            self.ssrms_screen.ids.BaseLocation.text = "POA"
-        elif int(BaseLocation) == 19:
-            self.ssrms_screen.ids.BaseLocation.text = "SSRMS Tip LEE"
-        elif int(BaseLocation) == 63:
-            self.ssrms_screen.ids.BaseLocation.text = "Undefined"
-        else:
-            self.ssrms_screen.ids.BaseLocation.text = "n/a"
-        
-        #self.spdm1_screen.ids.SPDMbase.text = str(SPDMbase)
-        if int(SPDMbase) == 1:
-            self.spdm1_screen.ids.SPDMbase.text = "Lab"
-        elif int(SPDMbase) == 2:
-            self.spdm1_screen.ids.SPDMbase.text = "Node 3"
-        elif int(SPDMbase) == 4:
-            self.spdm1_screen.ids.SPDMbase.text = "Node 2"
-        elif int(SPDMbase) == 7:
-            self.spdm1_screen.ids.SPDMbase.text = "MBS PDGF 1"
-        elif int(SPDMbase) == 8:
-            self.spdm1_screen.ids.SPDMbase.text = "MBS PDGF 2"
-        elif int(SPDMbase) == 11:
-            self.spdm1_screen.ids.SPDMbase.text = "MBS PDGF 3"
-        elif int(SPDMbase) == 13:
-            self.spdm1_screen.ids.SPDMbase.text = "MBS PDGF 4"
-        elif int(SPDMbase) ==14:
-            self.spdm1_screen.ids.SPDMbase.text = "FGB"
-        elif int(SPDMbase) == 16:
-            self.spdm1_screen.ids.SPDMbase.text = "POA"
-        elif int(SPDMbase) == 19:
-            self.spdm1_screen.ids.SPDMbase.text = "SSRMS Tip LEE"
-        elif int(SPDMbase) == 63:
-            self.spdm1_screen.ids.SPDMbase.text = "Undefined"
-        else:
-            self.spdm1_screen.ids.SPDMbase.text = "n/a"
-        
-         #self.spdm1_screen.ids.SPDMoperatingBase.text = str(SPDMoperatingBase)
-        if int(SPDMoperatingBase) == 1:
-            self.spdm1_screen.ids.SPDMoperatingBase.text = "SPDM Body LEE"
-        elif int(SPDMoperatingBase) == 2:
-            self.spdm1_screen.ids.SPDMoperatingBase.text = "SPDM Body PDGF"
-        else:
-            self.spdm1_screen.ids.SPDMoperatingBase.text = "n/a"
-        
-        #self.spdm1_screen.ids.Arm1OTCM.text = str(Arm1OTCM)
-        if int(Arm1OTCM) == 0:
-            self.spdm1_screen.ids.Arm1OTCM.text = "Released"
-        elif int(Arm1OTCM) == 1:
-            self.spdm1_screen.ids.Arm1OTCM.text = "Captive"
-        elif int(Arm1OTCM) == 2:
-            self.spdm1_screen.ids.Arm1OTCM.text = "Captured"
-        else:
-            self.spdm1_screen.ids.Arm1OTCM.text = "n/a"
-        
-        #self.spdm1_screen.ids.Arm2OTCM.text = str(Arm1OTCM)
-        if int(Arm2OTCM) == 0:
-            self.spdm1_screen.ids.Arm2OTCM.text = "Released"
-        elif int(Arm2OTCM) == 1:
-            self.spdm1_screen.ids.Arm2OTCM.text = "Captive"
-        elif int(Arm2OTCM) == 2:
-            self.spdm1_screen.ids.Arm2OTCM.text = "Captured"
-        else:
-            self.spdm1_screen.ids.Arm2OTCM.text = "n/a"
-        
-        #self.spdm1_screen.ids.BodyPayload.text = str(BodyPayload)
-        if int(BodyPayload) == 0:
-            self.spdm1_screen.ids.BodyPayload.text = "Released"
-        elif int(BodyPayload) == 1:
-            self.spdm1_screen.ids.BodyPayload.text = "Captive"
-        elif int(BodyPayload) == 2:
-            self.spdm1_screen.ids.BodyPayload.text = "Captured"
-        else:
-            self.spdm1_screen.ids.BodyPayload.text = "n/a"
-        
-        self.spdm1_screen.ids.BodyRoll.text = str(BodyRoll)
-        self.spdm1_screen.ids.Shoulder1Roll.text = str(Shoulder1Roll)
-        self.spdm1_screen.ids.Shoulder1Yaw.text = str(Shoulder1Yaw)
-        self.spdm1_screen.ids.Shoulder1Pitch.text = str(Shoulder1Pitch)
-        self.spdm1_screen.ids.Elbow1Pitch.text = str(Elbow1Pitch)
-        self.spdm1_screen.ids.Wrist1Roll.text = str(Wrist1Roll)
-        self.spdm1_screen.ids.Wrist1Yaw.text = str(Wrist1Yaw)
-        self.spdm1_screen.ids.Wrist1Pitch.text = str(Wrist1Pitch)
-        self.spdm1_screen.ids.Shoulder2Roll.text = str(Shoulder2Roll)
-        self.spdm1_screen.ids.Shoulder2Yaw.text = str(Shoulder2Yaw)
-        self.spdm1_screen.ids.Shoulder2Pitch.text = str(Shoulder2Pitch)
-        self.spdm1_screen.ids.Elbow2Pitch.text = str(Elbow2Pitch)
-        self.spdm1_screen.ids.Wrist2Roll.text = str(Wrist2Roll)
-        self.spdm1_screen.ids.Wrist2Yaw.text = str(Wrist2Yaw)
-        self.spdm1_screen.ids.Wrist2Pitch.text = str(Wrist2Pitch)
-        
-        #self.ct_uhf_screen.ids.UHF1pwr.text = str(UHF1pwr)
-        if int(UHF1pwr) == 0:
-            self.ct_uhf_screen.ids.UHF1pwr.text = "Off-Ok"
-        elif int(UHF1pwr) == 1:
-            self.ct_uhf_screen.ids.UHF1pwr.text = "Not Off-Ok"
-        elif int(UHF1pwr) == 2:
-            self.ct_uhf_screen.ids.UHF1pwr.text = "Not Off-Failed"
-        else:
-            self.ct_uhf_screen.ids.UHF1pwr.text = "n/a"        
-        #self.ct_uhf_screen.ids.UHF2pwr.text = str(UHF2pwr)
-        if int(UHF2pwr) == 0:
-            self.ct_uhf_screen.ids.UHF2pwr.text = "Off-Ok"
-        elif int(UHF2pwr) == 1:
-            self.ct_uhf_screen.ids.UHF2pwr.text = "Not Off-Ok"
-        elif int(UHF2pwr) == 2:
-            self.ct_uhf_screen.ids.UHF2pwr.text = "Not Off-Failed"
-        else:
-            self.ct_uhf_screen.ids.UHF2pwr.text = "n/a"
-        #self.ct_uhf_screen.ids.UHFframeSync.text = str(UHFframeSync)
-        if int(UHFframeSync) == 0:
-            self.ct_uhf_screen.ids.UHFframeSync.text = "Unlocked"
-        elif int(UHFframeSync) == 1:
-            self.ct_uhf_screen.ids.UHFframeSync.text = "Locked"
-        else:
-            self.iss_screen.ids.UHFframeSync.text = "n/a"
-        
-        self.ct_sasa_screen.ids.ActiveString.text = str(ActiveString)
-        self.ct_sasa_screen.ids.RFG1status.text = str(RFG1status)
-        if int(RFG1status) == 0:
-            self.ct_sasa_screen.ids.RFG1status.text = "Off-Ok"
-        elif int(RFG1status) == 1:
-            self.ct_sasa_screen.ids.RFG1status.text = "Not Off-Ok"
-        elif int(RFG1status) == 2:
-            self.ct_sasa_screen.ids.RFG1status.text = "Not Off-Failed"
-        else:
-            self.ct_sasa_screen.ids.RFG1status.text = "n/a"
-        self.ct_sasa_screen.ids.RFG1azimuth.text = str(RFG1azimuth)
-        self.ct_sasa_screen.ids.RFG1elev.text = str(RFG1elev)
-        
-        self.ct_sasa_screen.ids.RFG2status.text = str(RFG2status)
-        if int(RFG2status) == 0:
-            self.ct_sasa_screen.ids.RFG2status.text = "Off-Ok"
-        elif int(RFG2status) == 1:
-            self.ct_sasa_screen.ids.RFG2status.text = "Not Off-Ok"
-        elif int(RFG2status) == 2:
-            self.ct_sasa_screen.ids.RFG2status.text = "Not Off-Failed"
-        else:
-            self.ct_sasa.ids.RFG2status.text = "n/a"
-        self.ct_sasa_screen.ids.RFG2azimuth.text = str(RFG2azimuth)
-        self.ct_sasa_screen.ids.RFG2elev.text = str(RFG2elev)        
-
-        self.eps_screen.ids.beta1b_value.text = beta1b
-        self.eps_screen.ids.beta1a_value.text = beta1a
-        self.eps_screen.ids.beta2b_value.text = beta2b
-        self.eps_screen.ids.beta2a_value.text = beta2a
-        self.eps_screen.ids.beta3b_value.text = beta3b
-        self.eps_screen.ids.beta3a_value.text = beta3a
-        self.eps_screen.ids.beta4b_value.text = beta4b
-        self.eps_screen.ids.beta4a_value.text = beta4a
-        self.eps_screen.ids.c1a_value.text = c1a + "A"
-        self.eps_screen.ids.v1a_value.text = v1a + "V"
-        self.eps_screen.ids.c1b_value.text = c1b + "A"
-        self.eps_screen.ids.v1b_value.text = v1b + "V"
-        self.eps_screen.ids.c2a_value.text = c2a + "A"
-        self.eps_screen.ids.v2a_value.text = v2a + "V"
-        self.eps_screen.ids.c2b_value.text = c2b + "A"
-        self.eps_screen.ids.v2b_value.text = v2b + "V"
-        self.eps_screen.ids.c3a_value.text = c3a + "A"
-        self.eps_screen.ids.v3a_value.text = v3a + "V"
-        self.eps_screen.ids.c3b_value.text = c3b + "A"
-        self.eps_screen.ids.v3b_value.text = v3b + "V"
-        self.eps_screen.ids.c4a_value.text = c4a + "A"
-        self.eps_screen.ids.v4a_value.text = v4a + "V"
-        self.eps_screen.ids.c4b_value.text = c4b + "A"
-        self.eps_screen.ids.v4b_value.text = v4b + "V"
-        self.iss_screen.ids.altitude_value.text = str(altitude) + " km"
-        self.iss_screen.ids.velocity_value.text = str(velocity) + " m/s"
-        self.iss_screen.ids.stationmass_value.text = str(iss_mass) + " kg"
-
-        self.us_eva.ids.EVA_needle.angle = float(self.map_rotation(0.0193368*float(crewlockpres)))
-        self.us_eva.ids.crewlockpressure_value.text = "{:.2f}".format(0.0193368*float(crewlockpres))
-
-        psi_bar_x = self.map_psi_bar(0.0193368*float(crewlockpres)) #convert to torr
-
-        self.us_eva.ids.EVA_psi_bar.pos_hint = {"center_x": psi_bar_x, "center_y": 0.61}
-
-
-        ##-------------------Signal Status Check-------------------##
-
-        #if client_status.split(":")[0] == "CONNECTED": we dont check client status anymore in the python lightstreamer script
-        if sub_status == "Subscribed":
-            #client connected and subscibed to ISS telemetry
-            if float(aos) == 1.00:
-                self.signal_acquired() #signal status 1 means acquired
-                sasa_xmit = 1
-            elif float(aos) == 0.00:
-               self.signal_lost() #signal status 0 means loss of signal
-               sasa_xmit = 0
-            elif float(aos) == 2.00:
-               self.signal_stale() #signal status 2 means data is not being updated from server
-               sasa_xmit = 0
-        else:
-            self.signal_unsubscribed()
-        #else:
-        #    self.signal_unsubscribed()
-
-        if mimicbutton: # and float(aos) == 1.00):
-            serialWrite("PSARJ=" + psarj + " " + "SSARJ=" + ssarj + " " + "PTRRJ=" + ptrrj + " " + "STRRJ=" + strrj + " " + "B1B=" + beta1b + " " + "B1A=" + beta1a + " " + "B2B=" + beta2b + " " + "B2A=" + beta2a + " " + "B3B=" + beta3b + " " + "B3A=" + beta3a + " " + "B4B=" + beta4b + " " + "B4A=" + beta4a + " " + "AOS=" + aos + " " + "V1A=" + v1a + " " + "V2A=" + v2a + " " + "V3A=" + v3a + " " + "V4A=" + v4a + " " + "V1B=" + v1b + " " + "V2B=" + v2b + " " + "V3B=" + v3b + " " + "V4B=" + v4b + " " + "ISS=" + module + " " + "Sgnt_el=" + str(int(sgant_elevation)) + " " + "Sgnt_xel=" + str(int(sgant_xelevation)) + " " + "Sgnt_xmit=" + str(int(sgant_transmit)) + " " + "SASA_Xmit=" + str(int(sasa_xmit)) + " SASA_AZ=" + str(float(sasa_az)) + " SASA_EL=" + str(float(sasa_el)) + " ")
-
-#All GUI Screens are on separate kv files
-Builder.load_file(mimic_directory + '/Mimic/Pi/Screens/Settings_Screen.kv')
-Builder.load_file(mimic_directory + '/Mimic/Pi/Screens/FakeOrbitScreen.kv')
-Builder.load_file(mimic_directory + '/Mimic/Pi/Screens/LED_Screen.kv')
-Builder.load_file(mimic_directory + '/Mimic/Pi/Screens/Orbit_Screen.kv')
-Builder.load_file(mimic_directory + '/Mimic/Pi/Screens/Orbit_Pass.kv')
-Builder.load_file(mimic_directory + '/Mimic/Pi/Screens/Orbit_Data.kv')
-Builder.load_file(mimic_directory + '/Mimic/Pi/Screens/ISS_Screen.kv')
-Builder.load_file(mimic_directory + '/Mimic/Pi/Screens/ECLSS_Screen.kv')
-Builder.load_file(mimic_directory + '/Mimic/Pi/Screens/ECLSS_WRM_Screen.kv')
-Builder.load_file(mimic_directory + '/Mimic/Pi/Screens/ECLSS_IATCS_Screen.kv')
-Builder.load_file(mimic_directory + '/Mimic/Pi/Screens/EPS_Screen.kv')
-Builder.load_file(mimic_directory + '/Mimic/Pi/Screens/CT_Screen.kv')
-Builder.load_file(mimic_directory + '/Mimic/Pi/Screens/CT_SGANT_Screen.kv')
-Builder.load_file(mimic_directory + '/Mimic/Pi/Screens/CT_SASA_Screen.kv')
-Builder.load_file(mimic_directory + '/Mimic/Pi/Screens/CT_UHF_Screen.kv')
-Builder.load_file(mimic_directory + '/Mimic/Pi/Screens/CT_Camera_Screen.kv')
-Builder.load_file(mimic_directory + '/Mimic/Pi/Screens/GNC_Screen.kv')
-Builder.load_file(mimic_directory + '/Mimic/Pi/Screens/CDH_Screen.kv')
-Builder.load_file(mimic_directory + '/Mimic/Pi/Screens/Science_Screen.kv')
-Builder.load_file(mimic_directory + '/Mimic/Pi/Screens/USOS_Screen.kv')
-Builder.load_file(mimic_directory + '/Mimic/Pi/Screens/VV_Screen.kv')
-Builder.load_file(mimic_directory + '/Mimic/Pi/Screens/TCS_Screen.kv')
-Builder.load_file(mimic_directory + '/Mimic/Pi/Screens/EVA_US_Screen.kv')
-Builder.load_file(mimic_directory + '/Mimic/Pi/Screens/EVA_RS_Screen.kv')
-Builder.load_file(mimic_directory + '/Mimic/Pi/Screens/EVA_Main_Screen.kv')
-Builder.load_file(mimic_directory + '/Mimic/Pi/Screens/EVA_Pictures.kv')
-Builder.load_file(mimic_directory + '/Mimic/Pi/Screens/Crew_Screen.kv')
-Builder.load_file(mimic_directory + '/Mimic/Pi/Screens/RS_Screen.kv')
-
-Builder.load_file(mimic_directory + '/Mimic/Pi/Screens/ManualControlScreen.kv')
-Builder.load_file(mimic_directory + '/Mimic/Pi/Screens/Robo_Screen.kv')
-Builder.load_file(mimic_directory + '/Mimic/Pi/Screens/SSRMS_Screen.kv')
-Builder.load_file(mimic_directory + '/Mimic/Pi/Screens/SPDM1_Screen.kv')
-Builder.load_file(mimic_directory + '/Mimic/Pi/Screens/MSS_MT_Screen.kv')
-Builder.load_file(mimic_directory + '/Mimic/Pi/Screens/MimicScreen.kv')
-Builder.load_file(mimic_directory + '/Mimic/Pi/Screens/MainScreen.kv')
-Builder.load_file(mimic_directory + '/Mimic/Pi/Screens/RS_Dock_Screen.kv')
-Builder.load_string('''
-#:kivy 1.8
-#:import kivy kivy
-#:import win kivy.core.window
-ScreenManager:
-    Settings_Screen:
-    FakeOrbitScreen:
-    LED_Screen:
-    Orbit_Screen:
-    Orbit_Pass:
-    Orbit_Data:
-    EPS_Screen:
-    CT_Screen:
-    CT_SASA_Screen:
-    CT_UHF_Screen:
-    CT_Camera_Screen:
-    CT_SGANT_Screen:
-    ISS_Screen:
-    ECLSS_Screen:
-    GNC_Screen:
-    TCS_Screen:
-    EVA_US_Screen:
-    EVA_RS_Screen:
-    EVA_Main_Screen:
-    EVA_Pictures:
-    RS_Screen:
-    Crew_Screen:
-    ManualControlScreen:
-    MSS_MT_Screen:
-    MimicScreen:
-    MainScreen:
-''')
-
-if __name__ == '__main__':
-    MainApp().run()
+#!/usr/bin/python
+
+from datetime import datetime, timedelta #used for time conversions and logging timestamps
+import datetime as dtime #this is different from above for... reasons?
+import os # used to remove database on program exit; also used for importing config.json
+from subprocess import Popen #, PIPE, STDOUT #used to start/stop Javascript telemetry program and TDRS script and orbitmap
+import time #used for time
+import math #used for math
+import glob #used to parse serial port names
+import sqlite3 #used to access ISS telemetry database
+import pytz #used for timezone conversion in orbit pass predictions
+from bs4 import BeautifulSoup #used to parse webpages for data (EVA stats, ISS TLE)
+import ephem #used for TLE orbit information on orbit screen
+import serial #used to send data over serial to arduino
+import json # used for serial port config
+from pyudev import Context, Devices, Monitor, MonitorObserver # for automatically detecting Arduinos
+import argparse
+import sys
+import os.path as op #use for getting mimic directory
+
+# This is here because Kivy gets upset if you pass in your own non-Kivy args
+CONFIG_FILE_PATH = os.path.join(os.path.dirname(__file__), "config.json")
+parser = argparse.ArgumentParser(description='ISS Mimic GUI. Arguments listed below are non-Kivy arguments.')
+parser.add_argument(
+        '--config', action='store_true',
+        help='use config.json to manually specify serial ports to use',
+        default=False)
+args, kivy_args = parser.parse_known_args()
+sys.argv[1:] = kivy_args
+USE_CONFIG_JSON = args.config
+
+from kivy.app import App
+from kivy.lang import Builder
+from kivy.network.urlrequest import UrlRequest #using this to request webpages
+from kivy.clock import Clock
+from kivy.event import EventDispatcher
+from kivy.properties import ObjectProperty
+from kivy.uix.screenmanager import ScreenManager, Screen, SwapTransition
+from kivy.uix.popup import Popup
+from kivy.uix.label import Label
+
+import database_initialize # create and populate database script
+
+""" Unused imports
+import kivy
+from kivy.core.window import Window
+import threading #trying to send serial write to other thread
+matplotlib for plotting day/night time
+import matplotlib.pyplot as plt
+from matplotlib import path
+from mpl_toolkits.basemap import Basemap
+"""
+
+mimic_directory = op.abspath(op.join(__file__, op.pardir, op.pardir, op.pardir))
+print("Mimic Directory: " + mimic_directory)
+
+# Constants
+SERIAL_SPEED = 9600
+
+os.environ['KIVY_GL_BACKEND'] = 'gl' #need this to fix a kivy segfault that occurs with python3 for some reason
+
+# Create Program Logs
+mimiclog = open(mimic_directory + '/Mimic/Pi/Logs/mimiclog.txt', 'w')
+
+def logWrite(*args):
+    mimiclog.write(str(datetime.utcnow()))
+    mimiclog.write(' ')
+    mimiclog.write(str(args[0]))
+    mimiclog.write('\n')
+    mimiclog.flush()
+
+logWrite("Initialized Mimic Program Log")
+
+#-------------------------Look for a connected arduino-----------------------------------
+
+def remove_tty_device(name_to_remove):
+    """ Removes tty device from list of serial ports. """
+    global SERIAL_PORTS, OPEN_SERIAL_PORTS
+    try:
+        SERIAL_PORTS.remove(name_to_remove)
+        idx_to_remove = -1
+        for x in range(len(OPEN_SERIAL_PORTS)):
+            if name_to_remove in str(OPEN_SERIAL_PORTS[x]):
+                idx_to_remove = x
+        if idx_to_remove != -1:
+            del OPEN_SERIAL_PORTS[idx_to_remove]
+            log_str = "Removed %s." % name_to_remove
+            logWrite(log_str)
+            print(log_str)
+    except ValueError:
+        # Not printing anything because it sometimes tries too many times and is irrelevant
+        pass
+
+def add_tty_device(name_to_add):
+    """ Adds tty device to list of serial ports after it successfully opens. """
+    global SERIAL_PORTS, OPEN_SERIAL_PORTS
+    if name_to_add not in SERIAL_PORTS:
+        try:
+            SERIAL_PORTS.append(name_to_add)
+            OPEN_SERIAL_PORTS.append(serial.Serial(SERIAL_PORTS[-1], SERIAL_SPEED, write_timeout=0, timeout=0))
+            log_str = "Added and opened %s." % name_to_add
+            logWrite(log_str)
+            print(log_str)
+        except IOError as e:
+            # Not printing anything because sometimes it successfully opens soon after
+            remove_tty_device(name_to_add) # don't leave it in the list if it didn't open
+
+def detect_device_event(device):
+    """ Callback for MonitorObserver to detect tty device and add or remove it. """
+    if 'tty' in device.device_path:
+        name = '/dev/' + (device.device_path).split('/')[-1:][0]
+        if device.action == 'remove':
+            remove_tty_device(name)
+        if device.action == 'add':
+            add_tty_device(name)
+
+def is_arduino_id_vendor_string(text):
+    """
+    It's not ideal to have to include FTDI because that's somewhat
+    generic, but if we want to use something like the Arduino Nano,
+    that's what it shows up as. If it causes a problem, we can change
+    it -- or the user can specify to use the config.json file instead.
+    """
+    if "Arduino" in text or "Adafruit" in text or "FTDI" in text:
+        return True
+    return False
+
+def parse_tty_name(device, val):
+    """
+    Parses tty name from ID_VENDOR string.
+
+    Example of device as a string:
+    Device('/sys/devices/platform/scb/fd500000.pcie/pci0000:00/0000:00:00.0/0000:01:00.0/usb1/1-1/1-1.1/1-1.1.1/1-1.1.1:1.0/tty/ttyACM0')
+    """
+    if is_arduino_id_vendor_string(val):
+        name = str(device).split('/')[-1:][0][:-2] # to get ttyACM0, etc.
+        return '/dev/' + name
+    logWrite("Skipping serial device:\n%s" % str(device))
+
+def get_tty_dev_names(context):
+    """ Checks ID_VENDOR string of tty devices to identify Arduinos. """
+    names = []
+    devices = context.list_devices(subsystem='tty')
+    for d in devices:
+        for k, v in d.items():
+            # Check for both ID_VENDOR and ID_USB_VENDOR
+            if k in ['ID_VENDOR', 'ID_USB_VENDOR']:
+                names.append(parse_tty_name(d, v))
+    return names
+        
+def get_config_data():
+    """ Get the JSON config data. """
+    data = {}
+    with open (CONFIG_FILE_PATH, 'r') as f:
+        data = json.load(f)
+    return data
+
+def get_serial_ports(context, using_config_file=False):
+    """ Gets the serial ports either from a config file or pyudev """
+    serial_ports = []
+    if using_config_file:
+        data = get_config_data()
+        serial_ports = data['arduino']['serial_ports']
+    else:
+        serial_ports = get_tty_dev_names(context)
+    return serial_ports
+
+def open_serial_ports(serial_ports):
+    """ Open all the serial ports in the list. Used when the GUI is first opened. """
+    global OPEN_SERIAL_PORTS
+    try:
+        for s in serial_ports:
+            OPEN_SERIAL_PORTS.append(serial.Serial(s, SERIAL_SPEED, write_timeout=0, timeout=0))
+    except (OSError, serial.SerialException) as e:
+        if USE_CONFIG_JSON:
+            print("\nNot all serial ports were detected. Check config.json for accuracy.\n\n%s" % e)
+        raise Exception(e)
+
+def serialWrite(*args):
+    """ Writes to serial ports in list. """
+    logWrite("Function call - serial write: " + str(*args))
+    for s in OPEN_SERIAL_PORTS:
+        try:
+            s.write(str.encode(*args))
+        except (OSError, serial.SerialException) as e:
+            logWrite(e)
+
+context = Context()
+if not USE_CONFIG_JSON:
+    MONITOR = Monitor.from_netlink(context)
+    TTY_OBSERVER = MonitorObserver(MONITOR, callback=detect_device_event, name='monitor-observer')
+    TTY_OBSERVER.daemon = False
+SERIAL_PORTS = get_serial_ports(context, USE_CONFIG_JSON)
+OPEN_SERIAL_PORTS = []
+open_serial_ports(SERIAL_PORTS)
+log_str = "Serial ports opened: %s" % str(SERIAL_PORTS)
+logWrite(log_str)
+print(log_str)
+if not USE_CONFIG_JSON:
+    TTY_OBSERVER.start()
+    log_str = "Started monitoring serial ports."
+    print(log_str)
+    logWrite(log_str)
+
+#-------------------------TDRS Checking Database-----------------------------------------
+TDRSconn = sqlite3.connect('/dev/shm/tdrs.db')
+TDRSconn.isolation_level = None
+TDRScursor = TDRSconn.cursor()
+conn = sqlite3.connect('/dev/shm/iss_telemetry.db')
+conn.isolation_level = None
+c = conn.cursor()
+
+def staleTelemetry():
+    c.execute("UPDATE telemetry SET Value = 'Unsubscribed' where Label = 'Lightstreamer'")
+#----------------------------------Variables---------------------------------------------
+LS_Subscription = False
+isslocationsuccess = False
+testfactor = -1
+crew_mention= False
+mimicbutton = False
+fakeorbitboolean = False
+demoboolean = False
+switchtofake = False
+manualcontrol = False
+startup = True
+isscrew = 0
+val = ""
+tdrs1 = 0
+tdrs2 = 0
+tdrs_timestamp = 0
+lastsignal = 0
+testvalue = 0
+obtained_EVA_crew = False
+unixconvert = time.gmtime(time.time())
+EVAstartTime = float(unixconvert[7])*24+unixconvert[3]+float(unixconvert[4])/60+float(unixconvert[5])/3600
+alternate = True
+Beta4Bcontrol = False
+Beta3Bcontrol = False
+Beta2Bcontrol = False
+Beta1Bcontrol = False
+Beta4Acontrol = False
+Beta3Acontrol = False
+Beta2Acontrol = False
+Beta1Acontrol = False
+PSARJcontrol = False
+SSARJcontrol = False
+PTRRJcontrol = False
+STRRJcontrol = False
+stopAnimation = True
+startingAnim = True
+oldtdrs = "n/a"
+runningDemo = False
+Disco = False
+logged = False
+mt_speed = 0.00
+#-----------EPS Variables----------------------
+EPSstorageindex = 0
+channel1A_voltage = [154.1, 154.1, 154.1, 154.1, 154.1, 154.1, 154.1, 154.1, 154.1, 154.1]
+channel1B_voltage = [154.1, 154.1, 154.1, 154.1, 154.1, 154.1, 154.1, 154.1, 154.1, 154.1]
+channel2A_voltage = [154.1, 154.1, 154.1, 154.1, 154.1, 154.1, 154.1, 154.1, 154.1, 154.1]
+channel2B_voltage = [154.1, 154.1, 154.1, 154.1, 154.1, 154.1, 154.1, 154.1, 154.1, 154.1]
+channel3A_voltage = [154.1, 154.1, 154.1, 154.1, 154.1, 154.1, 154.1, 154.1, 154.1, 154.1]
+channel3B_voltage = [154.1, 154.1, 154.1, 154.1, 154.1, 154.1, 154.1, 154.1, 154.1, 154.1]
+channel4A_voltage = [154.1, 154.1, 154.1, 154.1, 154.1, 154.1, 154.1, 154.1, 154.1, 154.1]
+channel4B_voltage = [154.1, 154.1, 154.1, 154.1, 154.1, 154.1, 154.1, 154.1, 154.1, 154.1]
+sizeX = 0.00
+sizeY = 0.00
+psarj2 = 1.0
+ssarj2 = 1.0
+new_x = 0
+new_y = 0
+new_x2 = 0
+new_y2 = 0
+aos = 0.00
+los = 0.00
+sgant_elevation = 0.00
+sgant_xelevation = 0.00
+sgant_elevation_old = -110.00
+seconds2 = 260
+oldLOS = 0.00
+psarjmc = 0.00
+ssarjmc = 0.00
+ptrrjmc = 0.00
+strrjmc = 0.00
+beta1bmc = 0.00
+beta1amc = 0.00
+beta2bmc = 0.00
+beta2amc = 0.00
+beta3bmc = 0.00
+beta3amc = 0.00
+beta4bmc = 0.00
+beta4amc = 0.00
+US_EVAinProgress = False
+leak_hold = False
+firstcrossing = True
+oldAirlockPump = 0.00
+position_x = 0.00
+position_y = 0.00
+position_z = 0.00
+velocity_x = 0.00
+velocity_y = 0.00
+velocity_z = 0.00
+velocity = 0.00
+altitude = 0.00
+mass = 0.00
+crewlockpres = 758
+EVA_activities = False
+repress = False
+depress = False
+seconds = 0
+minutes = 0
+hours = 0
+leak_hold = False
+EV1 = ""
+EV2 = ""
+numEVAs1 = ""
+EVAtime_hours1 = ""
+EVAtime_minutes1 = ""
+numEVAs2 = ""
+EVAtime_hours2 = ""
+EVAtime_minutes2 = ""
+holdstartTime = float(unixconvert[7])*24+unixconvert[3]+float(unixconvert[4])/60+float(unixconvert[5])/3600
+eva = False
+standby = False
+prebreath1 = False
+prebreath2 = False
+depress1 = False
+depress2 = False
+leakhold = False
+repress = False
+ISS_TLE_Acquired = False
+stationmode = 0.00
+tdrs = ""
+EVA_picture_urls = []
+urlindex = 0
+module = ""
+internet = False
+old_mt_timestamp = 0.00
+old_mt_position = 0.00
+
+class MainScreen(Screen):
+    mimic_directory = op.abspath(op.join(__file__, op.pardir, op.pardir, op.pardir))
+    
+    def changeManualControlBoolean(self, *args):
+        global manualcontrol
+        manualcontrol = args[0]
+
+    def killproc(*args):
+        global p,p2
+        if not USE_CONFIG_JSON:
+            TTY_OBSERVER.stop()
+            log_str = "Stopped monitoring serial ports."
+            logWrite(log_str)
+            print(log_str)
+        try:
+            p.kill()
+            p2.kill()
+        except Exception as e:
+            logWrite(e)
+        os.system('rm /dev/shm/*.db*') #delete sqlite database on exit, db is recreated each time to avoid concurrency issues
+        staleTelemetry()
+        logWrite("Successfully stopped ISS telemetry javascript and removed database")
+
+class ManualControlScreen(Screen):
+    mimic_directory = op.abspath(op.join(__file__, op.pardir, op.pardir, op.pardir))
+    def on_pre_enter(self): #call the callback funcion when activating this screen, to update all angles
+        self.callback()
+
+    def callback(self):
+        global psarjmc,ssarjmc,ptrrjmc,strrjmc,beta1amc,beta1bmc,beta2amc,beta2bmc,beta3amc,beta3bmc,beta4amc,beta4bmc
+        self.ids.Beta4B_Button.text = "4B\n" + str(math.trunc(beta4bmc))
+        self.ids.Beta4A_Button.text = "4A\n" + str(math.trunc(beta4amc))
+        self.ids.Beta3B_Button.text = "3B\n" + str(math.trunc(beta3bmc))
+        self.ids.Beta3A_Button.text = "3A\n" + str(math.trunc(beta3amc))
+        self.ids.Beta2B_Button.text = "2B\n" + str(math.trunc(beta2bmc))
+        self.ids.Beta2A_Button.text = "2A\n" + str(math.trunc(beta2amc))
+        self.ids.Beta1B_Button.text = "1B\n" + str(math.trunc(beta1bmc))
+        self.ids.Beta1A_Button.text = "1A\n" + str(math.trunc(beta1amc))
+        self.ids.PSARJ_Button.text = "PSARJ " + str(math.trunc(psarjmc))
+        self.ids.SSARJ_Button.text = "SSARJ " + str(math.trunc(ssarjmc))
+        self.ids.PTRRJ_Button.text = "PTRRJ\n" + str(math.trunc(ptrrjmc))
+        self.ids.STRRJ_Button.text = "STRRJ\n" + str(math.trunc(strrjmc))
+
+    def zeroJoints(self):
+        global psarjmc,ssarjmc,ptrrjmc,strrjmc,beta1amc,beta1bmc,beta2amc,beta2bmc,beta3amc,beta3bmc,beta4amc,beta4bmc
+        serialWrite("NULLIFY=1 ")
+        c.execute("UPDATE telemetry SET Value = '0' WHERE Label = 'beta1a'")
+        beta1amc = 0.00
+        c.execute("UPDATE telemetry SET Value = '0' WHERE Label = 'beta1b'")
+        beta1bmc = 0.00
+        c.execute("UPDATE telemetry SET Value = '0' WHERE Label = 'beta2a'")
+        beta2amc = 0.00
+        c.execute("UPDATE telemetry SET Value = '0' WHERE Label = 'beta2b'")
+        beta2bmc = 0.00
+        c.execute("UPDATE telemetry SET Value = '0' WHERE Label = 'beta3a'")
+        beta3amc = 0.00
+        c.execute("UPDATE telemetry SET Value = '0' WHERE Label = 'beta3b'")
+        beta3bmc = 0.00
+        c.execute("UPDATE telemetry SET Value = '0' WHERE Label = 'beta4a'")
+        beta4amc = 0.00
+        c.execute("UPDATE telemetry SET Value = '0' WHERE Label = 'beta4b'")
+        beta4bmc = 0.00
+        c.execute("UPDATE telemetry SET Value = '0' WHERE Label = 'psarj'")
+        psarjmc = 0.00
+        c.execute("UPDATE telemetry SET Value = '0' WHERE Label = 'ssarj'")
+        ssarjmc = 0.00
+        self.callback()
+
+    def setActive(self, *args):
+        global Beta4Bcontrol, Beta3Bcontrol, Beta2Bcontrol, Beta1Bcontrol, Beta4Acontrol, Beta3Acontrol, Beta2Acontrol, Beta1Acontrol, PSARJcontrol, SSARJcontrol, PTRRJcontrol, STRRJcontrol
+        if str(args[0])=="Beta4B":
+            Beta4Bcontrol = True
+            Beta4Acontrol = False
+            Beta3Bcontrol = False
+            Beta3Acontrol = False
+            Beta2Bcontrol = False
+            Beta2Acontrol = False
+            Beta1Bcontrol = False
+            Beta1Acontrol = False
+            PSARJcontrol = False
+            SSARJcontrol = False
+            PTRRJcontrol = False
+            STRRJcontrol = False
+            self.ids.Beta4B_Button.background_color = (0, 0, 1, 1)
+            self.ids.Beta4A_Button.background_color = (1, 1, 1, 1)
+            self.ids.Beta3B_Button.background_color = (1, 1, 1, 1)
+            self.ids.Beta3A_Button.background_color = (1, 1, 1, 1)
+            self.ids.Beta2B_Button.background_color = (1, 1, 1, 1)
+            self.ids.Beta2A_Button.background_color = (1, 1, 1, 1)
+            self.ids.Beta1B_Button.background_color = (1, 1, 1, 1)
+            self.ids.Beta1A_Button.background_color = (1, 1, 1, 1)
+            self.ids.PSARJ_Button.background_color = (1, 1, 1, 1)
+            self.ids.SSARJ_Button.background_color = (1, 1, 1, 1)
+            self.ids.PTRRJ_Button.background_color = (1, 1, 1, 1)
+            self.ids.STRRJ_Button.background_color = (1, 1, 1, 1)
+        if str(args[0])=="Beta3B":
+            Beta3Bcontrol = True
+            Beta4Bcontrol = False
+            Beta4Acontrol = False
+            Beta3Acontrol = False
+            Beta2Bcontrol = False
+            Beta2Acontrol = False
+            Beta1Bcontrol = False
+            Beta1Acontrol = False
+            PSARJcontrol = False
+            SSARJcontrol = False
+            PTRRJcontrol = False
+            STRRJcontrol = False
+            self.ids.Beta4B_Button.background_color = (1, 1, 1, 1)
+            self.ids.Beta4A_Button.background_color = (1, 1, 1, 1)
+            self.ids.Beta3B_Button.background_color = (0, 0, 1, 1)
+            self.ids.Beta3A_Button.background_color = (1, 1, 1, 1)
+            self.ids.Beta2B_Button.background_color = (1, 1, 1, 1)
+            self.ids.Beta2A_Button.background_color = (1, 1, 1, 1)
+            self.ids.Beta1B_Button.background_color = (1, 1, 1, 1)
+            self.ids.Beta1A_Button.background_color = (1, 1, 1, 1)
+            self.ids.PSARJ_Button.background_color = (1, 1, 1, 1)
+            self.ids.SSARJ_Button.background_color = (1, 1, 1, 1)
+            self.ids.PTRRJ_Button.background_color = (1, 1, 1, 1)
+            self.ids.STRRJ_Button.background_color = (1, 1, 1, 1)
+        if str(args[0])=="Beta2B":
+            Beta2Bcontrol = True
+            Beta4Bcontrol = False
+            Beta4Acontrol = False
+            Beta3Bcontrol = False
+            Beta3Acontrol = False
+            Beta2Acontrol = False
+            Beta1Bcontrol = False
+            Beta1Acontrol = False
+            PSARJcontrol = False
+            SSARJcontrol = False
+            PTRRJcontrol = False
+            STRRJcontrol = False
+            self.ids.Beta4B_Button.background_color = (1, 1, 1, 1)
+            self.ids.Beta4A_Button.background_color = (1, 1, 1, 1)
+            self.ids.Beta3B_Button.background_color = (1, 1, 1, 1)
+            self.ids.Beta3A_Button.background_color = (1, 1, 1, 1)
+            self.ids.Beta2B_Button.background_color = (0, 0, 1, 1)
+            self.ids.Beta2A_Button.background_color = (1, 1, 1, 1)
+            self.ids.Beta1B_Button.background_color = (1, 1, 1, 1)
+            self.ids.Beta1A_Button.background_color = (1, 1, 1, 1)
+            self.ids.PSARJ_Button.background_color = (1, 1, 1, 1)
+            self.ids.SSARJ_Button.background_color = (1, 1, 1, 1)
+            self.ids.PTRRJ_Button.background_color = (1, 1, 1, 1)
+            self.ids.STRRJ_Button.background_color = (1, 1, 1, 1)
+        if str(args[0])=="Beta1B":
+            Beta1Bcontrol = True
+            Beta4Bcontrol = False
+            Beta4Acontrol = False
+            Beta3Bcontrol = False
+            Beta3Acontrol = False
+            Beta2Bcontrol = False
+            Beta2Acontrol = False
+            Beta1Acontrol = False
+            PSARJcontrol = False
+            SSARJcontrol = False
+            PTRRJcontrol = False
+            STRRJcontrol = False
+            self.ids.Beta4B_Button.background_color = (1, 1, 1, 1)
+            self.ids.Beta4A_Button.background_color = (1, 1, 1, 1)
+            self.ids.Beta3B_Button.background_color = (1, 1, 1, 1)
+            self.ids.Beta3A_Button.background_color = (1, 1, 1, 1)
+            self.ids.Beta2B_Button.background_color = (1, 1, 1, 1)
+            self.ids.Beta2A_Button.background_color = (1, 1, 1, 1)
+            self.ids.Beta1B_Button.background_color = (0, 0, 1, 1)
+            self.ids.Beta1A_Button.background_color = (1, 1, 1, 1)
+            self.ids.PSARJ_Button.background_color = (1, 1, 1, 1)
+            self.ids.SSARJ_Button.background_color = (1, 1, 1, 1)
+            self.ids.PTRRJ_Button.background_color = (1, 1, 1, 1)
+            self.ids.STRRJ_Button.background_color = (1, 1, 1, 1)
+        if str(args[0])=="Beta4A":
+            Beta4Acontrol = True
+            Beta4Bcontrol = False
+            Beta3Bcontrol = False
+            Beta3Acontrol = False
+            Beta2Bcontrol = False
+            Beta2Acontrol = False
+            Beta1Bcontrol = False
+            Beta1Acontrol = False
+            PSARJcontrol = False
+            SSARJcontrol = False
+            PTRRJcontrol = False
+            STRRJcontrol = False
+            self.ids.Beta4B_Button.background_color = (1, 1, 1, 1)
+            self.ids.Beta4A_Button.background_color = (0, 0, 1, 1)
+            self.ids.Beta3B_Button.background_color = (1, 1, 1, 1)
+            self.ids.Beta3A_Button.background_color = (1, 1, 1, 1)
+            self.ids.Beta2B_Button.background_color = (1, 1, 1, 1)
+            self.ids.Beta2A_Button.background_color = (1, 1, 1, 1)
+            self.ids.Beta1B_Button.background_color = (1, 1, 1, 1)
+            self.ids.Beta1A_Button.background_color = (1, 1, 1, 1)
+            self.ids.PSARJ_Button.background_color = (1, 1, 1, 1)
+            self.ids.SSARJ_Button.background_color = (1, 1, 1, 1)
+            self.ids.PTRRJ_Button.background_color = (1, 1, 1, 1)
+            self.ids.STRRJ_Button.background_color = (1, 1, 1, 1)
+        if str(args[0])=="Beta3A":
+            Beta3Acontrol = True
+            Beta4Bcontrol = False
+            Beta4Acontrol = False
+            Beta3Bcontrol = False
+            Beta2Bcontrol = False
+            Beta2Acontrol = False
+            Beta1Bcontrol = False
+            Beta1Acontrol = False
+            PSARJcontrol = False
+            SSARJcontrol = False
+            PTRRJcontrol = False
+            STRRJcontrol = False
+            self.ids.Beta4B_Button.background_color = (1, 1, 1, 1)
+            self.ids.Beta4A_Button.background_color = (1, 1, 1, 1)
+            self.ids.Beta3B_Button.background_color = (1, 1, 1, 1)
+            self.ids.Beta3A_Button.background_color = (0, 0, 1, 1)
+            self.ids.Beta2B_Button.background_color = (1, 1, 1, 1)
+            self.ids.Beta2A_Button.background_color = (1, 1, 1, 1)
+            self.ids.Beta1B_Button.background_color = (1, 1, 1, 1)
+            self.ids.Beta1A_Button.background_color = (1, 1, 1, 1)
+            self.ids.PSARJ_Button.background_color = (1, 1, 1, 1)
+            self.ids.SSARJ_Button.background_color = (1, 1, 1, 1)
+            self.ids.PTRRJ_Button.background_color = (1, 1, 1, 1)
+            self.ids.STRRJ_Button.background_color = (1, 1, 1, 1)
+        if str(args[0])=="Beta2A":
+            Beta2Acontrol = True
+            Beta4Bcontrol = False
+            Beta4Acontrol = False
+            Beta3Bcontrol = False
+            Beta3Acontrol = False
+            Beta2Bcontrol = False
+            Beta1Bcontrol = False
+            Beta1Acontrol = False
+            PSARJcontrol = False
+            SSARJcontrol = False
+            PTRRJcontrol = False
+            STRRJcontrol = False
+            self.ids.Beta4B_Button.background_color = (1, 1, 1, 1)
+            self.ids.Beta4A_Button.background_color = (1, 1, 1, 1)
+            self.ids.Beta3B_Button.background_color = (1, 1, 1, 1)
+            self.ids.Beta3A_Button.background_color = (1, 1, 1, 1)
+            self.ids.Beta2B_Button.background_color = (1, 1, 1, 1)
+            self.ids.Beta2A_Button.background_color = (0, 0, 1, 1)
+            self.ids.Beta1B_Button.background_color = (1, 1, 1, 1)
+            self.ids.Beta1A_Button.background_color = (1, 1, 1, 1)
+            self.ids.PSARJ_Button.background_color = (1, 1, 1, 1)
+            self.ids.SSARJ_Button.background_color = (1, 1, 1, 1)
+            self.ids.PTRRJ_Button.background_color = (1, 1, 1, 1)
+            self.ids.STRRJ_Button.background_color = (1, 1, 1, 1)
+        if str(args[0])=="Beta1A":
+            Beta1Acontrol = True
+            Beta4Bcontrol = False
+            Beta4Acontrol = False
+            Beta3Bcontrol = False
+            Beta3Acontrol = False
+            Beta2Bcontrol = False
+            Beta2Acontrol = False
+            Beta1Bcontrol = False
+            PSARJcontrol = False
+            SSARJcontrol = False
+            PTRRJcontrol = False
+            STRRJcontrol = False
+            self.ids.Beta4B_Button.background_color = (1, 1, 1, 1)
+            self.ids.Beta4A_Button.background_color = (1, 1, 1, 1)
+            self.ids.Beta3B_Button.background_color = (1, 1, 1, 1)
+            self.ids.Beta3A_Button.background_color = (1, 1, 1, 1)
+            self.ids.Beta2B_Button.background_color = (1, 1, 1, 1)
+            self.ids.Beta2A_Button.background_color = (1, 1, 1, 1)
+            self.ids.Beta1B_Button.background_color = (1, 1, 1, 1)
+            self.ids.Beta1A_Button.background_color = (0, 0, 1, 1)
+            self.ids.PSARJ_Button.background_color = (1, 1, 1, 1)
+            self.ids.SSARJ_Button.background_color = (1, 1, 1, 1)
+            self.ids.PTRRJ_Button.background_color = (1, 1, 1, 1)
+            self.ids.STRRJ_Button.background_color = (1, 1, 1, 1)
+        if str(args[0])=="PTRRJ":
+            PTRRJcontrol = True
+            Beta4Bcontrol = False
+            Beta4Acontrol = False
+            Beta3Bcontrol = False
+            Beta3Acontrol = False
+            Beta2Bcontrol = False
+            Beta2Acontrol = False
+            Beta1Bcontrol = False
+            Beta1Acontrol = False
+            PSARJcontrol = False
+            SSARJcontrol = False
+            STRRJcontrol = False
+            self.ids.Beta4B_Button.background_color = (1, 1, 1, 1)
+            self.ids.Beta4A_Button.background_color = (1, 1, 1, 1)
+            self.ids.Beta3B_Button.background_color = (1, 1, 1, 1)
+            self.ids.Beta3A_Button.background_color = (1, 1, 1, 1)
+            self.ids.Beta2B_Button.background_color = (1, 1, 1, 1)
+            self.ids.Beta2A_Button.background_color = (1, 1, 1, 1)
+            self.ids.Beta1B_Button.background_color = (1, 1, 1, 1)
+            self.ids.Beta1A_Button.background_color = (1, 1, 1, 1)
+            self.ids.PSARJ_Button.background_color = (1, 1, 1, 1)
+            self.ids.SSARJ_Button.background_color = (1, 1, 1, 1)
+            self.ids.PTRRJ_Button.background_color = (0, 0, 1, 1)
+            self.ids.STRRJ_Button.background_color = (1, 1, 1, 1)
+        if str(args[0])=="STRRJ":
+            STRRJcontrol = True
+            Beta4Bcontrol = False
+            Beta4Acontrol = False
+            Beta3Bcontrol = False
+            Beta3Acontrol = False
+            Beta2Bcontrol = False
+            Beta2Acontrol = False
+            Beta1Bcontrol = False
+            Beta1Acontrol = False
+            PSARJcontrol = False
+            SSARJcontrol = False
+            PTRRJcontrol = False
+            self.ids.Beta4B_Button.background_color = (1, 1, 1, 1)
+            self.ids.Beta4A_Button.background_color = (1, 1, 1, 1)
+            self.ids.Beta3B_Button.background_color = (1, 1, 1, 1)
+            self.ids.Beta3A_Button.background_color = (1, 1, 1, 1)
+            self.ids.Beta2B_Button.background_color = (1, 1, 1, 1)
+            self.ids.Beta2A_Button.background_color = (1, 1, 1, 1)
+            self.ids.Beta1B_Button.background_color = (1, 1, 1, 1)
+            self.ids.Beta1A_Button.background_color = (1, 1, 1, 1)
+            self.ids.PSARJ_Button.background_color = (1, 1, 1, 1)
+            self.ids.SSARJ_Button.background_color = (1, 1, 1, 1)
+            self.ids.PTRRJ_Button.background_color = (1, 1, 1, 1)
+            self.ids.STRRJ_Button.background_color = (0, 0, 1, 1)
+        if str(args[0])=="PSARJ":
+            PSARJcontrol = True
+            Beta4Bcontrol = False
+            Beta4Acontrol = False
+            Beta3Bcontrol = False
+            Beta3Acontrol = False
+            Beta2Bcontrol = False
+            Beta2Acontrol = False
+            Beta1Bcontrol = False
+            Beta1Acontrol = False
+            SSARJcontrol = False
+            PTRRJcontrol = False
+            STRRJcontrol = False
+            self.ids.Beta4B_Button.background_color = (1, 1, 1, 1)
+            self.ids.Beta4A_Button.background_color = (1, 1, 1, 1)
+            self.ids.Beta3B_Button.background_color = (1, 1, 1, 1)
+            self.ids.Beta3A_Button.background_color = (1, 1, 1, 1)
+            self.ids.Beta2B_Button.background_color = (1, 1, 1, 1)
+            self.ids.Beta2A_Button.background_color = (1, 1, 1, 1)
+            self.ids.Beta1B_Button.background_color = (1, 1, 1, 1)
+            self.ids.Beta1A_Button.background_color = (1, 1, 1, 1)
+            self.ids.PSARJ_Button.background_color = (0, 0, 1, 1)
+            self.ids.SSARJ_Button.background_color = (1, 1, 1, 1)
+            self.ids.PTRRJ_Button.background_color = (1, 1, 1, 1)
+            self.ids.STRRJ_Button.background_color = (1, 1, 1, 1)
+        if str(args[0])=="SSARJ":
+            SSARJcontrol = True
+            Beta4Bcontrol = False
+            Beta4Acontrol = False
+            Beta3Bcontrol = False
+            Beta3Acontrol = False
+            Beta2Bcontrol = False
+            Beta2Acontrol = False
+            Beta1Bcontrol = False
+            Beta1Acontrol = False
+            PSARJcontrol = False
+            PTRRJcontrol = False
+            STRRJcontrol = False
+            self.ids.Beta4B_Button.background_color = (1, 1, 1, 1)
+            self.ids.Beta4A_Button.background_color = (1, 1, 1, 1)
+            self.ids.Beta3B_Button.background_color = (1, 1, 1, 1)
+            self.ids.Beta3A_Button.background_color = (1, 1, 1, 1)
+            self.ids.Beta2B_Button.background_color = (1, 1, 1, 1)
+            self.ids.Beta2A_Button.background_color = (1, 1, 1, 1)
+            self.ids.Beta1B_Button.background_color = (1, 1, 1, 1)
+            self.ids.Beta1A_Button.background_color = (1, 1, 1, 1)
+            self.ids.PSARJ_Button.background_color = (1, 1, 1, 1)
+            self.ids.SSARJ_Button.background_color = (0, 0, 1, 1)
+            self.ids.PTRRJ_Button.background_color = (1, 1, 1, 1)
+            self.ids.STRRJ_Button.background_color = (1, 1, 1, 1)
+
+    def incrementActive(self, *args):
+        global Beta4Bcontrol, Beta3Bcontrol, Beta2Bcontrol, Beta1Bcontrol, Beta4Acontrol, Beta3Acontrol, Beta2Acontrol, Beta1Acontrol, PSARJcontrol, SSARJcontrol, PTRRJcontrol, STRRJcontrol
+
+        if Beta4Bcontrol:
+            self.incrementBeta4B(float(args[0]))
+        if Beta3Bcontrol:
+            self.incrementBeta3B(float(args[0]))
+        if Beta2Bcontrol:
+            self.incrementBeta2B(float(args[0]))
+        if Beta1Bcontrol:
+            self.incrementBeta1B(float(args[0]))
+        if Beta4Acontrol:
+            self.incrementBeta4A(float(args[0]))
+        if Beta3Acontrol:
+            self.incrementBeta3A(float(args[0]))
+        if Beta2Acontrol:
+            self.incrementBeta2A(float(args[0]))
+        if Beta1Acontrol:
+            self.incrementBeta1A(float(args[0]))
+        if PTRRJcontrol:
+            self.incrementPTRRJ(float(args[0]))
+        if STRRJcontrol:
+            self.incrementSTRRJ(float(args[0]))
+        if PSARJcontrol:
+            self.incrementPSARJ(float(args[0]))
+        if SSARJcontrol:
+            self.incrementSSARJ(float(args[0]))
+        self.callback()
+
+    def incrementPSARJ(self, *args):
+        global psarjmc
+        psarjmc += args[0]
+        serialWrite("PSARJ=" + str(psarjmc) + " ")
+        c.execute("UPDATE telemetry SET Value = ? WHERE Label = 'psarj'",(psarjmc,))
+        #self.ids.statusbar.text = "PSARJ Value Sent: " + str(psarjmc)
+
+    def incrementSSARJ(self, *args):
+        global ssarjmc
+        ssarjmc += args[0]
+        serialWrite("SSARJ=" + str(ssarjmc) + " ")
+        c.execute("UPDATE telemetry SET Value = ? WHERE Label = 'ssarj'",(ssarjmc,))
+        #self.ids.statusbar.text = "SSARJ Value Sent: " + str(ssarjmc)
+
+    def incrementPTRRJ(self, *args):
+        global ptrrjmc
+        ptrrjmc += args[0]
+        serialWrite("PTRRJ=" + str(ptrrjmc) + " ")
+        c.execute("UPDATE telemetry  SET Value = ? WHERE Label = 'ptrrj'",(ptrrjmc,))
+        #self.ids.statusbar.text = "PTRRJ Value Sent: " + str(ptrrjmc)
+
+    def incrementSTRRJ(self, *args):
+        global strrjmc
+        strrjmc += args[0]
+        serialWrite("STRRJ=" + str(strrjmc) + " ")
+        c.execute("UPDATE telemetry SET Value = ? WHERE Label = 'strrj'",(strrjmc,))
+        #self.ids.statusbar.text = "STRRJ Value Sent: " + str(strrjmc)
+
+    def incrementBeta1B(self, *args):
+        global beta1bmc
+        beta1bmc += args[0]
+        serialWrite("B1B=" + str(beta1bmc) + " ")
+        c.execute("UPDATE telemetry SET Value = ? WHERE Label = 'beta1b'",(beta1bmc,))
+        #self.ids.statusbar.text = "Beta1B Value Sent: " + str(beta1bmc)
+
+    def incrementBeta1A(self, *args):
+        global beta1amc
+        beta1amc += args[0]
+        serialWrite("B1A=" + str(beta1amc) + " ")
+        c.execute("UPDATE telemetry SET Value = ? WHERE Label = 'beta1a'",(beta1amc,))
+        #self.ids.statusbar.text = "Beta1A Value Sent: " + str(beta1amc)
+
+    def incrementBeta2B(self, *args):
+        global beta2bmc
+        beta2bmc += args[0]
+        serialWrite("B2B=" + str(beta2bmc) + " ")
+        c.execute("UPDATE telemetry SET Value = ? WHERE Label = 'beta2b'",(beta2bmc,))
+        #self.ids.statusbar.text = "Beta2B Value Sent: " + str(beta2bmc)
+
+    def incrementBeta2A(self, *args):
+        global beta2amc
+        beta2amc += args[0]
+        serialWrite("B2A=" + str(beta2amc) + " ")
+        c.execute("UPDATE telemetry SET Value = ? WHERE Label = 'beta2a'",(beta2amc,))
+        #self.ids.statusbar.text = "Beta2A Value Sent: " + str(beta2amc)
+
+    def incrementBeta3B(self, *args):
+        global beta3bmc
+        beta3bmc += args[0]
+        serialWrite("B3B=" + str(beta3bmc) + " ")
+        c.execute("UPDATE telemetry SET Value = ? WHERE Label = 'beta3b'",(beta3bmc,))
+        #self.ids.statusbar.text = "Beta3B Value Sent: " + str(beta3bmc)
+
+    def incrementBeta3A(self, *args):
+        global beta3amc
+        beta3amc += args[0]
+        serialWrite("B3A=" + str(beta3amc) + " ")
+        c.execute("UPDATE telemetry SET Value = ? WHERE Label = 'beta3a'",(beta3amc,))
+        #self.ids.statusbar.text = "Beta3A Value Sent: " + str(beta3amc)
+
+    def incrementBeta4B(self, *args):
+        global beta4bmc
+        beta4bmc += args[0]
+        serialWrite("B4B=" + str(beta4bmc) + " ")
+        c.execute("UPDATE telemetry SET Value = ? WHERE Label = 'beta4b'",(beta4bmc,))
+        #self.ids.statusbar.text = "Beta4B Value Sent: " + str(beta4bmc)
+
+    def incrementBeta4A(self, *args):
+        global beta4amc
+        beta4amc += args[0]
+        serialWrite("B4A=" + str(beta4amc) + " ")
+        c.execute("UPDATE telemetry SET Value = ? WHERE Label = 'beta4a'",(beta4amc,))
+        #self.ids.statusbar.text = "Beta4A Value Sent: " + str(beta4amc)
+
+    def changeBoolean(self, *args):
+        global manualcontrol
+        manualcontrol = args[0]
+
+    def sendActive(self, *args):
+        if Beta4Bcontrol:
+            try:
+                self.sendBeta4B(float(args[0]))
+            except Exception as e:
+                logWrite(e)
+        if Beta3Bcontrol:
+            try:
+                self.sendBeta3B(float(args[0]))
+            except Exception as e:
+                logWrite(e)
+        if Beta2Bcontrol:
+            try:
+                self.sendBeta2B(float(args[0]))
+            except Exception as e:
+                logWrite(e)
+        if Beta1Bcontrol:
+            try:
+                self.sendBeta1B(float(args[0]))
+            except Exception as e:
+                logWrite(e)
+        if Beta4Acontrol:
+            try:
+                self.sendBeta4A(float(args[0]))
+            except Exception as e:
+                logWrite(e)
+        if Beta3Acontrol:
+            try:
+                self.sendBeta3A(float(args[0]))
+            except Exception as e:
+                logWrite(e)
+        if Beta2Acontrol:
+            try:
+                self.sendBeta2A(float(args[0]))
+            except Exception as e:
+                logWrite(e)
+        if Beta1Acontrol:
+            try:
+                self.sendBeta1A(float(args[0]))
+            except Exception as e:
+                logWrite(e)
+        if PTRRJcontrol:
+            try:
+                self.sendPTRRJ(float(args[0]))
+            except Exception as e:
+                logWrite(e)
+        if STRRJcontrol:
+            try:
+                self.sendSTRRJ(float(args[0]))
+            except Exception as e:
+                logWrite(e)
+        if PSARJcontrol:
+            try:
+                self.sendPSARJ(float(args[0]))
+            except Exception as e:
+                logWrite(e)
+        if SSARJcontrol:
+            try:
+                self.sendSSARJ(float(args[0]))
+            except Exception as e:
+                logWrite(e)
+
+    def sendPSARJ(self, *args):
+        global psarjmc
+        psarjmc = args[0]
+        serialWrite("PSARJ=" + str(args[0]) + " ")
+        c.execute("UPDATE telemetry SET Value = ? WHERE Label = 'psarj'",(args[0],))
+        #self.ids.statusbar.text = "PSARJ Value Sent: " + str(args[0])
+
+    def sendSSARJ(self, *args):
+        global ssarjmc
+        ssarjmc = args[0]
+        serialWrite("SSARJ=" + str(args[0]) + " ")
+        c.execute("UPDATE telemetry SET Value = ? WHERE Label = 'ssarj'",(args[0],))
+        #self.ids.statusbar.text = "SSARJ Value Sent: " + str(args[0])
+
+    def sendPTRRJ(self, *args):
+        global ptrrjmc
+        ptrrjmc = args[0]
+        serialWrite("PTRRJ=" + str(args[0]) + " ")
+        c.execute("UPDATE telemetry  SET Value = ? WHERE Label = 'ptrrj'",(args[0],))
+        #self.ids.statusbar.text = "PTRRJ Value Sent: " + str(args[0])
+
+    def sendSTRRJ(self, *args):
+        global strrjmc
+        strrjmc = args[0]
+        serialWrite("STRRJ=" + str(args[0]) + " ")
+        c.execute("UPDATE telemetry SET Value = ? WHERE Label = 'strrj'",(args[0],))
+        #self.ids.statusbar.text = "STRRJ Value Sent: " + str(args[0])
+
+    def sendBeta1B(self, *args):
+        global beta1bmc
+        beta1bmc = args[0]
+        serialWrite("B1B=" + str(args[0]) + " ")
+        c.execute("UPDATE telemetry SET Value = ? WHERE Label = 'beta1b'",(args[0],))
+        #self.ids.statusbar.text = "Beta1B Value Sent: " + str(args[0])
+
+    def sendBeta1A(self, *args):
+        global beta1amc
+        beta1amc = args[0]
+        serialWrite("B1A=" + str(args[0]) + " ")
+        c.execute("UPDATE telemetry SET Value = ? WHERE Label = 'beta1a'",(args[0],))
+        #self.ids.statusbar.text = "Beta1A Value Sent: " + str(args[0])
+
+    def sendBeta2B(self, *args):
+        global beta2bmc
+        beta2bmc = args[0]
+        serialWrite("B2B=" + str(args[0]) + " ")
+        c.execute("UPDATE telemetry SET Value = ? WHERE Label = 'beta2b'",(args[0],))
+        #self.ids.statusbar.text = "Beta2B Value Sent: " + str(args[0])
+
+    def sendBeta2A(self, *args):
+        global beta2amc
+        beta2amc = args[0]
+        serialWrite("B2A=" + str(args[0]) + " ")
+        c.execute("UPDATE telemetry SET Value = ? WHERE Label = 'beta2a'",(args[0],))
+        #self.ids.statusbar.text = "Beta2A Value Sent: " + str(args[0])
+
+    def sendBeta3B(self, *args):
+        global beta3bmc
+        beta3bmc = args[0]
+        serialWrite("B3B=" + str(args[0]) + " ")
+        c.execute("UPDATE telemetry SET Value = ? WHERE Label = 'beta3b'",(args[0],))
+        #self.ids.statusbar.text = "Beta3B Value Sent: " + str(args[0])
+
+    def sendBeta3A(self, *args):
+        global beta3amc
+        beta3amc = args[0]
+        serialWrite("B3A=" + str(args[0]) + " ")
+        c.execute("UPDATE telemetry SET Value = ? WHERE Label = 'beta3a'",(args[0],))
+        #self.ids.statusbar.text = "Beta3A Value Sent: " + str(args[0])
+
+    def sendBeta4B(self, *args):
+        global beta4bmc
+        beta4bmc = args[0]
+        serialWrite("B4B=" + str(args[0]) + " ")
+        c.execute("UPDATE telemetry SET Value = ? WHERE Label = 'beta4b'",(args[0],))
+        #self.ids.statusbar.text = "Beta4B Value Sent: " + str(args[0])
+
+    def sendBeta4A(self, *args):
+        global beta4amc
+        beta4amc = args[0]
+        serialWrite("B4A=" + str(args[0]) + " ")
+        c.execute("UPDATE telemetry SET Value = ? WHERE Label = 'beta4a'",(args[0],))
+        #self.ids.statusbar.text = "Beta4A Value Sent: " + str(args[0])
+
+    def send0(self, *args):
+        global psarjmc,ssarjmc,ptrrjmc,strrjmc,beta1amc,beta1bmc,beta2amc,beta2bmc,beta3amc,beta3bmc,beta4amc,beta4bmc
+        c.execute("UPDATE telemetry SET Value = '0' WHERE Label = 'beta1a'")
+        c.execute("UPDATE telemetry SET Value = '0' WHERE Label = 'beta1b'")
+        c.execute("UPDATE telemetry SET Value = '0' WHERE Label = 'beta2a'")
+        c.execute("UPDATE telemetry SET Value = '0' WHERE Label = 'beta2b'")
+        c.execute("UPDATE telemetry SET Value = '0' WHERE Label = 'beta3a'")
+        c.execute("UPDATE telemetry SET Value = '0' WHERE Label = 'beta3b'")
+        c.execute("UPDATE telemetry SET Value = '0' WHERE Label = 'beta4a'")
+        c.execute("UPDATE telemetry SET Value = '0' WHERE Label = 'beta4b'")
+        c.execute("UPDATE telemetry SET Value = '0' WHERE Label = 'psarj'")
+        c.execute("UPDATE telemetry SET Value = '0' WHERE Label = 'ssarj'")
+        c.execute("UPDATE telemetry SET Value = '0' WHERE Label = 'ptrrj'")
+        c.execute("UPDATE telemetry SET Value = '0' WHERE Label = 'strrj'")
+        strrjmc = 0
+        ptrrjmc = 0
+        ssarjmc = 0
+        psarjmc = 0
+        beta1bmc = 0
+        beta1amc = 0
+        beta2bmc = 0
+        beta2amc = 0
+        beta3bmc = 0
+        beta3amc = 0
+        beta4bmc = 0
+        beta4amc = 0
+        #self.ids.statusbar.text = "0 sent to all"
+        serialWrite("B1A=0 ")
+        serialWrite("B1B=0 ")
+        serialWrite("B2A=0 ")
+        serialWrite("B2B=0 ")
+        serialWrite("B3A=0 ")
+        serialWrite("B3B=0 ")
+        serialWrite("B4A=0 ")
+        serialWrite("B4B=0 ")
+        serialWrite("PSARJ=0 ")
+        serialWrite("SSARJ=0 ")
+        serialWrite("PTRRJ=0 ")
+        serialWrite("STRRJ=0 ")
+
+    def send90(self, *args):
+        global psarjmc,ssarjmc,ptrrjmc,strrjmc,beta1amc,beta1bmc,beta2amc,beta2bmc,beta3amc,beta3bmc,beta4amc,beta4bmc
+        c.execute("UPDATE telemetry SET Value = '90' WHERE Label = 'beta1a'")
+        c.execute("UPDATE telemetry SET Value = '90' WHERE Label = 'beta1b'")
+        c.execute("UPDATE telemetry SET Value = '90' WHERE Label = 'beta2a'")
+        c.execute("UPDATE telemetry SET Value = '90' WHERE Label = 'beta2b'")
+        c.execute("UPDATE telemetry SET Value = '90' WHERE Label = 'beta3a'")
+        c.execute("UPDATE telemetry SET Value = '90' WHERE Label = 'beta3b'")
+        c.execute("UPDATE telemetry SET Value = '90' WHERE Label = 'beta4a'")
+        c.execute("UPDATE telemetry SET Value = '90' WHERE Label = 'beta4b'")
+        c.execute("UPDATE telemetry SET Value = '90' WHERE Label = 'psarj'")
+        c.execute("UPDATE telemetry SET Value = '90' WHERE Label = 'ssarj'")
+        c.execute("UPDATE telemetry SET Value = '90' WHERE Label = 'ptrrj'")
+        c.execute("UPDATE telemetry SET Value = '90' WHERE Label = 'strrj'")
+        strrjmc = 90
+        ptrrjmc = 90
+        ssarjmc = 90
+        psarjmc = 90
+        beta1bmc = 90
+        beta1amc = 90
+        beta2bmc = 90
+        beta2amc = 90
+        beta3bmc = 90
+        beta3amc = 90
+        beta4bmc = 90
+        beta4amc = 90
+        #self.ids.statusbar.text = "90 sent to all"
+        serialWrite("B1A=90 ")
+        serialWrite("B1B=90 ")
+        serialWrite("B2A=90 ")
+        serialWrite("B2B=90 ")
+        serialWrite("B3A=90 ")
+        serialWrite("B3B=90 ")
+        serialWrite("B4A=90 ")
+        serialWrite("B4B=90 ")
+        serialWrite("PSARJ=90 ")
+        serialWrite("SSARJ=90 ")
+        serialWrite("PTRRJ=90 ")
+        serialWrite("STRRJ=90 ")
+
+class FakeOrbitScreen(Screen):
+    mimic_directory = op.abspath(op.join(__file__, op.pardir, op.pardir, op.pardir))
+
+    def changeDemoBoolean(self, *args):
+        global demoboolean
+        demoboolean = args[0]
+
+    def HTVpopup(self, *args): #not fully working
+        HTVpopup = Popup(title='HTV Berthing Orbit', content=Label(text='This will playback recorded data from when the Japanese HTV spacecraft berthed to the ISS. During berthing, the SARJs and nadir BGAs lock but the zenith BGAs autotrack'), text_size=self.size, size_hint=(0.5, 0.3), auto_dismiss=True)
+        HTVpopup.text_size = self.size
+        HTVpopup.open()
+
+    def startDisco(*args):
+        global p2, runningDemo, Disco
+        if not runningDemo:
+            try:
+                p2 = Popen(mimic_directory + "/Mimic/Pi/RecordedData/disco.sh")
+            except Exception as e:
+                logWrite(e)
+            runningDemo = True
+            Disco = True
+            logWrite("Successfully started Disco script")
+
+    def startDemo(*args):
+        global p2, runningDemo
+        if not runningDemo:
+            try:
+                #p2 = Popen(mimic_directory + "/Mimic/Pi/RecordedData/demoOrbit.sh")
+                p2 = Popen([mimic_directory + "/Mimic/Pi/RecordedData/playback.out",mimic_directory + "/Mimic/Pi/RecordedData/OFT2"])
+            except Exception as e:
+                logWrite(e)
+            runningDemo = True
+            logWrite("Successfully started Demo Orbit script")
+
+    def stopDemo(*args):
+        global p2, runningDemo
+        try:
+            p2.kill()
+        except Exception as e:
+            logWrite(e)
+        else:
+            runningDemo = False
+
+    def startHTVDemo(*args):
+        global p2, runningDemo
+        if not runningDemo:
+            try:
+                p2 = Popen(mimic_directory + "/Mimic/Pi/RecordedData/demoHTVOrbit.sh")
+            except Exception as e:
+                logWrite(e)
+            runningDemo = True
+            logWrite("Successfully started Demo HTV Orbit script")
+
+    def stopHTVDemo(*args):
+        global p2, runningDemo
+        try:
+            p2.kill()
+        except Exception as e:
+            logWrite(e)
+        else:
+            logWrite("Successfully stopped Demo HTV Orbit script")
+            runningDemo = False
+                
+    def startOFT2Demo(*args):
+        global p2, runningDemo
+        if not runningDemo:
+            try:
+                p2 = Popen(mimic_directory + "/Mimic/Pi/RecordedData/demoOFT2.sh")
+            except Exception as e:
+                logWrite(e)
+            runningDemo = True
+            logWrite("Successfully started Demo OFT2 Orbit script")
+
+    def stopOFT2Demo(*args):
+        global p2, runningDemo
+        try:
+            p2.kill()
+        except Exception as e:
+            logWrite(e)
+        else:
+            logWrite("Successfully stopped Demo OFT2 Orbit script")
+            runningDemo = False
+
+class Settings_Screen(Screen, EventDispatcher):
+    mimic_directory = op.abspath(op.join(__file__, op.pardir, op.pardir, op.pardir))
+    def checkbox_clicked(*args):
+        if args[2]:
+            serialWrite("SmartRolloverBGA=1 ")
+        else:
+            serialWrite("SmartRolloverBGA=0 ")
+
+class Orbit_Screen(Screen, EventDispatcher):
+    mimic_directory = op.abspath(op.join(__file__, op.pardir, op.pardir, op.pardir))
+    signalcolor = ObjectProperty([1, 1, 1])
+
+class Orbit_Pass(Screen, EventDispatcher):
+    mimic_directory = op.abspath(op.join(__file__, op.pardir, op.pardir, op.pardir))
+    signalcolor = ObjectProperty([1, 1, 1])
+
+class Orbit_Data(Screen, EventDispatcher):
+    mimic_directory = op.abspath(op.join(__file__, op.pardir, op.pardir, op.pardir))
+    signalcolor = ObjectProperty([1, 1, 1])
+
+class ISS_Screen(Screen, EventDispatcher):
+    mimic_directory = op.abspath(op.join(__file__, op.pardir, op.pardir, op.pardir))
+    signalcolor = ObjectProperty([1, 1, 1])
+    def selectModule(*args): #used for choosing a module on screen to light up
+        global module
+        module = str(args[1])
+
+class ECLSS_Screen(Screen, EventDispatcher):
+    mimic_directory = op.abspath(op.join(__file__, op.pardir, op.pardir, op.pardir))
+    signalcolor = ObjectProperty([1, 1, 1])
+
+class ECLSS_WRM_Screen(Screen, EventDispatcher):
+    mimic_directory = op.abspath(op.join(__file__, op.pardir, op.pardir, op.pardir))
+    signalcolor = ObjectProperty([1, 1, 1])
+
+class ECLSS_IATCS_Screen(Screen, EventDispatcher):
+    mimic_directory = op.abspath(op.join(__file__, op.pardir, op.pardir, op.pardir))
+    signalcolor = ObjectProperty([1, 1, 1])
+
+class EPS_Screen(Screen, EventDispatcher):
+    mimic_directory = op.abspath(op.join(__file__, op.pardir, op.pardir, op.pardir))
+    signalcolor = ObjectProperty([1, 1, 1])
+
+class CT_Screen(Screen, EventDispatcher):
+    mimic_directory = op.abspath(op.join(__file__, op.pardir, op.pardir, op.pardir))
+    signalcolor = ObjectProperty([1, 1, 1])
+
+class CT_SASA_Screen(Screen, EventDispatcher):
+    mimic_directory = op.abspath(op.join(__file__, op.pardir, op.pardir, op.pardir))
+    signalcolor = ObjectProperty([1, 1, 1])
+
+class CT_Camera_Screen(Screen, EventDispatcher):
+    mimic_directory = op.abspath(op.join(__file__, op.pardir, op.pardir, op.pardir))
+    signalcolor = ObjectProperty([1, 1, 1])
+
+class CT_UHF_Screen(Screen, EventDispatcher):
+    mimic_directory = op.abspath(op.join(__file__, op.pardir, op.pardir, op.pardir))
+    signalcolor = ObjectProperty([1, 1, 1])
+
+class CT_SGANT_Screen(Screen, EventDispatcher):
+    mimic_directory = op.abspath(op.join(__file__, op.pardir, op.pardir, op.pardir))
+    signalcolor = ObjectProperty([1, 1, 1])
+
+class GNC_Screen(Screen, EventDispatcher):
+    mimic_directory = op.abspath(op.join(__file__, op.pardir, op.pardir, op.pardir))
+    signalcolor = ObjectProperty([1, 1, 1])
+
+class CDH_Screen(Screen, EventDispatcher):
+    mimic_directory = op.abspath(op.join(__file__, op.pardir, op.pardir, op.pardir))
+    signalcolor = ObjectProperty([1, 1, 1])
+
+class Science_Screen(Screen, EventDispatcher):
+    mimic_directory = op.abspath(op.join(__file__, op.pardir, op.pardir, op.pardir))
+    signalcolor = ObjectProperty([1, 1, 1])
+
+class USOS_Screen(Screen, EventDispatcher):
+    mimic_directory = op.abspath(op.join(__file__, op.pardir, op.pardir, op.pardir))
+    signalcolor = ObjectProperty([1, 1, 1])
+
+class VV_Screen(Screen, EventDispatcher):
+    mimic_directory = op.abspath(op.join(__file__, op.pardir, op.pardir, op.pardir))
+    signalcolor = ObjectProperty([1, 1, 1])
+
+class EVA_Main_Screen(Screen, EventDispatcher):
+    mimic_directory = op.abspath(op.join(__file__, op.pardir, op.pardir, op.pardir))
+    signalcolor = ObjectProperty([1, 1, 1])
+
+class EVA_US_Screen(Screen, EventDispatcher):
+    mimic_directory = op.abspath(op.join(__file__, op.pardir, op.pardir, op.pardir))
+    signalcolor = ObjectProperty([1, 1, 1])
+
+class EVA_RS_Screen(Screen, EventDispatcher):
+    mimic_directory = op.abspath(op.join(__file__, op.pardir, op.pardir, op.pardir))
+    signalcolor = ObjectProperty([1, 1, 1])
+
+class EVA_Pictures(Screen, EventDispatcher):
+    mimic_directory = op.abspath(op.join(__file__, op.pardir, op.pardir, op.pardir))
+
+class TCS_Screen(Screen, EventDispatcher):
+    mimic_directory = op.abspath(op.join(__file__, op.pardir, op.pardir, op.pardir))
+    signalcolor = ObjectProperty([1, 1, 1])
+
+class LED_Screen(Screen, EventDispatcher):
+    mimic_directory = op.abspath(op.join(__file__, op.pardir, op.pardir, op.pardir))
+
+class RS_Screen(Screen, EventDispatcher):
+    mimic_directory = op.abspath(op.join(__file__, op.pardir, op.pardir, op.pardir))
+    signalcolor = ObjectProperty([1, 1, 1])
+
+class RS_Dock_Screen(Screen, EventDispatcher):
+    mimic_directory = op.abspath(op.join(__file__, op.pardir, op.pardir, op.pardir))
+    signalcolor = ObjectProperty([1, 1, 1])
+
+class Crew_Screen(Screen, EventDispatcher):
+    mimic_directory = op.abspath(op.join(__file__, op.pardir, op.pardir, op.pardir))
+
+class Robo_Screen(Screen, EventDispatcher):
+    mimic_directory = op.abspath(op.join(__file__, op.pardir, op.pardir, op.pardir))
+    signalcolor = ObjectProperty([1, 1, 1])
+
+class SSRMS_Screen(Screen, EventDispatcher):
+    mimic_directory = op.abspath(op.join(__file__, op.pardir, op.pardir, op.pardir))
+    signalcolor = ObjectProperty([1, 1, 1])
+
+class SPDM1_Screen(Screen, EventDispatcher):
+    mimic_directory = op.abspath(op.join(__file__, op.pardir, op.pardir, op.pardir))
+    signalcolor = ObjectProperty([1, 1, 1])
+
+class MSS_MT_Screen(Screen, EventDispatcher):
+    mimic_directory = op.abspath(op.join(__file__, op.pardir, op.pardir, op.pardir))
+    signalcolor = ObjectProperty([1, 1, 1])
+
+class MimicScreen(Screen, EventDispatcher):
+    mimic_directory = op.abspath(op.join(__file__, op.pardir, op.pardir, op.pardir))
+    signalcolor = ObjectProperty([1, 1, 1])
+    def changeMimicBoolean(self, *args):
+        global mimicbutton
+        mimicbutton = args[0]
+
+    def startproc(self):
+        global p,TDRSproc
+        logWrite("Telemetry Subprocess start")
+        p = Popen(["python", mimic_directory + "/Mimic/Pi/iss_telemetry.py"]) #uncomment if live data comes back :D :D :D :D WE SAVED ISSLIVE
+        TDRSproc = Popen(["python", mimic_directory + "/Mimic/Pi/TDRScheck.py"]) #uncomment if live data comes back :D :D :D :D WE SAVED ISSLIVE
+        #p = Popen([mimic_directory + "/Mimic/Pi/RecordedData/playback.out",mimic_directory + "/Mimic/Pi/RecordedData/Data"])
+
+    def killproc(*args):
+        global p,p2,c
+        c.execute("INSERT OR IGNORE INTO telemetry VALUES('Lightstreamer', '0', 'Unsubscribed', '0', 0)")
+        try:
+            p.kill()
+            p2.kill()
+            TDRSproc.kill()
+        except Exception as e:
+            logWrite(e)
+
+class MainScreenManager(ScreenManager):
+    mimic_directory = op.abspath(op.join(__file__, op.pardir, op.pardir, op.pardir))
+
+class MainApp(App):
+    mimic_directory = op.abspath(op.join(__file__, op.pardir, op.pardir, op.pardir))
+
+    def build(self):
+        global startup, ScreenList, stopAnimation
+
+        self.main_screen = MainScreen(name = 'main')
+        self.mimic_screen = MimicScreen(name = 'mimic')
+        self.iss_screen = ISS_Screen(name = 'iss')
+        self.eclss_screen = ECLSS_Screen(name = 'eclss')
+        self.eclss_wrm_screen = ECLSS_WRM_Screen(name = 'wrm')
+        self.eclss_iatcs_screen = ECLSS_IATCS_Screen(name = 'iatcs')
+        self.control_screen = ManualControlScreen(name = 'manualcontrol')
+        self.led_screen = LED_Screen(name = 'led')
+        self.orbit_screen = Orbit_Screen(name = 'orbit')
+        self.orbit_pass = Orbit_Pass(name = 'orbit_pass')
+        self.orbit_data = Orbit_Data(name = 'orbit_data')
+        self.fakeorbit_screen = FakeOrbitScreen(name = 'fakeorbit')
+        self.eps_screen = EPS_Screen(name = 'eps')
+        self.ct_screen = CT_Screen(name = 'ct')
+        self.ct_sasa_screen = CT_SASA_Screen(name = 'ct_sasa')
+        self.ct_uhf_screen = CT_UHF_Screen(name = 'ct_uhf')
+        self.ct_camera_screen = CT_Camera_Screen(name = 'ct_camera')
+        self.ct_sgant_screen = CT_SGANT_Screen(name = 'ct_sgant')
+        self.gnc_screen = GNC_Screen(name = 'gnc')
+        self.tcs_screen = TCS_Screen(name = 'tcs')
+        self.crew_screen = Crew_Screen(name = 'crew')
+        self.settings_screen = Settings_Screen(name = 'settings')
+        self.us_eva = EVA_US_Screen(name='us_eva')
+        self.rs_eva = EVA_RS_Screen(name='rs_eva')
+        self.rs_screen = RS_Screen(name='rs')
+        self.rs_dock = RS_Dock_Screen(name='rs_dock')
+        self.robo_screen = Robo_Screen(name='robo')
+        self.ssrms_screen = SSRMS_Screen(name='ssrms')
+        self.spdm1_screen = SPDM1_Screen(name='spdm1')
+        self.mss_mt_screen = MSS_MT_Screen(name='mt')
+        self.cdh_screen = CDH_Screen(name = 'cdh')
+        self.science_screen = Science_Screen(name = 'science')
+        self.usos_screen = USOS_Screen(name = 'usos')
+        self.vv_screen = VV_Screen(name = 'vv')
+        self.eva_main = EVA_Main_Screen(name='eva_main')
+        self.eva_pictures = EVA_Pictures(name='eva_pictures')
+
+        #Add all new telemetry screens to this list, this is used for the signal status icon and telemetry value colors
+        ScreenList = ['tcs_screen', 'eps_screen', 'iss_screen', 'eclss_screen', 'eclss_wrm_screen', 'eclss_iatcs_screen',
+                      'ct_screen', 'ct_sasa_screen', 'ct_sgant_screen', 'ct_uhf_screen',
+                      'ct_camera_screen', 'gnc_screen', 'orbit_screen', 'us_eva', 'rs_eva',
+                      'eva_main', 'mimic_screen', 'robo_screen', 'mss_mt_screen', 'ssrms_screen', 'spdm1_screen','orbit_pass', 'orbit_data', 'crew_screen']
+
+        root = MainScreenManager(transition=SwapTransition())
+        root.add_widget(self.main_screen)
+        root.add_widget(self.control_screen)
+        root.add_widget(self.mimic_screen)
+        root.add_widget(self.led_screen)
+        root.add_widget(self.fakeorbit_screen)
+        root.add_widget(self.orbit_screen)
+        root.add_widget(self.orbit_pass)
+        root.add_widget(self.orbit_data)
+        root.add_widget(self.iss_screen)
+        root.add_widget(self.eclss_screen)
+        root.add_widget(self.eclss_wrm_screen)
+        root.add_widget(self.eclss_iatcs_screen)
+        root.add_widget(self.cdh_screen)
+        root.add_widget(self.science_screen)
+        root.add_widget(self.usos_screen)
+        root.add_widget(self.vv_screen)
+        root.add_widget(self.eps_screen)
+        root.add_widget(self.ct_screen)
+        root.add_widget(self.ct_sasa_screen)
+        root.add_widget(self.ct_uhf_screen)
+        root.add_widget(self.ct_camera_screen)
+        root.add_widget(self.ct_sgant_screen)
+        root.add_widget(self.gnc_screen)
+        root.add_widget(self.us_eva)
+        root.add_widget(self.rs_eva)
+        root.add_widget(self.rs_screen)
+        root.add_widget(self.rs_dock)
+        root.add_widget(self.robo_screen)
+        root.add_widget(self.ssrms_screen)
+        root.add_widget(self.spdm1_screen)
+        root.add_widget(self.mss_mt_screen)
+        root.add_widget(self.eva_main)
+        root.add_widget(self.eva_pictures)
+        root.add_widget(self.tcs_screen)
+        root.add_widget(self.crew_screen)
+        root.add_widget(self.settings_screen)
+        root.current = 'main' #change this back to main when done with eva setup
+
+        Clock.schedule_interval(self.update_labels, 1) #all telemetry wil refresh and get pushed to arduinos every half second!
+        Clock.schedule_interval(self.animate3, 0.1)
+        Clock.schedule_interval(self.orbitUpdate, 1)
+        #Clock.schedule_interval(self.checkCrew, 600) #disabling for now issue #407
+        if startup:
+            startup = False
+
+        #Clock.schedule_once(self.checkCrew, 30) #disabling for now issue #407
+        #Clock.schedule_once(self.checkBlogforEVA, 30) #disabling for now issue #407
+        Clock.schedule_once(self.getTLE, 15) #uncomment when internet works again
+        Clock.schedule_once(self.TDRSupdate, 30) #uncomment when internet works again
+        Clock.schedule_once(self.updateNightShade, 20)
+
+        Clock.schedule_interval(self.getTLE, 300)
+        Clock.schedule_interval(self.TDRSupdate, 600)
+        Clock.schedule_interval(self.check_internet, 1)
+
+        #schedule the orbitmap to update with shadow every 5 mins
+        Clock.schedule_interval(self.updateNightShade, 120)
+        Clock.schedule_interval(self.updateOrbitMap, 10)
+        Clock.schedule_interval(self.checkTDRS, 5)
+        return root
+
+    def check_internet(self, dt):
+        global internet
+
+        def on_success(req, result):
+            global internet
+            internet = True
+
+        def on_redirect(req, result):
+            global internet
+            internet = True
+
+        def on_failure(req, result):
+            global internet
+            internet = False
+
+        def on_error(req, result):
+            global internet
+            internet = False
+
+        req = UrlRequest("http://google.com", on_success, on_redirect, on_failure, on_error, timeout=1)
+
+    def deleteURLPictures(self, dt):
+        logWrite("Function call - deleteURLPictures")
+        global EVA_picture_urls
+        del EVA_picture_urls[:]
+        EVA_picture_urls[:] = []
+
+    def changePictures(self, dt):
+        logWrite("Function call - changeURLPictures")
+        global EVA_picture_urls
+        global urlindex
+        urlsize = len(EVA_picture_urls)
+
+        if urlsize > 0:
+            self.us_eva.ids.EVAimage.source = EVA_picture_urls[urlindex]
+            self.eva_pictures.ids.EVAimage.source = EVA_picture_urls[urlindex]
+
+        urlindex = urlindex + 1
+        if urlindex > urlsize-1:
+            urlindex = 0
+    def updateOrbitMap(self, dt):
+        self.orbit_screen.ids.OrbitMap.source = '/dev/shm/map.jpg'
+        self.orbit_screen.ids.OrbitMap.reload()
+
+    def updateNightShade(self, dt):
+        proc = Popen(["python", mimic_directory + "/Mimic/Pi/NightShade.py"])
+
+    def checkTDRS(self, dt):
+        global activeTDRS1
+        global activeTDRS2
+
+    def check_EVA_stats(self, lastname1, firstname1, lastname2, firstname2):
+        global numEVAs1, EVAtime_hours1, EVAtime_minutes1, numEVAs2, EVAtime_hours2, EVAtime_minutes2
+        logWrite("Function call - check EVA stats")
+        eva_url = 'http://www.spacefacts.de/eva/e_eva_az.htm'
+
+        def on_success(req, result):
+            logWrite("Check EVA Stats - Successs")
+            soup = BeautifulSoup(result, 'html.parser') #using bs4 to parse website
+            numEVAs1 = 0
+            EVAtime_hours1 = 0
+            EVAtime_minutes1 = 0
+            numEVAs2 = 0
+            EVAtime_hours2 = 0
+            EVAtime_minutes2 = 0
+
+            tabletags = soup.find_all("td")
+            for tag in tabletags:
+                if  lastname1 in tag.text:
+                    if firstname1 in tag.find_next_sibling("td").text:
+                        numEVAs1 = tag.find_next_sibling("td").find_next_sibling("td").find_next_sibling("td").text
+                        EVAtime_hours1 = int(tag.find_next_sibling("td").find_next_sibling("td").find_next_sibling("td").find_next_sibling("td").text)
+                        EVAtime_minutes1 = int(tag.find_next_sibling("td").find_next_sibling("td").find_next_sibling("td").find_next_sibling("td").find_next_sibling("td").text)
+                        EVAtime_minutes1 += (EVAtime_hours1 * 60)
+
+            for tag in tabletags:
+                if lastname2 in tag.text:
+                    if firstname2 in tag.find_next_sibling("td").text:
+                        numEVAs2 = tag.find_next_sibling("td").find_next_sibling("td").find_next_sibling("td").text
+                        EVAtime_hours2 = int(tag.find_next_sibling("td").find_next_sibling("td").find_next_sibling("td").find_next_sibling("td").text)
+                        EVAtime_minutes2 = int(tag.find_next_sibling("td").find_next_sibling("td").find_next_sibling("td").find_next_sibling("td").find_next_sibling("td").text)
+                        EVAtime_minutes2 += (EVAtime_hours2 * 60)
+
+            EV1_EVA_number = numEVAs1
+            EV1_EVA_time  = EVAtime_minutes1
+            EV2_EVA_number = numEVAs2
+            EV2_EVA_time  = EVAtime_minutes2
+
+            EV1_minutes = str(EV1_EVA_time%60).zfill(2)
+            EV2_minutes = str(EV2_EVA_time%60).zfill(2)
+            EV1_hours = int(EV1_EVA_time/60)
+            EV2_hours = int(EV2_EVA_time/60)
+
+            self.us_eva.ids.EV1.text = " (EV): " + str(firstname1) + " " + str(lastname1)
+            self.us_eva.ids.EV2.text = " (EV): " + str(firstname2) + " " + str(lastname2)
+
+            self.us_eva.ids.EV1_EVAnum.text = "Number of EVAs = " + str(EV1_EVA_number)
+            self.us_eva.ids.EV2_EVAnum.text = "Number of EVAs = " + str(EV2_EVA_number)
+            self.us_eva.ids.EV1_EVAtime.text = "Total EVA Time = " + str(EV1_hours) + "h " + str(EV1_minutes) + "m"
+            self.us_eva.ids.EV2_EVAtime.text = "Total EVA Time = " + str(EV2_hours) + "h " + str(EV2_minutes) + "m"
+
+        def on_redirect(req, result):
+            logWrite("Warning - EVA stats failure (redirect)")
+
+        def on_failure(req, result):
+            logWrite("Warning - EVA stats failure (url failure)")
+
+        def on_error(req, result):
+            logWrite("Warning - EVA stats failure (url error)")
+
+        #obtain eva statistics web page for parsing
+        req = UrlRequest(eva_url, on_success, on_redirect, on_failure, on_error, timeout=1)
+
+    def checkBlogforEVA(self, dt):
+        iss_blog_url =  'https://blogs.nasa.gov/spacestation/tag/spacewalk/'
+        def on_success(req, data): #if blog data is successfully received, it is processed here
+            logWrite("Blog Success")
+            soup = BeautifulSoup(data, "lxml")
+            blog_entries = soup.find("div", {"class": "entry-content"})
+            blog_text = blog_entries.get_text()
+
+            iss_EVcrew_url = 'https://www.howmanypeopleareinspacerightnow.com/peopleinspace.json'
+
+            def on_success2(req2, data2):
+                logWrite("Successfully fetched EV crew JSON")
+                number_of_space = int(data2['number'])
+                names = []
+                for num in range(0, number_of_space):
+                    names.append(str(data2['people'][num]['name']))
+
+                try:
+                    self.checkBlog(names,blog_text)
+                except Exception as e:
+                    logWrite("Error checking blog: " + str(e))
+
+            def on_redirect2(req, result):
+                logWrite("Warning - Get EVA crew failure (redirect)")
+                logWrite(result)
+
+            def on_failure2(req, result):
+                logWrite("Warning - Get EVA crew failure (url failure)")
+
+            def on_error2(req, result):
+                logWrite("Warning - Get EVA crew failure (url error)")
+
+            req2 = UrlRequest(iss_EVcrew_url, on_success2, on_redirect2, on_failure2, on_error2, timeout=1)
+
+        def on_redirect(req, result):
+            logWrite("Warning - Get nasa blog failure (redirect)")
+
+        def on_failure(req, result):
+            logWrite("Warning - Get nasa blog failure (url failure)")
+
+        def on_error(req, result):
+            logWrite("Warning - Get nasa blog failure (url error)")
+
+        req = UrlRequest(iss_blog_url, on_success, on_redirect, on_failure, on_error, timeout=1)
+
+    def checkBlog(self, names, blog_text): #takes the nasa blog and compares it to people in space
+        ev1_surname = ''
+        ev1_firstname = ''
+        ev2_surname = ''
+        ev2_firstname = ''
+        ev1name = ''
+        ev2name = ''
+
+        name_position = 1000000
+        for name in names: #search for text in blog that matchs people in space list, choose 1st result as likely EV1
+            if name in blog_text:
+                if blog_text.find(name) < name_position:
+                    name_position = blog_text.find(name)
+                    ev1name = name
+
+        name_position = 1000000
+
+        for name in names: #search for text in blog that matchs people in space list, choose 2nd result as likely EV2
+            if name in blog_text and name != ev1name:
+                if blog_text.find(name) < name_position:
+                    name_position = blog_text.find(name)
+                    ev2name = name
+
+        logWrite("Likely EV1: "+ev1name)
+        logWrite("Likely EV2: "+ev2name)
+
+        ev1_surname = ev1name.split()[-1]
+        ev1_firstname = ev1name.split()[0]
+        ev2_surname = ev2name.split()[-1]
+        ev2_firstname = ev2name.split()[0]
+
+        try:
+            self.check_EVA_stats(ev1_surname,ev1_firstname,ev2_surname,ev2_firstname)
+        except Exception as e:
+            logWrite("Error retrieving EVA stats: " + str(e))
+
+    def flashROBObutton(self, instance):
+        logWrite("Function call - flashRobo")
+
+        self.mimic_screen.ids.Robo_button.background_color = (0, 0, 1, 1)
+        def reset_color(*args):
+            self.mimic_screen.ids.Robo_button.background_color = (1, 1, 1, 1)
+        Clock.schedule_once(reset_color, 0.5)
+    
+    def flashUS_EVAbutton(self, instance):
+        logWrite("Function call - flashUS_EVA")
+
+        self.eva_main.ids.US_EVA_Button.background_color = (0, 0, 1, 1)
+        def reset_color(*args):
+            self.eva_main.ids.US_EVA_Button.background_color = (1, 1, 1, 1)
+        Clock.schedule_once(reset_color, 0.5)
+
+    def flashRS_EVAbutton(self, instance):
+        logWrite("Function call - flashRS_EVA")
+
+        self.eva_main.ids.RS_EVA_Button.background_color = (0, 0, 1, 1)
+        def reset_color(*args):
+            self.eva_main.ids.RS_EVA_Button.background_color = (1, 1, 1, 1)
+        Clock.schedule_once(reset_color, 0.5)
+
+    def flashEVAbutton(self, instance):
+        logWrite("Function call - flashEVA")
+
+        self.mimic_screen.ids.EVA_button.background_color = (0, 0, 1, 1)
+        def reset_color(*args):
+            self.mimic_screen.ids.EVA_button.background_color = (1, 1, 1, 1)
+        Clock.schedule_once(reset_color, 0.5)
+
+    def EVA_clock(self, dt):
+        global seconds, minutes, hours, EVAstartTime
+        unixconvert = time.gmtime(time.time())
+        currenthours = float(unixconvert[7])*24+unixconvert[3]+float(unixconvert[4])/60+float(unixconvert[5])/3600
+        difference = (currenthours-EVAstartTime)*3600
+        minutes, seconds = divmod(difference, 60)
+        hours, minutes = divmod(minutes, 60)
+
+        hours = int(hours)
+        minutes = int(minutes)
+        seconds = int(seconds)
+
+        self.us_eva.ids.EVA_clock.text =(str(hours) + ":" + str(minutes).zfill(2) + ":" + str(int(seconds)).zfill(2))
+        self.us_eva.ids.EVA_clock.color = 0.33, 0.7, 0.18
+
+    def animate(self, instance):
+        global new_x2, new_y2
+        self.main_screen.ids.ISStiny2.size_hint = 0.07, 0.07
+        new_x2 = new_x2+0.007
+        new_y2 = (math.sin(new_x2*30)/18)+0.75
+        if new_x2 > 1:
+            new_x2 = new_x2-1.0
+        self.main_screen.ids.ISStiny2.pos_hint = {"center_x": new_x2, "center_y": new_y2}
+
+    def animate3(self, instance):
+        global new_x, new_y, sizeX, sizeY, startingAnim
+        if new_x<0.886:
+            new_x = new_x+0.007
+            new_y = (math.sin(new_x*30)/18)+0.75
+            self.main_screen.ids.ISStiny.pos_hint = {"center_x": new_x, "center_y": new_y}
+        else:
+            if sizeX <= 0.15:
+                sizeX = sizeX + 0.01
+                sizeY = sizeY + 0.01
+                self.main_screen.ids.ISStiny.size_hint = sizeX, sizeY
+            else:
+                if startingAnim:
+                    Clock.schedule_interval(self.animate, 0.1)
+                    startingAnim = False
+
+    def changeColors(self, *args):   #this function sets all labels on mimic screen to a certain color based on signal status
+        #the signalcolor is a kv property that will update all signal status dependant values to whatever color is received by this function
+        global ScreenList
+
+        for x in ScreenList:
+            getattr(self, x).signalcolor = args[0], args[1], args[2]
+
+    def changeManualControlBoolean(self, *args):
+        global manualcontrol
+        manualcontrol = args[0]
+
+    def TDRSupdate(self, dt):
+        global TDRS12_TLE, TDRS6_TLE, TDRS10_TLE, TDRS11_TLE, TDRS7_TLE
+        
+        #TEMP FIX TO ERROR DO NOT MERGE THESE LINES       
+        if self.orbit_screen.ids.OrbitMap.texture_size[0] == 0: #temp fix to ensure no divide by 0
+            normalizedX = 1
+        else:
+            normalizedX = self.orbit_screen.ids.OrbitMap.norm_image_size[0] / self.orbit_screen.ids.OrbitMap.texture_size[0]
+
+        if self.orbit_screen.ids.OrbitMap.texture_size[1] == 0:
+            normalizedY = 1
+        else:
+            normalizedY = self.orbit_screen.ids.OrbitMap.norm_image_size[1] / self.orbit_screen.ids.OrbitMap.texture_size[1]
+        
+        #normalizedX = self.orbit_screen.ids.OrbitMap.norm_image_size[0] / self.orbit_screen.ids.OrbitMap.texture_size[0]
+        #normalizedY = self.orbit_screen.ids.OrbitMap.norm_image_size[1] / self.orbit_screen.ids.OrbitMap.texture_size[1]
+
+        def scaleLatLon(latitude, longitude):
+            #converting lat lon to x, y for orbit map
+            fromLatSpan = 180.0
+            fromLonSpan = 360.0
+            toLatSpan = 0.598
+            toLonSpan = 0.716
+            valueLatScaled = (float(latitude)+90.0)/float(fromLatSpan)
+            valueLonScaled = (float(longitude)+180.0)/float(fromLonSpan)
+            newLat = (0.265) + (valueLatScaled * toLatSpan)
+            newLon = (0.14) + (valueLonScaled * toLonSpan)
+            return {'newLat': newLat, 'newLon': newLon}
+
+        def scaleLatLon2(in_latitude,in_longitude):
+            MAP_HEIGHT = self.orbit_screen.ids.OrbitMap.texture_size[1]
+            MAP_WIDTH = self.orbit_screen.ids.OrbitMap.texture_size[0]
+
+            new_x = ((MAP_WIDTH / 360.0) * (180 + in_longitude))
+            new_y = ((MAP_HEIGHT / 180.0) * (90 + in_latitude))
+            return {'new_y': new_y, 'new_x': new_x}
+
+        #TDRS East 2 sats
+        try:
+            TDRS12_TLE.compute(datetime.utcnow()) #41 West
+        except NameError:
+            TDRS12lon = -41
+            TDRS12lat = 0
+        else:
+            TDRS12lon = float(str(TDRS12_TLE.sublong).split(':')[0]) + float(str(TDRS12_TLE.sublong).split(':')[1])/60 + float(str(TDRS12_TLE.sublong).split(':')[2])/3600
+            TDRS12lat = float(str(TDRS12_TLE.sublat).split(':')[0]) + float(str(TDRS12_TLE.sublat).split(':')[1])/60 + float(str(TDRS12_TLE.sublat).split(':')[2])/3600
+            TDRS12_groundtrack = []
+            date_i = datetime.utcnow()
+            groundtrackdate = datetime.utcnow()
+            while date_i < groundtrackdate + timedelta(days=1):
+                TDRS12_TLE.compute(date_i)
+
+                TDRS12lon_gt = float(str(TDRS12_TLE.sublong).split(':')[0]) + float(
+                    str(TDRS12_TLE.sublong).split(':')[1]) / 60 + float(str(TDRS12_TLE.sublong).split(':')[2]) / 3600
+                TDRS12lat_gt = float(str(TDRS12_TLE.sublat).split(':')[0]) + float(
+                    str(TDRS12_TLE.sublat).split(':')[1]) / 60 + float(str(TDRS12_TLE.sublat).split(':')[2]) / 3600
+
+                TDRS12_groundtrack.append(scaleLatLon2(TDRS12lat_gt, TDRS12lon_gt)['new_x'])
+                TDRS12_groundtrack.append(scaleLatLon2(TDRS12lat_gt, TDRS12lon_gt)['new_y'])
+
+                date_i += timedelta(minutes=10)
+
+            self.orbit_screen.ids.TDRS12groundtrack.width = 1
+            self.orbit_screen.ids.TDRS12groundtrack.col = (0,0,1,1)
+            self.orbit_screen.ids.TDRS12groundtrack.points = TDRS12_groundtrack
+
+        try:
+            TDRS6_TLE.compute(datetime.utcnow()) #46 West
+        except NameError:
+            TDRS6lon = -46
+            TDRS6lat = 0
+        else:
+            TDRS6lon = float(str(TDRS6_TLE.sublong).split(':')[0]) + float(str(TDRS6_TLE.sublong).split(':')[1])/60 + float(str(TDRS6_TLE.sublong).split(':')[2])/3600
+            TDRS6lat = float(str(TDRS6_TLE.sublat).split(':')[0]) + float(str(TDRS6_TLE.sublat).split(':')[1])/60 + float(str(TDRS6_TLE.sublat).split(':')[2])/3600
+            TDRS6_groundtrack = []
+            date_i = datetime.utcnow()
+            groundtrackdate = datetime.utcnow()
+            while date_i < groundtrackdate + timedelta(days=1):
+                TDRS6_TLE.compute(date_i)
+
+                TDRS6lon_gt = float(str(TDRS6_TLE.sublong).split(':')[0]) + float(
+                    str(TDRS6_TLE.sublong).split(':')[1]) / 60 + float(str(TDRS6_TLE.sublong).split(':')[2]) / 3600
+                TDRS6lat_gt = float(str(TDRS6_TLE.sublat).split(':')[0]) + float(
+                    str(TDRS6_TLE.sublat).split(':')[1]) / 60 + float(str(TDRS6_TLE.sublat).split(':')[2]) / 3600
+
+                TDRS6_groundtrack.append(scaleLatLon2(TDRS6lat_gt, TDRS6lon_gt)['new_x'])
+                TDRS6_groundtrack.append(scaleLatLon2(TDRS6lat_gt, TDRS6lon_gt)['new_y'])
+
+                date_i += timedelta(minutes=10)
+
+            self.orbit_screen.ids.TDRS6groundtrack.width = 1
+            self.orbit_screen.ids.TDRS6groundtrack.col = (0,0,1,1)
+            self.orbit_screen.ids.TDRS6groundtrack.points = TDRS6_groundtrack
+
+        #TDRS West 2 sats
+        try:
+            TDRS11_TLE.compute(datetime.utcnow()) #171 West
+        except NameError:
+            TDRS11lon = -171
+            TDRS11lat = 0
+        else:
+            TDRS11lon = float(str(TDRS11_TLE.sublong).split(':')[0]) + float(str(TDRS11_TLE.sublong).split(':')[1])/60 + float(str(TDRS11_TLE.sublong).split(':')[2])/3600
+            TDRS11lat = float(str(TDRS11_TLE.sublat).split(':')[0]) + float(str(TDRS11_TLE.sublat).split(':')[1])/60 + float(str(TDRS11_TLE.sublat).split(':')[2])/3600
+            TDRS11_groundtrack = []
+            date_i = datetime.utcnow()
+            groundtrackdate = datetime.utcnow()
+            while date_i < groundtrackdate + timedelta(days=1):
+                TDRS11_TLE.compute(date_i)
+
+                TDRS11lon_gt = float(str(TDRS11_TLE.sublong).split(':')[0]) + float(
+                    str(TDRS11_TLE.sublong).split(':')[1]) / 60 + float(str(TDRS11_TLE.sublong).split(':')[2]) / 3600
+                TDRS11lat_gt = float(str(TDRS11_TLE.sublat).split(':')[0]) + float(
+                    str(TDRS11_TLE.sublat).split(':')[1]) / 60 + float(str(TDRS11_TLE.sublat).split(':')[2]) / 3600
+
+                TDRS11_groundtrack.append(scaleLatLon2(TDRS11lat_gt, TDRS11lon_gt)['new_x'])
+                TDRS11_groundtrack.append(scaleLatLon2(TDRS11lat_gt, TDRS11lon_gt)['new_y'])
+
+                date_i += timedelta(minutes=10)
+
+            self.orbit_screen.ids.TDRS11groundtrack.width = 1
+            self.orbit_screen.ids.TDRS11groundtrack.col = (0,0,1,1)
+            self.orbit_screen.ids.TDRS11groundtrack.points = TDRS11_groundtrack
+
+        try:
+            TDRS10_TLE.compute(datetime.utcnow()) #174 West
+        except NameError:
+            TDRS10lon = -174
+            TDRS10lat = 0
+        else:
+            TDRS10lon = float(str(TDRS10_TLE.sublong).split(':')[0]) + float(str(TDRS10_TLE.sublong).split(':')[1])/60 + float(str(TDRS10_TLE.sublong).split(':')[2])/3600
+            TDRS10lat = float(str(TDRS10_TLE.sublat).split(':')[0]) + float(str(TDRS10_TLE.sublat).split(':')[1])/60 + float(str(TDRS10_TLE.sublat).split(':')[2])/3600
+            TDRS10_groundtrack = []
+            date_i = datetime.utcnow()
+            groundtrackdate = datetime.utcnow()
+            while date_i < groundtrackdate + timedelta(days=1):
+                TDRS10_TLE.compute(date_i)
+
+                TDRS10lon_gt = float(str(TDRS10_TLE.sublong).split(':')[0]) + float(
+                    str(TDRS10_TLE.sublong).split(':')[1]) / 60 + float(str(TDRS10_TLE.sublong).split(':')[2]) / 3600
+                TDRS10lat_gt = float(str(TDRS10_TLE.sublat).split(':')[0]) + float(
+                    str(TDRS10_TLE.sublat).split(':')[1]) / 60 + float(str(TDRS10_TLE.sublat).split(':')[2]) / 3600
+
+                TDRS10_groundtrack.append(scaleLatLon2(TDRS10lat_gt, TDRS10lon_gt)['new_x'])
+                TDRS10_groundtrack.append(scaleLatLon2(TDRS10lat_gt, TDRS10lon_gt)['new_y'])
+
+                date_i += timedelta(minutes=10)
+
+            self.orbit_screen.ids.TDRS10groundtrack.width = 1
+            self.orbit_screen.ids.TDRS10groundtrack.col = (0,0,1,1)
+            self.orbit_screen.ids.TDRS10groundtrack.points = TDRS10_groundtrack
+
+        #ZOE TDRS-Z
+        try:
+            TDRS7_TLE.compute(datetime.utcnow()) #275 West
+        except NameError:
+            TDRS7lon = 85
+            TDRS7lat = 0
+        else:
+            TDRS7lon = float(str(TDRS7_TLE.sublong).split(':')[0]) + float(str(TDRS7_TLE.sublong).split(':')[1])/60 + float(str(TDRS7_TLE.sublong).split(':')[2])/3600
+            TDRS7lat = float(str(TDRS7_TLE.sublat).split(':')[0]) + float(str(TDRS7_TLE.sublat).split(':')[1])/60 + float(str(TDRS7_TLE.sublat).split(':')[2])/3600
+            TDRS7_groundtrack = []
+            date_i = datetime.utcnow()
+            groundtrackdate = datetime.utcnow()
+            while date_i < groundtrackdate + timedelta(days=1):
+                TDRS7_TLE.compute(date_i)
+
+                TDRS7lon_gt = float(str(TDRS7_TLE.sublong).split(':')[0]) + float(
+                    str(TDRS7_TLE.sublong).split(':')[1]) / 60 + float(str(TDRS7_TLE.sublong).split(':')[2]) / 3600
+                TDRS7lat_gt = float(str(TDRS7_TLE.sublat).split(':')[0]) + float(
+                    str(TDRS7_TLE.sublat).split(':')[1]) / 60 + float(str(TDRS7_TLE.sublat).split(':')[2]) / 3600
+
+                TDRS7_groundtrack.append(scaleLatLon2(TDRS7lat_gt, TDRS7lon_gt)['new_x'])
+                TDRS7_groundtrack.append(scaleLatLon2(TDRS7lat_gt, TDRS7lon_gt)['new_y'])
+
+                date_i += timedelta(minutes=10)
+
+            self.orbit_screen.ids.TDRS7groundtrack.width = 1
+            self.orbit_screen.ids.TDRS7groundtrack.col = (0,0,1,1)
+            self.orbit_screen.ids.TDRS7groundtrack.points = TDRS7_groundtrack
+
+        #draw the TDRS satellite locations
+        self.orbit_screen.ids.TDRS12.pos = (scaleLatLon2(TDRS12lat, TDRS12lon)['new_x']-((self.orbit_screen.ids.TDRS12.width/2)*normalizedX),scaleLatLon2(TDRS12lat, TDRS12lon)['new_y']-((self.orbit_screen.ids.TDRS12.height/2)*normalizedY))
+        self.orbit_screen.ids.TDRS6.pos = (scaleLatLon2(TDRS6lat, TDRS6lon)['new_x']-((self.orbit_screen.ids.TDRS6.width/2)*normalizedX),scaleLatLon2(TDRS6lat, TDRS6lon)['new_y']-((self.orbit_screen.ids.TDRS6.height/2)*normalizedY))
+        self.orbit_screen.ids.TDRS11.pos = (scaleLatLon2(TDRS11lat, TDRS11lon)['new_x']-((self.orbit_screen.ids.TDRS11.width/2)*normalizedX),scaleLatLon2(TDRS11lat, TDRS11lon)['new_y']-((self.orbit_screen.ids.TDRS11.height/2)*normalizedY))
+        self.orbit_screen.ids.TDRS10.pos = (scaleLatLon2(TDRS10lat, TDRS10lon)['new_x']-((self.orbit_screen.ids.TDRS10.width/2)*normalizedX),scaleLatLon2(TDRS10lat, TDRS10lon)['new_y']-((self.orbit_screen.ids.TDRS10.height/2)*normalizedY))
+        self.orbit_screen.ids.TDRS7.pos = (scaleLatLon2(TDRS7lat, TDRS7lon)['new_x']-((self.orbit_screen.ids.TDRS7.width/2)*normalizedX),scaleLatLon2(TDRS7lat, TDRS7lon)['new_y']-((self.orbit_screen.ids.TDRS7.height/2)*normalizedY))
+        #add labels and ZOE
+        self.orbit_screen.ids.TDRSeLabel.pos_hint = {"center_x": scaleLatLon(0, -41)['newLon']+0.06, "center_y": scaleLatLon(0, -41)['newLat']}
+        self.orbit_screen.ids.TDRSwLabel.pos_hint = {"center_x": scaleLatLon(0, -174)['newLon']+0.06, "center_y": scaleLatLon(0, -174)['newLat']}
+        self.orbit_screen.ids.TDRSzLabel.pos_hint = {"center_x": scaleLatLon(0, 85)['newLon']+0.05, "center_y": scaleLatLon(0, 85)['newLat']}
+        self.orbit_screen.ids.ZOE.pos_hint = {"center_x": scaleLatLon(0, 77)['newLon'], "center_y": scaleLatLon(0, 77)['newLat']}
+        self.orbit_screen.ids.ZOElabel.pos_hint = {"center_x": scaleLatLon(0, 77)['newLon'], "center_y": scaleLatLon(0, 77)['newLat']+0.1}
+
+    def orbitUpdate(self, dt):
+        global overcountry, ISS_TLE, ISS_TLE_Line1, ISS_TLE_Line2, ISS_TLE_Acquired, sgant_elevation, sgant_elevation_old, sgant_xelevation, aos, oldtdrs, tdrs, logged
+        global TDRS12_TLE, TDRS6_TLE, TDRS7_TLE, TDRS10_TLE, TDRS11_TLE, tdrs1, tdrs2, tdrs_timestamp
+        def scaleLatLon(latitude, longitude):
+            #converting lat lon to x, y for orbit map
+            fromLatSpan = 180.0
+            fromLonSpan = 360.0
+            toLatSpan = 0.598
+            toLonSpan = 0.716
+            valueLatScaled = (float(latitude)+90.0)/float(fromLatSpan)
+            valueLonScaled = (float(longitude)+180.0)/float(fromLonSpan)
+            newLat = (0.265) + (valueLatScaled * toLatSpan)
+            newLon = (0.14) + (valueLonScaled * toLonSpan)
+            return {'newLat': newLat, 'newLon': newLon}
+
+        def scaleLatLon2(in_latitude,in_longitude):
+            MAP_HEIGHT = self.orbit_screen.ids.OrbitMap.texture_size[1]
+            MAP_WIDTH = self.orbit_screen.ids.OrbitMap.texture_size[0]
+
+            new_x = ((MAP_WIDTH / 360.0) * (180 + in_longitude))
+            new_y = ((MAP_HEIGHT / 180.0) * (90 + in_latitude))
+            return {'new_y': new_y, 'new_x': new_x}
+
+        #copied from apexpy - copyright 2015 Christer van der Meeren MIT license
+        def subsolar(datetime):
+
+            year = datetime.year
+            doy = datetime.timetuple().tm_yday
+            ut = datetime.hour * 3600 + datetime.minute * 60 + datetime.second
+
+            if not 1601 <= year <= 2100:
+                raise ValueError('Year must be in [1601, 2100]')
+
+            yr = year - 2000
+
+            nleap = int(math.floor((year - 1601.0) / 4.0))
+            nleap -= 99
+            if year <= 1900:
+                ncent = int(math.floor((year - 1601.0) / 100.0))
+                ncent = 3 - ncent
+                nleap = nleap + ncent
+
+            l0 = -79.549 + (-0.238699 * (yr - 4.0 * nleap) + 3.08514e-2 * nleap)
+            g0 = -2.472 + (-0.2558905 * (yr - 4.0 * nleap) - 3.79617e-2 * nleap)
+
+            # Days (including fraction) since 12 UT on January 1 of IYR:
+            df = (ut / 86400.0 - 1.5) + doy
+
+            # Mean longitude of Sun:
+            lmean = l0 + 0.9856474 * df
+
+            # Mean anomaly in radians:
+            grad = math.radians(g0 + 0.9856003 * df)
+
+            # Ecliptic longitude:
+            lmrad = math.radians(lmean + 1.915 * math.sin(grad)
+                               + 0.020 * math.sin(2.0 * grad))
+            sinlm = math.sin(lmrad)
+
+            # Obliquity of ecliptic in radians:
+            epsrad = math.radians(23.439 - 4e-7 * (df + 365 * yr + nleap))
+
+            # Right ascension:
+            alpha = math.degrees(math.atan2(math.cos(epsrad) * sinlm, math.cos(lmrad)))
+
+            # Declination, which is also the subsolar latitude:
+            sslat = math.degrees(math.asin(math.sin(epsrad) * sinlm))
+
+            # Equation of time (degrees):
+            etdeg = lmean - alpha
+            nrot = round(etdeg / 360.0)
+            etdeg = etdeg - 360.0 * nrot
+
+            # Subsolar longitude:
+            sslon = 180.0 - (ut / 240.0 + etdeg) # Earth rotates one degree every 240 s.
+            nrot = round(sslon / 360.0)
+            sslon = sslon - 360.0 * nrot
+
+            return sslat, sslon
+
+        if ISS_TLE_Acquired:
+            ISS_TLE.compute(datetime.utcnow())
+            #------------------Latitude/Longitude Stuff---------------------------
+            latitude = float(str(ISS_TLE.sublat).split(':')[0]) + float(str(ISS_TLE.sublat).split(':')[1])/60 + float(str(ISS_TLE.sublat).split(':')[2])/3600
+            longitude = float(str(ISS_TLE.sublong).split(':')[0]) + float(str(ISS_TLE.sublong).split(':')[1])/60 + float(str(ISS_TLE.sublong).split(':')[2])/3600
+
+            #inclination = ISS_TLE.inc
+        
+            #TEMP FIX TO ERROR DO NOT MERGE THESE LINES       
+            if self.orbit_screen.ids.OrbitMap.texture_size[0] == 0: #temp fix to ensure no divide by 0
+                normalizedX = 1
+            else:
+                normalizedX = self.orbit_screen.ids.OrbitMap.norm_image_size[0] / self.orbit_screen.ids.OrbitMap.texture_size[0]
+            
+            if self.orbit_screen.ids.OrbitMap.texture_size[1] == 0:
+                normalizedY = 1
+            else:
+                normalizedY = self.orbit_screen.ids.OrbitMap.norm_image_size[1] / self.orbit_screen.ids.OrbitMap.texture_size[1]
+                
+
+            self.orbit_screen.ids.OrbitISStiny.pos = (
+                    scaleLatLon2(latitude, longitude)['new_x'] - ((self.orbit_screen.ids.OrbitISStiny.width / 2) * normalizedX * 2), #had to fudge a little not sure why
+                    scaleLatLon2(latitude, longitude)['new_y'] - ((self.orbit_screen.ids.OrbitISStiny.height / 2) * normalizedY * 2)) #had to fudge a little not sure why
+
+            #get the position of the sub solar point to add the sun icon to the map
+            sunlatitude, sunlongitude = subsolar(datetime.utcnow())
+
+            self.orbit_screen.ids.OrbitSun.pos = (
+                    scaleLatLon2(int(sunlatitude), int(sunlongitude))['new_x'] - ((self.orbit_screen.ids.OrbitSun.width / 2) * normalizedX * 2), #had to fudge a little not sure why
+                    scaleLatLon2(int(sunlatitude), int(sunlongitude))['new_y'] - ((self.orbit_screen.ids.OrbitSun.height / 2) * normalizedY * 2)) #had to fudge a little not sure why
+
+            #draw the ISS groundtrack behind and ahead of the 180 longitude cutoff
+            ISS_groundtrack = []
+            ISS_groundtrack2 = []
+            date_i = datetime.utcnow()
+            groundtrackdate = datetime.utcnow()
+            while date_i < groundtrackdate + timedelta(minutes=95):
+                ISS_TLE.compute(date_i)
+
+                ISSlon_gt = float(str(ISS_TLE.sublong).split(':')[0]) + float(
+                    str(ISS_TLE.sublong).split(':')[1]) / 60 + float(str(ISS_TLE.sublong).split(':')[2]) / 3600
+                ISSlat_gt = float(str(ISS_TLE.sublat).split(':')[0]) + float(
+                    str(ISS_TLE.sublat).split(':')[1]) / 60 + float(str(ISS_TLE.sublat).split(':')[2]) / 3600
+
+                if ISSlon_gt < longitude-1: #if the propagated groundtrack is behind the iss (i.e. wraps around the screen) add to new groundtrack line
+                    ISS_groundtrack2.append(scaleLatLon2(ISSlat_gt, ISSlon_gt)['new_x'])
+                    ISS_groundtrack2.append(scaleLatLon2(ISSlat_gt, ISSlon_gt)['new_y'])
+                else:
+                    ISS_groundtrack.append(scaleLatLon2(ISSlat_gt, ISSlon_gt)['new_x'])
+                    ISS_groundtrack.append(scaleLatLon2(ISSlat_gt, ISSlon_gt)['new_y'])
+
+                date_i += timedelta(seconds=60)
+
+            self.orbit_screen.ids.ISSgroundtrack.width = 1
+            self.orbit_screen.ids.ISSgroundtrack.col = (1, 0, 0, 1)
+            self.orbit_screen.ids.ISSgroundtrack.points = ISS_groundtrack
+
+            self.orbit_screen.ids.ISSgroundtrack2.width = 1
+            self.orbit_screen.ids.ISSgroundtrack2.col = (1, 0, 0, 1)
+            self.orbit_screen.ids.ISSgroundtrack2.points = ISS_groundtrack2
+
+            self.orbit_screen.ids.latitude.text = str("{:.2f}".format(latitude))
+            self.orbit_screen.ids.longitude.text = str("{:.2f}".format(longitude))
+
+            TDRScursor.execute('select TDRS1 from tdrs')
+            tdrs1 = int(TDRScursor.fetchone()[0])
+            TDRScursor.execute('select TDRS2 from tdrs')
+            tdrs2 = int(TDRScursor.fetchone()[0])
+            TDRScursor.execute('select Timestamp from tdrs')
+            tdrs_timestamp = TDRScursor.fetchone()[0]
+
+            # THIS SECTION NEEDS IMPROVEMENT
+            tdrs = "n/a"
+            self.ct_sgant_screen.ids.tdrs_east12.angle = (-1*longitude)-41
+            self.ct_sgant_screen.ids.tdrs_east6.angle = (-1*longitude)-46
+            self.ct_sgant_screen.ids.tdrs_z7.angle = ((-1*longitude)-41)+126
+            self.ct_sgant_screen.ids.tdrs_west11.angle = ((-1*longitude)-41)-133
+            self.ct_sgant_screen.ids.tdrs_west10.angle = ((-1*longitude)-41)-130
+
+            if ((tdrs1 or tdrs2) == 12) and float(aos) == 1.0:
+                tdrs = "east-12"
+                self.ct_sgant_screen.ids.tdrs_label.text = "TDRS-East-12"
+            if ((tdrs1 or tdrs2) == 6) and float(aos) == 1.0:
+                tdrs = "east-6"
+                self.ct_sgant_screen.ids.tdrs_label.text = "TDRS-East-6"
+            if ((tdrs1 or tdrs2) == 10) and float(aos) == 1.0:
+                tdrs = "west-10"
+                self.ct_sgant_screen.ids.tdrs_label.text = "TDRS-West-10"
+            if ((tdrs1 or tdrs2) == 11) and float(aos) == 1.0:
+                tdrs = "west-11"
+                self.ct_sgant_screen.ids.tdrs_label.text = "TDRS-West-11"
+            if ((tdrs1 or tdrs2) == 7) and float(aos) == 1.0:
+                tdrs = "z-7"
+                self.ct_sgant_screen.ids.tdrs_label.text = "TDRS-Z-7"
+            elif tdrs1 == 0 and tdrs2 == 0:
+                self.ct_sgant_screen.ids.tdrs_label.text = "-"
+                tdrs = "----"
+
+            self.ct_sgant_screen.ids.tdrs_z7.color = 1, 1, 1, 1
+            self.orbit_screen.ids.TDRSwLabel.color = (1,1,1,1)
+            self.orbit_screen.ids.TDRSeLabel.color = (1,1,1,1)
+            self.orbit_screen.ids.TDRSzLabel.color = (1,1,1,1)
+            self.orbit_screen.ids.TDRS11.col = (1,1,1,1)
+            self.orbit_screen.ids.TDRS10.col = (1,1,1,1)
+            self.orbit_screen.ids.TDRS12.col = (1,1,1,1)
+            self.orbit_screen.ids.TDRS6.col = (1,1,1,1)
+            self.orbit_screen.ids.TDRS7.col = (1,1,1,1)
+            self.orbit_screen.ids.ZOElabel.color = (1,1,1,1)
+            self.orbit_screen.ids.ZOE.col = (1,0.5,0,0.5)
+
+            if "10" in tdrs: #tdrs10 and 11 west
+                self.orbit_screen.ids.TDRSwLabel.color = (1,0,1,1)
+                self.orbit_screen.ids.TDRS10.col = (1,0,1,1)
+            if "11" in tdrs: #tdrs10 and 11 west
+                self.orbit_screen.ids.TDRSwLabel.color = (1,0,1,1)
+                self.orbit_screen.ids.TDRS11.col = (1,0,1,1)
+                self.orbit_screen.ids.TDRS10.col = (1,1,1,1)
+            if "6" in tdrs: #tdrs6 and 12 east
+                self.orbit_screen.ids.TDRSeLabel.color = (1,0,1,1)
+                self.orbit_screen.ids.TDRS6.col = (1,0,1,1)
+            if "12" in tdrs: #tdrs6 and 12 east
+                self.orbit_screen.ids.TDRSeLabel.color = (1,0,1,1)
+                self.orbit_screen.ids.TDRS12.col = (1,0,1,1)
+            if "7" in tdrs: #tdrs7 z
+                self.ct_sgant_screen.ids.tdrs_z7.color = 1, 1, 1, 1
+                self.orbit_screen.ids.TDRSzLabel.color = (1,0,1,1)
+                self.orbit_screen.ids.TDRS7.col = (1,0,1,1)
+                self.orbit_screen.ids.ZOElabel.color = 0, 0, 0, 0
+                self.orbit_screen.ids.ZOE.col = (0,0,0,0)
+
+            #------------------Orbit Stuff---------------------------
+            now = datetime.utcnow()
+            mins = (now - now.replace(hour=0,minute=0,second=0,microsecond=0)).total_seconds()
+            orbits_today = math.floor((float(mins)/60)/90)
+            self.orbit_screen.ids.dailyorbit.text = str(int(orbits_today)) #display number of orbits since utc midnight
+
+            year = int('20' + str(ISS_TLE_Line1[18:20]))
+            decimal_days = float(ISS_TLE_Line1[20:32])
+            converted_time = datetime(year, 1 ,1) + timedelta(decimal_days - 1)
+            time_since_epoch = ((now - converted_time).total_seconds()) #convert time difference to hours
+            totalorbits = int(ISS_TLE_Line2[63:68]) + 100000 + int(float(time_since_epoch)/(90*60)) #add number of orbits since the tle was generated
+            self.orbit_screen.ids.totalorbits.text = str(totalorbits) #display number of orbits since utc midnight
+            #------------------ISS Pass Detection---------------------------
+            location = ephem.Observer()
+            location.lon         = '-95:21:59' #will next to make these an input option
+            location.lat         = '29:45:43'
+            location.elevation   = 10
+            location.name        = 'location'
+            location.horizon    = '10'
+            location.pressure = 0
+            location.date = datetime.utcnow()
+
+            #use location to draw dot on orbit map
+            mylatitude = float(str(location.lat).split(':')[0]) + float(str(location.lat).split(':')[1])/60 + float(str(location.lat).split(':')[2])/3600
+            mylongitude = float(str(location.lon).split(':')[0]) + float(str(location.lon).split(':')[1])/60 + float(str(location.lon).split(':')[2])/3600
+            self.orbit_screen.ids.mylocation.col = (0,0,1,1)
+            self.orbit_screen.ids.mylocation.pos = (scaleLatLon2(mylatitude, mylongitude)['new_x']-((self.orbit_screen.ids.mylocation.width/2)*normalizedX),scaleLatLon2(mylatitude, mylongitude)['new_y']-((self.orbit_screen.ids.mylocation.height/2)*normalizedY))
+
+            def isVisible(pass_info):
+                def seconds_between(d1, d2):
+                    return abs((d2 - d1).seconds)
+
+                def datetime_from_time(tr):
+                    year, month, day, hour, minute, second = tr.tuple()
+                    dt = dtime.datetime(year, month, day, hour, minute, int(second))
+                    return dt
+
+                tr, azr, tt, altt, ts, azs = pass_info
+                max_time = datetime_from_time(tt)
+
+                location.date = max_time
+
+                sun = ephem.Sun()
+                sun.compute(location)
+                ISS_TLE.compute(location)
+                sun_alt = float(str(sun.alt).split(':')[0]) + float(str(sun.alt).split(':')[1])/60 + float(str(sun.alt).split(':')[2])/3600
+                visible = False
+                if ISS_TLE.eclipsed is False and -18 < sun_alt < -6:
+                    visible = True
+                #on the pass screen add info for why not visible
+                return visible
+
+            ISS_TLE.compute(location) #compute tle propagation based on provided location
+            nextpassinfo = location.next_pass(ISS_TLE)
+
+            if nextpassinfo[0] is None:
+                self.orbit_screen.ids.iss_next_pass1.text = "n/a"
+                self.orbit_screen.ids.iss_next_pass2.text = "n/a"
+                self.orbit_screen.ids.countdown.text = "n/a"
+            else:
+                nextpassdatetime = datetime.strptime(str(nextpassinfo[0]), '%Y/%m/%d %H:%M:%S') #convert to datetime object for timezone conversion
+                nextpassinfo_format = nextpassdatetime.replace(tzinfo=pytz.utc)
+                localtimezone = pytz.timezone('America/Chicago')
+                localnextpass = nextpassinfo_format.astimezone(localtimezone)
+                self.orbit_screen.ids.iss_next_pass1.text = str(localnextpass).split()[0] #display next pass time
+                self.orbit_screen.ids.iss_next_pass2.text = str(localnextpass).split()[1].split('-')[0] #display next pass time
+                timeuntilnextpass = nextpassinfo[0] - location.date
+                nextpasshours = timeuntilnextpass*24.0
+                nextpassmins = (nextpasshours-math.floor(nextpasshours))*60
+                nextpassseconds = (nextpassmins-math.floor(nextpassmins))*60
+                if isVisible(nextpassinfo):
+                    self.orbit_screen.ids.ISSvisible.text = "Visible Pass!"
+                else:
+                    self.orbit_screen.ids.ISSvisible.text = "Not Visible"
+                self.orbit_screen.ids.countdown.text = str("{:.0f}".format(math.floor(nextpasshours))) + ":" + str("{:.0f}".format(math.floor(nextpassmins))) + ":" + str("{:.0f}".format(math.floor(nextpassseconds))) #display time until next pass
+
+    def getTLE(self, *args):
+        global ISS_TLE, ISS_TLE_Line1, ISS_TLE_Line2, ISS_TLE_Acquired
+        #iss_tle_url =  'https://spaceflight.nasa.gov/realdata/sightings/SSapplications/Post/JavaSSOP/orbit/ISS/SVPOST.html' #the rev counter on this page is wrong
+        iss_tle_url =  'https://celestrak.org/NORAD/elements/stations.txt'
+        tdrs_tle_url =  'https://celestrak.org/NORAD/elements/tdrss.txt'
+
+        def on_success(req, data): #if TLE data is successfully received, it is processed here
+            global ISS_TLE, ISS_TLE_Line1, ISS_TLE_Line2, ISS_TLE_Acquired
+            soup = BeautifulSoup(data, "lxml")
+            body = iter(soup.get_text().split('\n'))
+            results = []
+            for line in body:
+                if "ISS (ZARYA)" in line:
+                    results.append(line)
+                    results.append(next(body))
+                    results.append(next(body))
+                    break
+            results = [i.strip() for i in results]
+
+            if len(results) > 0:
+                ISS_TLE_Line1 = results[1]
+                ISS_TLE_Line2 = results[2]
+                ISS_TLE = ephem.readtle("ISS (ZARYA)", str(ISS_TLE_Line1), str(ISS_TLE_Line2))
+                ISS_TLE_Acquired = True
+                logWrite("ISS TLE Acquired!")
+            else:
+                logWrite("ISS TLE Not Acquired")
+                ISS_TLE_Acquired = False
+
+        def on_redirect(req, result):
+            logWrite("Warning - Get ISS TLE failure (redirect)")
+            logWrite(result)
+
+        def on_failure(req, result):
+            logWrite("Warning - Get ISS TLE failure (url failure)")
+            logWrite(result)
+
+        def on_error(req, result):
+            logWrite("Warning - Get ISS TLE failure (url error)")
+            logWrite(result)
+
+        def on_success2(req2, data2): #if TLE data is successfully received, it is processed here
+            #retrieve the TLEs for every TDRS that ISS talks too
+            global TDRS12_TLE,TDRS6_TLE,TDRS11_TLE,TDRS10_TLE,TDRS7_TLE
+            soup = BeautifulSoup(data2, "lxml")
+            body = iter(soup.get_text().split('\n'))
+            results = ['','','']
+            #TDRS 12 TLE
+            for line in body:
+                if "TDRS 12" in line:
+                    results[0] = line
+                    results[1] = next(body)
+                    results[2] = next(body)
+                    break
+
+            if len(results[1]) > 0:
+                TDRS12_TLE = ephem.readtle("TDRS 12", str(results[1]), str(results[2]))
+                logWrite("TDRS 12 TLE Success!")
+            else:
+                logWrite("TDRS 12 TLE not acquired")
+
+            results = ['','','']
+            body = iter(soup.get_text().split('\n'))
+            #TDRS 6 TLE
+            for line in body:
+                if "TDRS 6" in line:
+                    results[0] = line
+                    results[1] = next(body)
+                    results[2] = next(body)
+                    break
+
+            if len(results[1]) > 0:
+                TDRS6_TLE = ephem.readtle("TDRS 6", str(results[1]), str(results[2]))
+                logWrite("TDRS 6 TLE Success!")
+            else:
+                logWrite("TDRS 6 TLE not acquired")
+
+            results = ['','','']
+            body = iter(soup.get_text().split('\n'))
+            #TDRS 11 TLE
+            for line in body:
+                if "TDRS 11" in line:
+                    results[0] = line
+                    results[1] = next(body)
+                    results[2] = next(body)
+                    break
+
+            if len(results[1]) > 0:
+                TDRS11_TLE = ephem.readtle("TDRS 11", str(results[1]), str(results[2]))
+                logWrite("TDRS 11 TLE Success!")
+            else:
+                logWrite("TDRS 11 TLE not acquired")
+
+            results = ['','','']
+            body = iter(soup.get_text().split('\n'))
+            #TDRS 10 TLE
+            for line in body:
+                if "TDRS 10" in line:
+                    results[0] = line
+                    results[1] = next(body)
+                    results[2] = next(body)
+                    break
+
+            if len(results[1]) > 0:
+                TDRS10_TLE = ephem.readtle("TDRS 10", str(results[1]), str(results[2]))
+                logWrite("TDRS 10 TLE Success!")
+            else:
+                logWrite("TDRS 10 TLE not acquired")
+
+            results = ['','','']
+            body = iter(soup.get_text().split('\n'))
+            #TDRS 7 TLE
+            for line in body:
+                if "TDRS 7" in line:
+                    results[0] = line
+                    results[1] = next(body)
+                    results[2] = next(body)
+                    break
+
+            if len(results[1]) > 0:
+                TDRS7_TLE = ephem.readtle("TDRS 7", str(results[1]), str(results[2]))
+                logWrite("TDRS 7 TLE Success!")
+            else:
+                logWrite("TDRS 7 TLE not acquired")
+
+        def on_redirect2(req2, result):
+            logWrite("Warning - Get TDRS TLE failure (redirect)")
+            logWrite(result)
+
+        def on_failure2(req2, result):
+            logWrite("Warning - Get TDRS TLE failure (url failure)")
+            logWrite(result)
+
+        def on_error2(req2, result):
+            logWrite("Warning - Get TDRS TLE failure (url error)")
+            logWrite(result)
+
+        req = UrlRequest(iss_tle_url, on_success, on_redirect, on_failure, on_error, timeout=1)
+        req2 = UrlRequest(tdrs_tle_url, on_success2, on_redirect2, on_failure2, on_error2, timeout=1)
+
+    def checkCrew(self, dt):
+        iss_crew_url = 'https://www.howmanypeopleareinspacerightnow.com/peopleinspace.json'
+        urlsuccess = False
+
+        def on_success(req, data):
+            logWrite("Successfully fetched crew JSON")
+            isscrew = 0
+            crewmember = ['', '', '', '', '', '', '', '', '', '', '', '']
+            crewmemberbio = ['', '', '', '', '', '', '', '', '', '', '', '']
+            crewmembertitle = ['', '', '', '', '', '', '', '', '', '', '', '']
+            crewmemberdays = ['', '', '', '', '', '', '', '', '', '', '', '']
+            crewmemberpicture = ['', '', '', '', '', '', '', '', '', '', '', '']
+            crewmembercountry = ['', '', '', '', '', '', '', '', '', '', '', '']
+            now = datetime.utcnow()
+            number_of_space = int(data['number'])
+            for num in range(1, number_of_space+1):
+                if str(data['people'][num-1]['location']) == str("International Space Station"):
+                    crewmember[isscrew] = str(data['people'][num-1]['name']) #.encode('utf-8')
+                    crewmemberbio[isscrew] = str(data['people'][num-1]['bio'])
+                    crewmembertitle[isscrew] = str(data['people'][num-1]['title'])
+                    datetime_object = datetime.strptime(str(data['people'][num-1]['launchdate']), '%Y-%m-%d')
+                    previousdays = int(data['people'][num-1]['careerdays'])
+                    totaldaysinspace = str(now-datetime_object)
+                    d_index = totaldaysinspace.index('d')
+                    crewmemberdays[isscrew] = str(int(totaldaysinspace[:d_index])+previousdays)+" days in space"
+                    crewmemberpicture[isscrew] = str(data['people'][num-1]['biophoto'])
+                    crewmembercountry[isscrew] = str(data['people'][num-1]['country']).title()
+                    if str(data['people'][num-1]['country'])==str('usa'):
+                        crewmembercountry[isscrew] = str('USA')
+                    isscrew = isscrew+1
+
+            #self.crew_screen.ids.crew1.text = str(crewmember[0])
+            #self.crew_screen.ids.crew1title.text = str(crewmembertitle[0])
+            #self.crew_screen.ids.crew1country.text = str(crewmembercountry[0])
+            #self.crew_screen.ids.crew1daysonISS.text = str(crewmemberdays[0])
+            ##self.crew_screen.ids.crew1image.source = str(crewmemberpicture[0])
+            #self.crew_screen.ids.crew2.text = str(crewmember[1])
+            #self.crew_screen.ids.crew2title.text = str(crewmembertitle[1])
+            #self.crew_screen.ids.crew2country.text = str(crewmembercountry[1])
+            #self.crew_screen.ids.crew2daysonISS.text = str(crewmemberdays[1])
+            ##self.crew_screen.ids.crew2image.source = str(crewmemberpicture[1])
+            #self.crew_screen.ids.crew3.text = str(crewmember[2])
+            #self.crew_screen.ids.crew3title.text = str(crewmembertitle[2])
+            #self.crew_screen.ids.crew3country.text = str(crewmembercountry[2])
+            #self.crew_screen.ids.crew3daysonISS.text = str(crewmemberdays[2])
+            ##self.crew_screen.ids.crew3image.source = str(crewmemberpicture[2])
+            #self.crew_screen.ids.crew4.text = str(crewmember[3])
+            #self.crew_screen.ids.crew4title.text = str(crewmembertitle[3])
+            #self.crew_screen.ids.crew4country.text = str(crewmembercountry[3])
+            #self.crew_screen.ids.crew4daysonISS.text = str(crewmemberdays[3])
+            ##self.crew_screen.ids.crew4image.source = str(crewmemberpicture[3])
+            #self.crew_screen.ids.crew5.text = str(crewmember[4])
+            #self.crew_screen.ids.crew5title.text = str(crewmembertitle[4])
+            #self.crew_screen.ids.crew5country.text = str(crewmembercountry[4])
+            #self.crew_screen.ids.crew5daysonISS.text = str(crewmemberdays[4])
+            ##self.crew_screen.ids.crew5image.source = str(crewmemberpicture[4])
+            #self.crew_screen.ids.crew6.text = str(crewmember[5])
+            #self.crew_screen.ids.crew6title.text = str(crewmembertitle[5])
+            #self.crew_screen.ids.crew6country.text = str(crewmembercountry[5])
+            #self.crew_screen.ids.crew6daysonISS.text = str(crewmemberdays[5])
+            ##self.crew_screen.ids.crew6image.source = str(crewmemberpicture[5])
+            ##self.crew_screen.ids.crew7.text = str(crewmember[6])
+            ##self.crew_screen.ids.crew7title.text = str(crewmembertitle[6])
+            ##self.crew_screen.ids.crew7country.text = str(crewmembercountry[6])
+            ##self.crew_screen.ids.crew7daysonISS.text = str(crewmemberdays[6])
+            ##self.crew_screen.ids.crew7image.source = str(crewmemberpicture[6])
+            ##self.crew_screen.ids.crew8.text = str(crewmember[7])
+            ##self.crew_screen.ids.crew8title.text = str(crewmembertitle[7])
+            ##self.crew_screen.ids.crew8country.text = str(crewmembercountry[7])
+            ##self.crew_screen.ids.crew8daysonISS.text = str(crewmemberdays[7])
+            ##self.crew_screen.ids.crew8image.source = str(crewmemberpicture[7]))
+            ##self.crew_screen.ids.crew9.text = str(crewmember[8])
+            ##self.crew_screen.ids.crew9title.text = str(crewmembertitle[8])
+            ##self.crew_screen.ids.crew9country.text = str(crewmembercountry[8])
+            ##self.crew_screen.ids.crew9daysonISS.text = str(crewmemberdays[8])
+            ##self.crew_screen.ids.crew9image.source = str(crewmemberpicture[8])
+            ##self.crew_screen.ids.crew10.text = str(crewmember[9])
+            ##self.crew_screen.ids.crew10title.text = str(crewmembertitle[9])
+            ##self.crew_screen.ids.crew10country.text = str(crewmembercountry[9])
+            ##self.crew_screen.ids.crew10daysonISS.text = str(crewmemberdays[9])
+            ##self.crew_screen.ids.crew10image.source = str(crewmemberpicture[9])
+            ##self.crew_screen.ids.crew11.text = str(crewmember[10])
+            ##self.crew_screen.ids.crew11title.text = str(crewmembertitle[10])
+            ##self.crew_screen.ids.crew11country.text = str(crewmembercountry[10])
+            ##self.crew_screen.ids.crew11daysonISS.text = str(crewmemberdays[10])
+            ##self.crew_screen.ids.crew11image.source = str(crewmemberpicture[10])
+            ##self.crew_screen.ids.crew12.text = str(crewmember[11])
+            ##self.crew_screen.ids.crew12title.text = str(crewmembertitle[11])
+            ##self.crew_screen.ids.crew12country.text = str(crewmembercountry[11])
+            ##self.crew_screen.ids.crew12daysonISS.text = str(crewmemberdays[11])
+            ##self.crew_screen.ids.crew12image.source = str(crewmemberpicture[11])
+
+        def on_redirect(req, result):
+            logWrite("Warning - checkCrew JSON failure (redirect)")
+            logWrite(result)
+            print(result)
+
+        def on_failure(req, result):
+            logWrite("Warning - checkCrew JSON failure (url failure)")
+
+        def on_error(req, result):
+            logWrite("Warning - checkCrew JSON failure (url error)")
+
+        req = UrlRequest(iss_crew_url, on_success, on_redirect, on_failure, on_error, timeout=1)
+
+    def map_rotation(self, args):
+        scalefactor = 0.083333
+        scaledValue = float(args)/scalefactor
+        return scaledValue
+
+    def map_psi_bar(self, args):
+        scalefactor = 0.015
+        scaledValue = (float(args)*scalefactor)+0.72
+        return scaledValue
+
+    def map_hold_bar(self, args):
+        scalefactor = 0.0015
+        scaledValue = (float(args)*scalefactor)+0.71
+        return scaledValue
+
+    def hold_timer(self, dt):
+        global seconds2, holdstartTime
+        logWrite("Function Call - hold timer")
+        unixconvert = time.gmtime(time.time())
+        currenthours = float(unixconvert[7])*24+unixconvert[3]+float(unixconvert[4])/60+float(unixconvert[5])/3600
+        seconds2 = (currenthours-EVAstartTime)*3600
+        seconds2 = int(seconds2)
+
+        new_bar_x = self.map_hold_bar(260-seconds2)
+        self.us_eva.ids.leak_timer.text = "~"+ str(int(seconds2)) + "s"
+        self.us_eva.ids.Hold_bar.pos_hint = {"center_x": new_bar_x, "center_y": 0.54}
+        self.us_eva.ids.Crewlock_Status_image.source = mimic_directory + '/Mimic/Pi/imgs/eva/LeakCheckLights.png'
+
+    def signal_unsubscribed(self): #change images, used stale signal image
+        global internet, ScreenList
+
+        if not internet:
+            for x in ScreenList:
+                getattr(self, x).ids.signal.source = mimic_directory + '/Mimic/Pi/imgs/signal/offline.png'
+            self.changeColors(0.5, 0.5, 0.5)
+        else:
+            for x in ScreenList:
+                getattr(self, x).ids.signal.source = mimic_directory + '/Mimic/Pi/imgs/signal/SignalClientLost.png'
+            self.changeColors(1, 0.5, 0)
+
+        for x in ScreenList:
+            getattr(self, x).ids.signal.size_hint_y = 0.112
+
+    def signal_lost(self):
+        global internet, ScreenList
+
+        if not internet:
+            for x in ScreenList:
+                getattr(self, x).ids.signal.source = mimic_directory + '/Mimic/Pi/imgs/signal/offline.png'
+            self.changeColors(0.5, 0.5, 0.5)
+        else:
+            for x in ScreenList:
+                getattr(self, x).ids.signal.source = mimic_directory + '/Mimic/Pi/imgs/signal/signalred.zip'
+            self.changeColors(1, 0, 0)
+
+        for x in ScreenList:
+            getattr(self, x).ids.signal.anim_delay = 0.4
+        for x in ScreenList:
+            getattr(self, x).ids.signal.size_hint_y = 0.112
+
+    def signal_acquired(self):
+        global internet, ScreenList
+
+        if not internet:
+            for x in ScreenList:
+                getattr(self, x).ids.signal.source = mimic_directory + '/Mimic/Pi/imgs/signal/offline.png'
+            self.changeColors(0.5, 0.5, 0.5)
+        else:
+            for x in ScreenList:
+                getattr(self, x).ids.signal.source = mimic_directory + '/Mimic/Pi/imgs/signal/pulse-transparent.zip'
+            self.changeColors(0, 1, 0)
+
+        for x in ScreenList:
+            getattr(self, x).ids.signal.anim_delay = 0.05
+        for x in ScreenList:
+            getattr(self, x).ids.signal.size_hint_y = 0.15
+
+    def signal_stale(self):
+        global internet, ScreenList
+
+        if not internet:
+            for x in ScreenList:
+                getattr(self, x).ids.signal.source = mimic_directory + '/Mimic/Pi/imgs/signal/offline.png'
+            self.changeColors(0.5, 0.5, 0.5)
+        else:
+            for x in ScreenList:
+                getattr(self, x).ids.signal.source = mimic_directory + '/Mimic/Pi/imgs/signal/SignalOrangeGray.png'
+            self.changeColors(1, 0.5, 0)
+
+        for x in ScreenList:
+            getattr(self, x).ids.signal.anim_delay = 0.12
+        for x in ScreenList:
+            getattr(self, x).ids.signal.size_hint_y = 0.112
+
+    def signal_client_offline(self):
+        global internet, ScreenList
+
+        if not internet:
+            for x in ScreenList:
+                getattr(self, x).ids.signal.source = mimic_directory + '/Mimic/Pi/imgs/signal/offline.png'
+            self.changeColors(0.5, 0.5, 0.5)
+        else:
+            for x in ScreenList:
+                getattr(self, x).ids.signal.source = mimic_directory + '/Mimic/Pi/imgs/signal/SignalClientLost.png'
+            self.changeColors(1, 0.5, 0)
+
+        for x in ScreenList:
+            getattr(self, x).ids.signal.anim_delay = 0.12
+        for x in ScreenList:
+            getattr(self, x).ids.signal.size_hint_y = 0.112
+
+    def update_labels(self, dt): #THIS IS THE IMPORTANT FUNCTION
+        global mimicbutton, switchtofake, demoboolean, runningDemo, fakeorbitboolean, psarj2, ssarj2, manualcontrol, aos, los, oldLOS, psarjmc, ssarjmc, ptrrjmc, strrjmc, beta1bmc, beta1amc, beta2bmc, beta2amc, beta3bmc, beta3amc, beta4bmc, beta4amc, US_EVAinProgress, position_x, position_y, position_z, velocity_x, velocity_y, velocity_z, altitude, velocity, iss_mass, testvalue, testfactor, airlock_pump, crewlockpres, leak_hold, firstcrossing, EVA_activities, repress, depress, oldAirlockPump, obtained_EVA_crew, EVAstartTime
+        global holdstartTime, LS_Subscription
+        global Disco, eva, standby, prebreath1, prebreath2, depress1, depress2, leakhold, repress
+        global EPSstorageindex, channel1A_voltage, channel1B_voltage, channel2A_voltage, channel2B_voltage, channel3A_voltage, channel3B_voltage, channel4A_voltage, channel4B_voltage, USOS_Power
+        global stationmode, sgant_elevation, sgant_xelevation
+        global tdrs, module
+        global old_mt_timestamp, old_mt_position, mt_speed
+
+        arduino_count = len(SERIAL_PORTS)
+
+        if arduino_count > 0:
+            self.mimic_screen.ids.arduino_count.text = str(arduino_count)
+            self.mimic_screen.ids.arduino.source = mimic_directory + "/Mimic/Pi/imgs/signal/arduino_notransmit.png"
+            self.fakeorbit_screen.ids.arduino.source = mimic_directory + "/Mimic/Pi/imgs/signal/arduino_notransmit.png"
+            self.fakeorbit_screen.ids.arduino_count.text = str(arduino_count)
+        else:
+            self.mimic_screen.ids.arduino_count.text = ""
+            self.fakeorbit_screen.ids.arduino_count.text = ""
+            self.mimic_screen.ids.arduino.source = mimic_directory + "/Mimic/Pi/imgs/signal/arduino_offline.png"
+            self.fakeorbit_screen.ids.arduino.source = mimic_directory + "/Mimic/Pi/imgs/signal/arduino_offline.png"
+            runningDemo = False
+
+        if arduino_count > 0:
+            self.mimic_screen.ids.mimicstartbutton.disabled = False
+            self.fakeorbit_screen.ids.DemoStart.disabled = False
+            self.fakeorbit_screen.ids.HTVDemoStart.disabled = False
+            self.fakeorbit_screen.ids.OFT2DemoStart.disabled = False
+            self.control_screen.ids.set90.disabled = False
+            self.control_screen.ids.set0.disabled = False
+            if mimicbutton:
+                self.mimic_screen.ids.mimicstartbutton.disabled = True
+                self.mimic_screen.ids.arduino.source = mimic_directory + "/Mimic/Pi/imgs/signal/Arduino_Transmit.zip"
+            else:
+                self.mimic_screen.ids.mimicstartbutton.disabled = False
+        else:
+            self.mimic_screen.ids.mimicstartbutton.disabled = True
+            self.mimic_screen.ids.mimicstartbutton.text = "Transmit"
+            self.fakeorbit_screen.ids.DemoStart.disabled = True
+            self.fakeorbit_screen.ids.HTVDemoStart.disabled = True
+            self.fakeorbit_screen.ids.OFT2DemoStart.disabled = True
+            self.control_screen.ids.set90.disabled = True
+            self.control_screen.ids.set0.disabled = True
+
+        if runningDemo:
+            self.fakeorbit_screen.ids.DemoStart.disabled = True
+            self.fakeorbit_screen.ids.HTVDemoStart.disabled = True
+            self.fakeorbit_screen.ids.DemoStop.disabled = False
+            self.fakeorbit_screen.ids.HTVDemoStop.disabled = False
+            self.fakeorbit_screen.ids.OFT2DemoStart.disabled = True
+            self.fakeorbit_screen.ids.OFT2DemoStop.disabled = False
+            self.fakeorbit_screen.ids.arduino.source = mimic_directory + "/Mimic/Pi/imgs/signal/Arduino_Transmit.zip"
+
+        c.execute('select Value from telemetry')
+        values = c.fetchall()
+        c.execute('select Timestamp from telemetry')
+        timestamps = c.fetchall()
+
+        sub_status = str((values[255])[0]) #lightstreamer subscript checker
+        client_status = str((values[256])[0]) #lightstreamer client checker
+
+        psarj = "{:.2f}".format(float((values[0])[0]))
+        if not switchtofake:
+            psarj2 = float(psarj)
+        if not manualcontrol:
+            psarjmc = float(psarj)
+        ssarj = "{:.2f}".format(float((values[1])[0]))
+        if not switchtofake:
+            ssarj2 = float(ssarj)
+        if not manualcontrol:
+            ssarjmc = float(ssarj)
+        ptrrj = "{:.2f}".format(float((values[2])[0]))
+        if not manualcontrol:
+            ptrrjmc = float(ptrrj)
+        strrj = "{:.2f}".format(float((values[3])[0]))
+        if not manualcontrol:
+            strrjmc = float(strrj)
+        beta1b = "{:.2f}".format(float((values[4])[0]))
+        if not switchtofake:
+            beta1b2 = float(beta1b)
+        if not manualcontrol:
+            beta1bmc = float(beta1b)
+        beta1a = "{:.2f}".format(float((values[5])[0]))
+        if not switchtofake:
+            beta1a2 = float(beta1a)
+        if not manualcontrol:
+            beta1amc = float(beta1a)
+        beta2b = "{:.2f}".format(float((values[6])[0]))
+        if not switchtofake:
+            beta2b2 = float(beta2b) #+ 20.00
+        if not manualcontrol:
+            beta2bmc = float(beta2b)
+        beta2a = "{:.2f}".format(float((values[7])[0]))
+        if not switchtofake:
+            beta2a2 = float(beta2a)
+        if not manualcontrol:
+            beta2amc = float(beta2a)
+        beta3b = "{:.2f}".format(float((values[8])[0]))
+        if not switchtofake:
+            beta3b2 = float(beta3b)
+        if not manualcontrol:
+            beta3bmc = float(beta3b)
+        beta3a = "{:.2f}".format(float((values[9])[0]))
+        if not switchtofake:
+            beta3a2 = float(beta3a)
+        if not manualcontrol:
+            beta3amc = float(beta3a)
+        beta4b = "{:.2f}".format(float((values[10])[0]))
+        if not switchtofake:
+            beta4b2 = float(beta4b)
+        if not manualcontrol:
+            beta4bmc = float(beta4b)
+        beta4a = "{:.2f}".format(float((values[11])[0]))
+        if not switchtofake:
+            beta4a2 = float(beta4a) #+ 20.00
+        if not manualcontrol:
+            beta4amc = float(beta4a)
+
+        aos = "{:.2f}".format(int((values[12])[0]))
+        los = "{:.2f}".format(int((values[13])[0]))
+        sasa_el = "{:.2f}".format(float((values[14])[0]))
+        sasa_az = "{:.2f}".format(float((values[18])[0]))
+        active_sasa = int((values[54])[0])
+        sasa1_active = int((values[53])[0])
+        sasa2_active = int((values[52])[0])
+        if sasa1_active or sasa2_active:
+            sasa_xmit = True
+        else:
+            sasa_xmit = False
+        sgant_elevation = float((values[15])[0])
+        sgant_xelevation = float((values[17])[0])
+        sgant_transmit = float((values[41])[0])
+        uhf1_power = int((values[233])[0]) #0 = off, 1 = on, 3 = failed
+        uhf2_power = int((values[234])[0]) #0 = off, 1 = on, 3 = failed
+        uhf_framesync = int((values[235])[0]) #1 or 0
+
+        v1a = "{:.2f}".format(float((values[25])[0]))
+        channel1A_voltage[EPSstorageindex] = float(v1a)
+        v1b = "{:.2f}".format(float((values[26])[0]))
+        channel1B_voltage[EPSstorageindex] = float(v1b)
+        v2a = "{:.2f}".format(float((values[27])[0]))
+        channel2A_voltage[EPSstorageindex] = float(v2a)
+        v2b = "{:.2f}".format(float((values[28])[0]))
+        channel2B_voltage[EPSstorageindex] = float(v2b)
+        v3a = "{:.2f}".format(float((values[29])[0]))
+        channel3A_voltage[EPSstorageindex] = float(v3a)
+        v3b = "{:.2f}".format(float((values[30])[0]))
+        channel3B_voltage[EPSstorageindex] = float(v3b)
+        v4a = "{:.2f}".format(float((values[31])[0]))
+        channel4A_voltage[EPSstorageindex] = float(v4a)
+        v4b = "{:.2f}".format(float((values[32])[0]))
+        channel4B_voltage[EPSstorageindex] = float(v4b)
+        c1a = "{:.2f}".format(float((values[33])[0]))
+        c1b = "{:.2f}".format(float((values[34])[0]))
+        c2a = "{:.2f}".format(float((values[35])[0]))
+        c2b = "{:.2f}".format(float((values[36])[0]))
+        c3a = "{:.2f}".format(float((values[37])[0]))
+        c3b = "{:.2f}".format(float((values[38])[0]))
+        c4a = "{:.2f}".format(float((values[39])[0]))
+        c4b = "{:.2f}".format(float((values[40])[0]))
+
+        stationmode = float((values[46])[0]) #russian segment mode same as usos mode
+
+        #TCS telemetry
+        SWmode_loopA = int((values[43])[0])
+        SWmode_loopB = int((values[42])[0])
+        NH3flow_loopA = "{:.2f}".format(float((values[22])[0]))
+        NH3flow_loopB = "{:.2f}".format(float((values[19])[0]))
+        NH3outletPress_loopA = "{:.2f}".format(float((values[23])[0]))
+        NH3outletPress_loopB = "{:.2f}".format(float((values[20])[0]))
+        NH3outletTemp_loopA = "{:.2f}".format(float((values[24])[0]))
+        NH3outletTemp_loopB = "{:.2f}".format(float((values[21])[0]))
+
+        #MBS and MT telemetry
+        mt_worksite = int((values[258])[0])
+        self.mss_mt_screen.ids.mt_ws_value.text = str(mt_worksite)
+        mt_position = float((values[257])[0])
+        mt_position_timestamp = float((timestamps[257])[0])
+
+        def map_mt_value(value):
+            mt_min_value = 2000.0 #minimum mt position float value, rough guess needs refining
+            mt_max_value = -2000.0 #maximum mt position float value, rough guess needs refining
+            min_mt_mapped_value = 0.4 #change this to be leftmost kivy screen percentage of truss image
+            max_mt_mapped_value = 0.9 #change this to be rightmost kivy screen percentage of truss image
+        
+            # Calculate the ratio of the input value within the range
+            ratio = (value - mt_min_value) / (mt_max_value - mt_min_value)
+        
+            # Map the ratio to the desired output range
+            mt_mapped_value = min_mt_mapped_value + ratio * (max_mt_mapped_value - min_mt_mapped_value)
+        
+            return mt_mapped_value #this should be the new pos_hint_x value
+        
+        self.mss_mt_screen.ids.FloatingMT.pos_hint = {"center_x": map_mt_value(mt_position),"center_y": 0.375}
+            
+        self.mss_mt_screen.ids.mt_position_value.text = str(mt_position)
+
+        if (mt_position_timestamp - old_mt_timestamp) > 0:
+            mt_speed = (mt_position - old_mt_position) / ((mt_position_timestamp - old_mt_timestamp)*3600)
+            old_mt_timestamp = mt_position_timestamp
+            old_mt_position = mt_position
+            roboflashevent = Clock.schedule_once(self.flashROBObutton, 1)
+        self.mss_mt_screen.ids.mt_speed_value.text = "{:2.2f}".format(float(mt_speed)) + " cm/s"
+
+        MCASpayload = int((values[292])[0])
+        POApayload = int((values[294])[0])
+        
+        ##SSRMS telemetry
+        OperatingBase = str((values[261])[0])
+        BaseLocation = str((values[260])[0])
+        TipLEEstatus = str((values[269])[0])
+        SACSopBase = str((values[261])[0])
+        ShoulderRoll = "{:.2f}".format(float((values[262])[0]))
+        ShoulderYaw = "{:.2f}".format(float((values[263])[0]))
+        ShoulderPitch = "{:.2f}".format(float((values[264])[0]))
+        ElbowPitch = "{:.2f}".format(float((values[265])[0]))
+        WristRoll = "{:.2f}".format(float((values[268])[0]))
+        WristYaw = "{:.2f}".format(float((values[267])[0]))
+        WristPitch = "{:.2f}".format(float((values[266])[0]))
+        
+        ##SPDM Telemetry
+        SPDMbase = str((values[271])[0])
+        SPDMoperatingBase = str((values[270])[0])
+        Shoulder1Roll = "{:.2f}".format(float((values[272])[0]))
+        Shoulder1Yaw = "{:.2f}".format(float((values[273])[0]))
+        Shoulder1Pitch = "{:.2f}".format(float((values[274])[0]))
+        Elbow1Pitch = "{:.2f}".format(float((values[275])[0]))
+        Wrist1Roll = "{:.2f}".format(float((values[278])[0]))
+        Wrist1Yaw = "{:.2f}".format(float((values[277])[0]))
+        Wrist1Pitch = "{:.2f}".format(float((values[276])[0]))
+        Shoulder2Roll = "{:.2f}".format(float((values[280])[0]))
+        Shoulder2Yaw = "{:.2f}".format(float((values[281])[0]))
+        Shoulder2Pitch = "{:.2f}".format(float((values[282])[0]))
+        Elbow2Pitch = "{:.2f}".format(float((values[283])[0]))
+        Wrist2Roll = "{:.2f}".format(float((values[286])[0]))
+        Wrist2Yaw = "{:.2f}".format(float((values[285])[0]))
+        Wrist2Pitch = "{:.2f}".format(float((values[284])[0])) 
+        Arm1OTCM = int((values[279])[0])
+        Arm2OTCM = int((values[288])[0])
+        BodyPayload = int((values[288])[0])
+        BodyRoll = "{:.2f}".format(float((values[289])[0]))
+                                       
+        #ECLSS telemetry
+        CabinTemp = "{:.2f}".format(float((values[195])[0]))
+        CabinPress = "{:.2f}".format(float((values[194])[0]))
+        CrewlockPress = "{:.2f}".format(float((values[16])[0]))
+        AirlockPress = "{:.2f}".format(float((values[77])[0]))
+        CleanWater = "{:.2f}".format(float((values[93])[0]))
+        WasteWater = "{:.2f}".format(float((values[94])[0]))
+        O2genState = str((values[95])[0])
+        O2prodRate = "{:.2f}".format(float((values[96])[0]))
+        VRSvlvPosition = str((values[198])[0])
+        VESvlvPosition = str((values[199])[0])
+        UrineProcessState = str((values[89])[0])
+        UrineTank = "{:.2f}".format(float((values[90])[0]))
+        WaterProcessState = str((values[91])[0])
+        WaterProcessStep = str((values[92])[0])
+        LTwater_Lab = "{:.2f}".format(float((values[192])[0]))
+        MTwater_Lab = "{:.2f}".format(float((values[193])[0]))
+        AC_LabPort = str((values[200])[0])
+        AC_LabStbd = str((values[201])[0])
+        FluidTempAir_Lab = "{:.2f}".format(float((values[197])[0]))
+        FluidTempAv_Lab = "{:.2f}".format(float((values[196])[0]))
+        LTwater_Node2 = "{:.2f}".format(float((values[82])[0]))
+        MTwater_Node2 = "{:.2f}".format(float((values[81])[0]))
+        AC_Node2 = str((values[83])[0])
+        FluidTempAir_Node2 = "{:.2f}".format(float((values[84])[0]))
+        FluidTempAv_Node2 = "{:.2f}".format(float((values[85])[0]))
+        LTwater_Node3 = "{:.2f}".format(float((values[101])[0]))           
+        MTwater_Node3 = "{:.2f}".format(float((values[99])[0]))            
+        AC_Node3 = str((values[100])[0])
+        FluidTempAir_Node3 = "{:.2f}".format(float((values[98])[0]))
+        FluidTempAv_Node3 = "{:.2f}".format(float((values[97])[0]))
+        
+        #SASA telemetry
+        ActiveString = str((values[54])[0])
+        RFG1status = str((values[53])[0])
+        RFG1azimuth = "{:.2f}".format(float((values[18])[0]))
+        RFG1elev = "{:.2f}".format(float((values[14])[0]))
+        RFG2status = str((values[52])[0])
+        RFG2azimuth = "{:.2f}".format(float((values[51])[0]))
+        RFG2elev = "{:.2f}".format(float((values[50])[0]))
+        
+        #UHF telemetry
+        UHF1pwr = str((values[233])[0])
+        UHF2pwr = str((values[234])[0])
+        UHFframeSync = str((values[235])[0])
+        
+        #GNC Telemetry
+        rollerror = float((values[165])[0])
+        pitcherror = float((values[166])[0])
+        yawerror = float((values[167])[0])
+
+        quaternion0 = float((values[171])[0])
+        quaternion1 = float((values[172])[0])
+        quaternion2 = float((values[173])[0])
+        quaternion3 = float((values[174])[0])
+
+        def dot(a,b):
+            c = (a[0]*b[0])+(a[1]*b[1])+(a[2]*b[2])
+            return c
+
+        def cross(a,b):
+            c = [a[1]*b[2] - a[2]*b[1],
+                 a[2]*b[0] - a[0]*b[2],
+                 a[0]*b[1] - a[1]*b[0]]
+            return c
+
+        iss_mass = "{:.2f}".format(float((values[48])[0]))
+
+        #ISS state vectors
+        position_x = float((values[55])[0]) #km
+        position_y = float((values[56])[0]) #km
+        position_z = float((values[57])[0]) #km
+        velocity_x = float((values[58])[0])/1000.00 #convert to km/s
+        velocity_y = float((values[59])[0])/1000.00 #convert to km/s
+        velocity_z = float((values[60])[0])/1000.00 #convert to km/s
+
+        #test values from orbital mechanics book
+        #position_x = (-6045.00)
+        #position_y = (-3490.00)
+        #position_z = (2500.00)
+        #velocity_x = (-3.457)
+        #velocity_y = (6.618)
+        #velocity_z = (2.533)
+
+        pos_vec = [position_x, position_y, position_z]
+        vel_vec = [velocity_x, velocity_y, velocity_z]
+
+        altitude = "{:.2f}".format(math.sqrt(dot(pos_vec,pos_vec))-6371.00)
+        velocity = "{:.2f}".format(math.sqrt(dot(vel_vec,vel_vec)))
+        mu = 398600
+
+        if float(altitude) > 0:
+            pos_mag = math.sqrt(dot(pos_vec,pos_vec))
+            vel_mag = math.sqrt(dot(vel_vec,vel_vec))
+
+            v_radial = dot(vel_vec, pos_vec)/pos_mag
+
+            h_mom = cross(pos_vec,vel_vec)
+            h_mom_mag = math.sqrt(dot(h_mom,h_mom))
+
+            inc = math.acos(h_mom[2]/h_mom_mag)
+            self.orbit_data.ids.inc.text = "{:.2f}".format(math.degrees(inc))
+
+            node_vec = cross([0,0,1],h_mom)
+            node_mag = math.sqrt(dot(node_vec,node_vec))
+
+            raan = math.acos(node_vec[0]/node_mag)
+            if node_vec[1] < 0:
+                raan = math.radians(360) - raan
+            self.orbit_data.ids.raan.text = "{:.2f}".format(math.degrees(raan))
+
+            pvnew = [x * (math.pow(vel_mag,2)-(mu/pos_mag)) for x in pos_vec]
+            vvnew = [x * (pos_mag*v_radial) for x in vel_vec]
+            e_vec1 = [(1/mu) * x for x in pvnew]
+            e_vec2 = [(1/mu) * x for x in vvnew]
+            e_vec = [e_vec1[0] - e_vec2[0],e_vec1[1] - e_vec2[1],e_vec1[2] - e_vec2[2] ]
+            e_mag = math.sqrt(dot(e_vec,e_vec))
+            self.orbit_data.ids.e.text = "{:.4f}".format(e_mag)
+
+            arg_per = math.acos(dot(node_vec,e_vec)/(node_mag*e_mag))
+            if e_vec[2] <= 0:
+                arg_per = math.radians(360) - arg_per
+            self.orbit_data.ids.arg_per.text = "{:.2f}".format(math.degrees(arg_per))
+
+            ta = math.acos(dot(e_vec,pos_vec)/(e_mag*pos_mag))
+            if v_radial <= 0:
+                ta = math.radians(360) - ta
+            self.orbit_data.ids.true_anomaly.text = "{:.2f}".format(math.degrees(ta))
+
+            apogee = (math.pow(h_mom_mag,2)/mu)*(1/(1+e_mag*math.cos(math.radians(180))))
+            perigee = (math.pow(h_mom_mag,2)/mu)*(1/(1+e_mag*math.cos(0)))
+            apogee_height = apogee - 6371.00
+            perigee_height = perigee - 6371.00
+            sma = 0.5*(apogee+perigee) #km
+            period = (2*math.pi/math.sqrt(mu))*math.pow(sma,3/2) #seconds
+
+        cmg1_active = int((values[145])[0])
+        cmg2_active = int((values[146])[0])
+        cmg3_active = int((values[147])[0])
+        cmg4_active = int((values[148])[0])
+        numCMGs = int((values[149])[0])
+        CMGtorqueRoll = float((values[150])[0])
+        CMGtorquePitch = float((values[151])[0])
+        CMGtorqueYaw = float((values[152])[0])
+        CMGmomentum = float((values[153])[0])
+        CMGmompercent = float((values[154])[0])
+        CMGmomcapacity = float((values[175])[0])
+        cmg1_spintemp = float((values[181])[0])
+        cmg2_spintemp = float((values[182])[0])
+        cmg3_spintemp = float((values[183])[0])
+        cmg4_spintemp = float((values[184])[0])
+        cmg1_halltemp = float((values[185])[0])
+        cmg2_halltemp = float((values[186])[0])
+        cmg3_halltemp = float((values[187])[0])
+        cmg4_halltemp = float((values[188])[0])
+        cmg1_vibration = float((values[237])[0])
+        cmg2_vibration = float((values[238])[0])
+        cmg3_vibration = float((values[239])[0])
+        cmg4_vibration = float((values[240])[0])
+        cmg1_motorcurrent = float((values[241])[0])
+        cmg2_motorcurrent = float((values[242])[0])
+        cmg3_motorcurrent = float((values[243])[0])
+        cmg4_motorcurrent = float((values[244])[0])
+        cmg1_wheelspeed = float((values[245])[0])
+        cmg2_wheelspeed = float((values[246])[0])
+        cmg3_wheelspeed = float((values[247])[0])
+        cmg4_wheelspeed = float((values[248])[0])
+
+        #EVA Telemetry
+        airlock_pump_voltage = int((values[71])[0])
+        airlock_pump_voltage_timestamp = float((timestamps[71])[0])
+        airlock_pump_switch = int((values[72])[0])
+        crewlockpres = float((values[16])[0])
+        airlockpres = float((values[77])[0])
+
+        ##US EPS Stuff---------------------------##
+        solarbeta = "{:.2f}".format(float((values[176])[0]))
+
+        power_1a = float(v1a) * float(c1a)
+        power_1b = float(v1b) * float(c1b)
+        power_2a = float(v2a) * float(c2a)
+        power_2b = float(v2b) * float(c2b)
+        power_3a = float(v3a) * float(c3a)
+        power_3b = float(v3b) * float(c3b)
+        power_4a = float(v4a) * float(c4a)
+        power_4b = float(v4b) * float(c4b)
+
+        USOS_Power = power_1a + power_1b + power_2a + power_2b + power_3a + power_3b + power_4a + power_4b
+        self.eps_screen.ids.usos_power.text = str("{:.0f}".format(USOS_Power*-1.0)) + " W"
+        self.eps_screen.ids.solarbeta.text = str(solarbeta)
+
+        avg_total_voltage = (float(v1a)+float(v1b)+float(v2a)+float(v2b)+float(v3a)+float(v3b)+float(v4a)+float(v4b))/8.0
+
+        avg_1a = (channel1A_voltage[0]+channel1A_voltage[1]+channel1A_voltage[2]+channel1A_voltage[3]+channel1A_voltage[4]+channel1A_voltage[5]+channel1A_voltage[6]+channel1A_voltage[7]+channel1A_voltage[8]+channel1A_voltage[9])/10
+        avg_1b = (channel1B_voltage[0]+channel1B_voltage[1]+channel1B_voltage[2]+channel1B_voltage[3]+channel1B_voltage[4]+channel1B_voltage[5]+channel1B_voltage[6]+channel1B_voltage[7]+channel1B_voltage[8]+channel1B_voltage[9])/10
+        avg_2a = (channel2A_voltage[0]+channel2A_voltage[1]+channel2A_voltage[2]+channel2A_voltage[3]+channel2A_voltage[4]+channel2A_voltage[5]+channel2A_voltage[6]+channel2A_voltage[7]+channel2A_voltage[8]+channel2A_voltage[9])/10
+        avg_2b = (channel2B_voltage[0]+channel2B_voltage[1]+channel2B_voltage[2]+channel2B_voltage[3]+channel2B_voltage[4]+channel2B_voltage[5]+channel2B_voltage[6]+channel2B_voltage[7]+channel2B_voltage[8]+channel2B_voltage[9])/10
+        avg_3a = (channel3A_voltage[0]+channel3A_voltage[1]+channel3A_voltage[2]+channel3A_voltage[3]+channel3A_voltage[4]+channel3A_voltage[5]+channel3A_voltage[6]+channel3A_voltage[7]+channel3A_voltage[8]+channel3A_voltage[9])/10
+        avg_3b = (channel3B_voltage[0]+channel3B_voltage[1]+channel3B_voltage[2]+channel3B_voltage[3]+channel3B_voltage[4]+channel3B_voltage[5]+channel3B_voltage[6]+channel3B_voltage[7]+channel3B_voltage[8]+channel3B_voltage[9])/10
+        avg_4a = (channel4A_voltage[0]+channel4A_voltage[1]+channel4A_voltage[2]+channel4A_voltage[3]+channel4A_voltage[4]+channel4A_voltage[5]+channel4A_voltage[6]+channel4A_voltage[7]+channel4A_voltage[8]+channel4A_voltage[9])/10
+        avg_4b = (channel4B_voltage[0]+channel4B_voltage[1]+channel4B_voltage[2]+channel4B_voltage[3]+channel4B_voltage[4]+channel4B_voltage[5]+channel4B_voltage[6]+channel4B_voltage[7]+channel4B_voltage[8]+channel4B_voltage[9])/10
+        halfavg_1a = (channel1A_voltage[0]+channel1A_voltage[1]+channel1A_voltage[2]+channel1A_voltage[3]+channel1A_voltage[4])/5
+        halfavg_1b = (channel1B_voltage[0]+channel1B_voltage[1]+channel1B_voltage[2]+channel1B_voltage[3]+channel1B_voltage[4])/5
+        halfavg_2a = (channel2A_voltage[0]+channel2A_voltage[1]+channel2A_voltage[2]+channel2A_voltage[3]+channel2A_voltage[4])/5
+        halfavg_2b = (channel2B_voltage[0]+channel2B_voltage[1]+channel2B_voltage[2]+channel2B_voltage[3]+channel2B_voltage[4])/5
+        halfavg_3a = (channel3A_voltage[0]+channel3A_voltage[1]+channel3A_voltage[2]+channel3A_voltage[3]+channel3A_voltage[4])/5
+        halfavg_3b = (channel3B_voltage[0]+channel3B_voltage[1]+channel3B_voltage[2]+channel3B_voltage[3]+channel3B_voltage[4])/5
+        halfavg_4a = (channel4A_voltage[0]+channel4A_voltage[1]+channel4A_voltage[2]+channel4A_voltage[3]+channel4A_voltage[4])/5
+        halfavg_4b = (channel4B_voltage[0]+channel4B_voltage[1]+channel4B_voltage[2]+channel4B_voltage[3]+channel4B_voltage[4])/5
+
+        EPSstorageindex += 1
+        if EPSstorageindex > 9:
+            EPSstorageindex = 0
+
+
+        ## Station Mode ##
+
+        if stationmode == 1.0:
+            self.iss_screen.ids.stationmode_value.text = "Crew Rescue"
+        elif stationmode == 2.0:
+            self.iss_screen.ids.stationmode_value.text = "Survival"
+        elif stationmode == 3.0:
+            self.iss_screen.ids.stationmode_value.text = "Reboost"
+        elif stationmode == 4.0:
+            self.iss_screen.ids.stationmode_value.text = "Proximity Operations"
+        elif stationmode == 5.0:
+            self.iss_screen.ids.stationmode_value.text = "EVA"
+        elif stationmode == 6.0:
+            self.iss_screen.ids.stationmode_value.text = "Microgravity"
+        elif stationmode == 7.0:
+            self.iss_screen.ids.stationmode_value.text = "Standard"
+        else:
+            self.iss_screen.ids.stationmode_value.text = "n/a"
+
+        ## ISS Potential Problems ##
+        #ISS Leak - Check Pressure Levels
+        #Number of CMGs online could reveal CMG failure
+        #CMG speed less than 6600rpm
+        #Solar arrays offline
+        #Loss of attitude control, loss of cmg control
+        #ISS altitude too low
+        #Russion hook status - make sure all modules remain docked
+
+
+        ##-------------------GNC Stuff---------------------------##
+
+        roll = math.degrees(math.atan2(2.0 * (quaternion0 * quaternion1 + quaternion2 * quaternion3), 1.0 - 2.0 * (quaternion1 * quaternion1 + quaternion2 * quaternion2))) + rollerror
+        pitch = math.degrees(math.asin(max(-1.0, min(1.0, 2.0 * (quaternion0 * quaternion2 - quaternion3 * quaternion1))))) + pitcherror
+        yaw = math.degrees(math.atan2(2.0 * (quaternion0 * quaternion3 + quaternion1 * quaternion2), 1.0 - 2.0 * (quaternion2 * quaternion2 + quaternion3 * quaternion3))) + yawerror
+
+        self.gnc_screen.ids.yaw.text = str("{:.2f}".format(yaw))
+        self.gnc_screen.ids.pitch.text = str("{:.2f}".format(pitch))
+        self.gnc_screen.ids.roll.text = str("{:.2f}".format(roll))
+
+        self.gnc_screen.ids.cmgsaturation.value = CMGmompercent
+        self.gnc_screen.ids.cmgsaturation_value.text = "CMG Saturation " + str("{:.1f}".format(CMGmompercent)) + "%"
+
+        if cmg1_active == 1:
+            self.gnc_screen.ids.cmg1.source = mimic_directory + "/Mimic/Pi/imgs/gnc/cmg.png"
+        else:
+            self.gnc_screen.ids.cmg1.source = mimic_directory + "/Mimic/Pi/imgs/gnc/cmg_offline.png"
+
+        if cmg2_active == 1:
+            self.gnc_screen.ids.cmg2.source = mimic_directory + "/Mimic/Pi/imgs/gnc/cmg.png"
+        else:
+            self.gnc_screen.ids.cmg2.source = mimic_directory + "/Mimic/Pi/imgs/gnc/cmg_offline.png"
+
+        if cmg3_active == 1:
+            self.gnc_screen.ids.cmg3.source = mimic_directory + "/Mimic/Pi/imgs/gnc/cmg.png"
+        else:
+            self.gnc_screen.ids.cmg3.source = mimic_directory + "/Mimic/Pi/imgs/gnc/cmg_offline.png"
+
+        if cmg4_active == 1:
+            self.gnc_screen.ids.cmg4.source = mimic_directory + "/Mimic/Pi/imgs/gnc/cmg.png"
+        else:
+            self.gnc_screen.ids.cmg4.source = mimic_directory + "/Mimic/Pi/imgs/gnc/cmg_offline.png"
+
+        self.gnc_screen.ids.cmg1spintemp.text = "Spin Temp " + str("{:.1f}".format(cmg1_spintemp))
+        self.gnc_screen.ids.cmg1halltemp.text = "Hall Temp " + str("{:.1f}".format(cmg1_halltemp))
+        self.gnc_screen.ids.cmg1vibration.text = "Vibration " + str("{:.4f}".format(cmg1_vibration))
+        self.gnc_screen.ids.cmg1current.text = "Current " + str("{:.1f}".format(cmg1_motorcurrent))
+        self.gnc_screen.ids.cmg1speed.text = "Speed " + str("{:.1f}".format(cmg1_wheelspeed))
+
+        self.gnc_screen.ids.cmg2spintemp.text = "Spin Temp " + str("{:.1f}".format(cmg2_spintemp))
+        self.gnc_screen.ids.cmg2halltemp.text = "Hall Temp " + str("{:.1f}".format(cmg2_halltemp))
+        self.gnc_screen.ids.cmg2vibration.text = "Vibration " + str("{:.4f}".format(cmg2_vibration))
+        self.gnc_screen.ids.cmg2current.text = "Current " + str("{:.1f}".format(cmg2_motorcurrent))
+        self.gnc_screen.ids.cmg2speed.text = "Speed " + str("{:.1f}".format(cmg2_wheelspeed))
+
+        self.gnc_screen.ids.cmg3spintemp.text = "Spin Temp " + str("{:.1f}".format(cmg3_spintemp))
+        self.gnc_screen.ids.cmg3halltemp.text = "Hall Temp " + str("{:.1f}".format(cmg3_halltemp))
+        self.gnc_screen.ids.cmg3vibration.text = "Vibration " + str("{:.4f}".format(cmg3_vibration))
+        self.gnc_screen.ids.cmg3current.text = "Current " + str("{:.1f}".format(cmg3_motorcurrent))
+        self.gnc_screen.ids.cmg3speed.text = "Speed " + str("{:.1f}".format(cmg3_wheelspeed))
+
+        self.gnc_screen.ids.cmg4spintemp.text = "Spin Temp " + str("{:.1f}".format(cmg4_spintemp))
+        self.gnc_screen.ids.cmg4halltemp.text = "Hall Temp " + str("{:.1f}".format(cmg4_halltemp))
+        self.gnc_screen.ids.cmg4vibration.text = "Vibration " + str("{:.4f}".format(cmg4_vibration))
+        self.gnc_screen.ids.cmg4current.text = "Current " + str("{:.1f}".format(cmg4_motorcurrent))
+        self.gnc_screen.ids.cmg4speed.text = "Speed " + str("{:.1f}".format(cmg4_wheelspeed))
+
+        ##-------------------EPS Stuff---------------------------##
+
+        #if halfavg_1a < 151.5: #discharging
+        #    self.eps_screen.ids.array_1a.source = mimic_directory + "/Mimic/Pi/imgs/eps/array-discharging.zip"
+        #    #self.eps_screen.ids.array_1a.color = 1, 1, 1, 0.8
+        #elif avg_1a > 160.0: #charged
+        #    self.eps_screen.ids.array_1a.source = mimic_directory + "/Mimic/Pi/imgs/eps/array-charged.zip"
+        #elif halfavg_1a >= 151.5:  #charging
+        #    self.eps_screen.ids.array_1a.source = mimic_directory + "/Mimic/Pi/imgs/eps/array-charging.zip"
+        #    self.eps_screen.ids.array_1a.color = 1, 1, 1, 1.0
+        #if float(c1a) > 0.0:    #power channel offline!
+        #    self.eps_screen.ids.array_1a.source = mimic_directory + "/Mimic/Pi/imgs/eps/array-offline.png"
+
+        #if halfavg_1b < 151.5: #discharging
+        #    self.eps_screen.ids.array_1b.source = mimic_directory + "/Mimic/Pi/imgs/eps/array-discharging.zip"
+        #    #self.eps_screen.ids.array_1b.color = 1, 1, 1, 0.8
+        #elif avg_1b > 160.0: #charged
+        #    self.eps_screen.ids.array_1b.source = mimic_directory + "/Mimic/Pi/imgs/eps/array-charged.zip"
+        #elif halfavg_1b >= 151.5:  #charging
+        #    self.eps_screen.ids.array_1b.source = mimic_directory + "/Mimic/Pi/imgs/eps/array-charging.zip"
+        #    self.eps_screen.ids.array_1b.color = 1, 1, 1, 1.0
+        #if float(c1b) > 0.0:                                  #power channel offline!
+        #    self.eps_screen.ids.array_1b.source = mimic_directory + "/Mimic/Pi/imgs/eps/array-offline.png"
+
+        #if halfavg_2a < 151.5: #discharging
+        #    self.eps_screen.ids.array_2a.source = mimic_directory + "/Mimic/Pi/imgs/eps/array-discharging.zip"
+        #    #self.eps_screen.ids.array_2a.color = 1, 1, 1, 0.8
+        #elif avg_2a > 160.0: #charged
+        #    self.eps_screen.ids.array_2a.source = mimic_directory + "/Mimic/Pi/imgs/eps/array-charged.zip"
+        #elif halfavg_2a >= 151.5:  #charging
+        #    self.eps_screen.ids.array_2a.source = mimic_directory + "/Mimic/Pi/imgs/eps/array-charging.zip"
+        #    self.eps_screen.ids.array_2a.color = 1, 1, 1, 1.0
+        #if float(c2a) > 0.0:                                  #power channel offline!
+        #    self.eps_screen.ids.array_2a.source = mimic_directory + "/Mimic/Pi/imgs/eps/array-offline.png"
+
+        #if halfavg_2b < 151.5: #discharging
+        #    self.eps_screen.ids.array_2b.source = mimic_directory + "/Mimic/Pi/imgs/eps/array-discharging.zip"
+        #    #self.eps_screen.ids.array_2b.color = 1, 1, 1, 0.8
+        #elif avg_2b > 160.0: #charged
+        #    self.eps_screen.ids.array_2b.source = mimic_directory + "/Mimic/Pi/imgs/eps/array-charged.zip"
+        #elif halfavg_2b >= 151.5:  #charging
+        #    self.eps_screen.ids.array_2b.source = mimic_directory + "/Mimic/Pi/imgs/eps/array-charging.zip"
+        #    self.eps_screen.ids.array_2b.color = 1, 1, 1, 1.0
+        #if float(c2b) > 0.0:                                  #power channel offline!
+        #    self.eps_screen.ids.array_2b.source = mimic_directory + "/Mimic/Pi/imgs/eps/array-offline.png"
+
+        #if halfavg_3a < 151.5: #discharging
+        #    self.eps_screen.ids.array_3a.source = mimic_directory + "/Mimic/Pi/imgs/eps/array-discharging.zip"
+            #self.eps_screen.ids.array_3a.color = 1, 1, 1, 0.8
+        #elif avg_3a > 160.0: #charged
+        #    self.eps_screen.ids.array_3a.source = mimic_directory + "/Mimic/Pi/imgs/eps/array-charged.zip"
+        #elif halfavg_3a >= 151.5:  #charging
+        #    self.eps_screen.ids.array_3a.source = mimic_directory + "/Mimic/Pi/imgs/eps/array-charging.zip"
+        #    self.eps_screen.ids.array_3a.color = 1, 1, 1, 1.0
+        #if float(c3a) > 0.0:                                  #power channel offline!
+        #    self.eps_screen.ids.array_3a.source = mimic_directory + "/Mimic/Pi/imgs/eps/array-offline.png"
+
+        #if halfavg_3b < 151.5: #discharging
+        #    self.eps_screen.ids.array_3b.source = mimic_directory + "/Mimic/Pi/imgs/eps/array-discharging.zip"
+            #self.eps_screen.ids.array_3b.color = 1, 1, 1, 0.8
+        #elif avg_3b > 160.0: #charged
+        #    self.eps_screen.ids.array_3b.source = mimic_directory + "/Mimic/Pi/imgs/eps/array-charged.zip"
+        #elif halfavg_3b >= 151.5:  #charging
+        #    self.eps_screen.ids.array_3b.source = mimic_directory + "/Mimic/Pi/imgs/eps/array-charging.zip"
+        #    self.eps_screen.ids.array_3b.color = 1, 1, 1, 1.0
+        #if float(c3b) > 0.0:                                  #power channel offline!
+        #    self.eps_screen.ids.array_3b.source = mimic_directory + "/Mimic/Pi/imgs/eps/array-offline.png"
+
+        #if halfavg_4a < 151.5: #discharging
+        #    self.eps_screen.ids.array_4a.source = mimic_directory + "/Mimic/Pi/imgs/eps/array-discharging.zip"
+        #    #self.eps_screen.ids.array_4a.color = 1, 1, 1, 0.8
+        #elif avg_4a > 160.0: #charged
+        #    self.eps_screen.ids.array_4a.source = mimic_directory + "/Mimic/Pi/imgs/eps/array-charged.zip"
+        #elif halfavg_4a >= 151.5:  #charging
+        #    self.eps_screen.ids.array_4a.source = mimic_directory + "/Mimic/Pi/imgs/eps/array-charging.zip"
+        #    self.eps_screen.ids.array_4a.color = 1, 1, 1, 1.0
+        #if float(c4a) > 0.0:                                  #power channel offline!
+        #    self.eps_screen.ids.array_4a.source = mimic_directory + "/Mimic/Pi/imgs/eps/array-offline.png"
+
+        #if halfavg_4b < 151.5: #discharging
+        #    self.eps_screen.ids.array_4b.source = mimic_directory + "/Mimic/Pi/imgs/eps/array-discharging.zip"
+        #    #self.eps_screen.ids.array_4b.color = 1, 1, 1, 0.8
+        #elif avg_4b > 160.0: #charged
+        #    self.eps_screen.ids.array_4b.source = mimic_directory + "/Mimic/Pi/imgs/eps/array-charged.zip"
+        #elif halfavg_4b >= 151.5:  #charging
+        #    self.eps_screen.ids.array_4b.source = mimic_directory + "/Mimic/Pi/imgs/eps/array-charging.zip"
+        #    self.eps_screen.ids.array_4b.color = 1, 1, 1, 1.0
+        #if float(c4b) > 0.0:                                  #power channel offline!
+        #    self.eps_screen.ids.array_4b.source = mimic_directory + "/Mimic/Pi/imgs/eps/array-offline.png"
+        #if avg_total_voltage > 151.5:
+        #else:
+
+        if float(v1a) >= 151.5 or float(v1b) >= 151.5 or float(v2a) >= 151.5 or float(v2b) >= 151.5 or float(v3a) >= 151.5 or float(v3b) >= 151.5 or float(v4a) >= 151.5 or float(v4b) >= 151.5:
+            self.eps_screen.ids.eps_sun.color = 1, 1, 1, 1
+        else:
+            self.eps_screen.ids.eps_sun.color = 1, 1, 1, 0.1
+
+        if float(v1a) < 151.5: #discharging
+            self.eps_screen.ids.array_1a.source = mimic_directory + "/Mimic/Pi/imgs/eps/array-discharging.zip"
+            #self.eps_screen.ids.array_1a.color = 1, 1, 1, 0.8
+        elif float(v1a) > 160.0: #charged
+            self.eps_screen.ids.array_1a.source = mimic_directory + "/Mimic/Pi/imgs/eps/array-charged.zip"
+        elif float(v1a) >= 151.5:  #charging
+            self.eps_screen.ids.array_1a.source = mimic_directory + "/Mimic/Pi/imgs/eps/array-charging.zip"
+            self.eps_screen.ids.array_1a.color = 1, 1, 1, 1.0
+        if float(c1a) > 0.0:    #power channel offline!
+            self.eps_screen.ids.array_1a.source = mimic_directory + "/Mimic/Pi/imgs/eps/array-offline.png"
+
+        if float(v1b) < 151.5: #discharging
+            self.eps_screen.ids.array_1b.source = mimic_directory + "/Mimic/Pi/imgs/eps/array-discharging.zip"
+            #self.eps_screen.ids.array_1b.color = 1, 1, 1, 0.8
+        elif float(v1b) > 160.0: #charged
+            self.eps_screen.ids.array_1b.source = mimic_directory + "/Mimic/Pi/imgs/eps/array-charged.zip"
+        elif float(v1b) >= 151.5:  #charging
+            self.eps_screen.ids.array_1b.source = mimic_directory + "/Mimic/Pi/imgs/eps/array-charging.zip"
+            self.eps_screen.ids.array_1b.color = 1, 1, 1, 1.0
+        if float(c1b) > 0.0:                                  #power channel offline!
+            self.eps_screen.ids.array_1b.source = mimic_directory + "/Mimic/Pi/imgs/eps/array-offline.png"
+
+        if float(v2a) < 151.5: #discharging
+            self.eps_screen.ids.array_2a.source = mimic_directory + "/Mimic/Pi/imgs/eps/array-discharging.zip"
+            #self.eps_screen.ids.array_2a.color = 1, 1, 1, 0.8
+        elif float(v2a) > 160.0: #charged
+            self.eps_screen.ids.array_2a.source = mimic_directory + "/Mimic/Pi/imgs/eps/array-charged.zip"
+        elif float(v2a) >= 151.5:  #charging
+            self.eps_screen.ids.array_2a.source = mimic_directory + "/Mimic/Pi/imgs/eps/array-charging.zip"
+            self.eps_screen.ids.array_2a.color = 1, 1, 1, 1.0
+        if float(c2a) > 0.0:                                  #power channel offline!
+            self.eps_screen.ids.array_2a.source = mimic_directory + "/Mimic/Pi/imgs/eps/array-offline.png"
+
+        if float(v2b) < 151.5: #discharging
+            self.eps_screen.ids.array_2b.source = mimic_directory + "/Mimic/Pi/imgs/eps/array-discharging.zip"
+            #self.eps_screen.ids.array_2b.color = 1, 1, 1, 0.8
+        elif float(v2b) > 160.0: #charged
+            self.eps_screen.ids.array_2b.source = mimic_directory + "/Mimic/Pi/imgs/eps/array-charged.zip"
+        elif float(v2b) >= 151.5:  #charging
+            self.eps_screen.ids.array_2b.source = mimic_directory + "/Mimic/Pi/imgs/eps/array-charging.zip"
+            self.eps_screen.ids.array_2b.color = 1, 1, 1, 1.0
+        if float(c2b) > 0.0:                                  #power channel offline!
+            self.eps_screen.ids.array_2b.source = mimic_directory + "/Mimic/Pi/imgs/eps/array-offline.png"
+
+        if float(v3a) < 151.5: #discharging
+            self.eps_screen.ids.array_3a.source = mimic_directory + "/Mimic/Pi/imgs/eps/array-discharging.zip"
+            #self.eps_screen.ids.array_3a.color = 1, 1, 1, 0.8
+        elif float(v3a) > 160.0: #charged
+            self.eps_screen.ids.array_3a.source = mimic_directory + "/Mimic/Pi/imgs/eps/array-charged.zip"
+        elif float(v3a) >= 151.5:  #charging
+            self.eps_screen.ids.array_3a.source = mimic_directory + "/Mimic/Pi/imgs/eps/array-charging.zip"
+            self.eps_screen.ids.array_3a.color = 1, 1, 1, 1.0
+        if float(c3a) > 0.0:                                  #power channel offline!
+            self.eps_screen.ids.array_3a.source = mimic_directory + "/Mimic/Pi/imgs/eps/array-offline.png"
+
+        if float(v3b) < 151.5: #discharging
+            self.eps_screen.ids.array_3b.source = mimic_directory + "/Mimic/Pi/imgs/eps/array-discharging.zip"
+            #self.eps_screen.ids.array_3b.color = 1, 1, 1, 0.8
+        elif float(v3b) > 160.0: #charged
+            self.eps_screen.ids.array_3b.source = mimic_directory + "/Mimic/Pi/imgs/eps/array-charged.zip"
+        elif float(v3b) >= 151.5:  #charging
+            self.eps_screen.ids.array_3b.source = mimic_directory + "/Mimic/Pi/imgs/eps/array-charging.zip"
+            self.eps_screen.ids.array_3b.color = 1, 1, 1, 1.0
+        if float(c3b) > 0.0:                                  #power channel offline!
+            self.eps_screen.ids.array_3b.source = mimic_directory + "/Mimic/Pi/imgs/eps/array-offline.png"
+
+        if float(v4a) < 151.5: #discharging
+            self.eps_screen.ids.array_4a.source = mimic_directory + "/Mimic/Pi/imgs/eps/array-discharging.zip"
+            #self.eps_screen.ids.array_4a.color = 1, 1, 1, 0.8
+        elif float(v4a) > 160.0: #charged
+            self.eps_screen.ids.array_4a.source = mimic_directory + "/Mimic/Pi/imgs/eps/array-charged.zip"
+        elif float(v4a) >= 151.5:  #charging
+            self.eps_screen.ids.array_4a.source = mimic_directory + "/Mimic/Pi/imgs/eps/array-charging.zip"
+            self.eps_screen.ids.array_4a.color = 1, 1, 1, 1.0
+        if float(c4a) > 0.0:                                  #power channel offline!
+            self.eps_screen.ids.array_4a.source = mimic_directory + "/Mimic/Pi/imgs/eps/array-offline.png"
+        #4b has a lower setpoint voltage for now - reverted back as of US EVA 63
+        if float(v4b) < 141.5: #discharging
+            self.eps_screen.ids.array_4b.source = mimic_directory + "/Mimic/Pi/imgs/eps/array-discharging.zip"
+            #self.eps_screen.ids.array_4b.color = 1, 1, 1, 0.8
+        elif float(v4b) > 150.0: #charged
+            self.eps_screen.ids.array_4b.source = mimic_directory + "/Mimic/Pi/imgs/eps/array-charged.zip"
+        elif float(v4b) >= 141.5:  #charging
+            self.eps_screen.ids.array_4b.source = mimic_directory + "/Mimic/Pi/imgs/eps/array-charging.zip"
+            self.eps_screen.ids.array_4b.color = 1, 1, 1, 1.0
+        if float(c4b) > 0.0:                                  #power channel offline!
+            self.eps_screen.ids.array_4b.source = mimic_directory + "/Mimic/Pi/imgs/eps/array-offline.png"
+
+        ##-------------------C&T Functionality-------------------##
+        self.ct_sgant_screen.ids.sgant_dish.angle = float(sgant_elevation)
+        self.ct_sgant_screen.ids.sgant_elevation.text = "{:.2f}".format(float(sgant_elevation))
+
+        #make sure radio animations turn off when no signal or no transmit
+        if float(sgant_transmit) == 1.0 and float(aos) == 1.0:
+            self.ct_sgant_screen.ids.radio_up.color = 1, 1, 1, 1
+            if "10" in tdrs:
+                self.ct_sgant_screen.ids.tdrs_west10.source = mimic_directory + "/Mimic/Pi/imgs/ct/TDRS.zip"
+                self.ct_sgant_screen.ids.tdrs_west11.source = mimic_directory + "/Mimic/Pi/imgs/ct/TDRS.png"
+                self.ct_sgant_screen.ids.tdrs_east12.source = mimic_directory + "/Mimic/Pi/imgs/ct/TDRS.png"
+                self.ct_sgant_screen.ids.tdrs_east6.source = mimic_directory + "/Mimic/Pi/imgs/ct/TDRS.png"
+                self.ct_sgant_screen.ids.tdrs_z7.source = mimic_directory + "/Mimic/Pi/imgs/ct/TDRS.png"
+            if "11" in tdrs:
+                self.ct_sgant_screen.ids.tdrs_west11.source = mimic_directory + "/Mimic/Pi/imgs/ct/TDRS.zip"
+                self.ct_sgant_screen.ids.tdrs_west10.source = mimic_directory + "/Mimic/Pi/imgs/ct/TDRS.png"
+                self.ct_sgant_screen.ids.tdrs_east12.source = mimic_directory + "/Mimic/Pi/imgs/ct/TDRS.png"
+                self.ct_sgant_screen.ids.tdrs_east6.source = mimic_directory + "/Mimic/Pi/imgs/ct/TDRS.png"
+                self.ct_sgant_screen.ids.tdrs_z7.source = mimic_directory + "/Mimic/Pi/imgs/ct/TDRS.png"
+            if "12" in tdrs:
+                self.ct_sgant_screen.ids.tdrs_west11.source = mimic_directory + "/Mimic/Pi/imgs/ct/TDRS.png"
+                self.ct_sgant_screen.ids.tdrs_west10.source = mimic_directory + "/Mimic/Pi/imgs/ct/TDRS.png"
+                self.ct_sgant_screen.ids.tdrs_east12.source = mimic_directory + "/Mimic/Pi/imgs/ct/TDRS.zip"
+                self.ct_sgant_screen.ids.tdrs_east6.source = mimic_directory + "/Mimic/Pi/imgs/ct/TDRS.png"
+                self.ct_sgant_screen.ids.tdrs_z7.source = mimic_directory + "/Mimic/Pi/imgs/ct/TDRS.png"
+            if "6" in tdrs:
+                self.ct_sgant_screen.ids.tdrs_west11.source = mimic_directory + "/Mimic/Pi/imgs/ct/TDRS.png"
+                self.ct_sgant_screen.ids.tdrs_west10.source = mimic_directory + "/Mimic/Pi/imgs/ct/TDRS.png"
+                self.ct_sgant_screen.ids.tdrs_east6.source = mimic_directory + "/Mimic/Pi/imgs/ct/TDRS.zip"
+                self.ct_sgant_screen.ids.tdrs_east12.source = mimic_directory + "/Mimic/Pi/imgs/ct/TDRS.png"
+                self.ct_sgant_screen.ids.tdrs_z7.source = mimic_directory + "/Mimic/Pi/imgs/ct/TDRS.png"
+            if "7" in tdrs:
+                self.ct_sgant_screen.ids.tdrs_west11.source = mimic_directory + "/Mimic/Pi/imgs/ct/TDRS.png"
+                self.ct_sgant_screen.ids.tdrs_west10.source = mimic_directory + "/Mimic/Pi/imgs/ct/TDRS.png"
+                self.ct_sgant_screen.ids.tdrs_east6.source = mimic_directory + "/Mimic/Pi/imgs/ct/TDRS.png"
+                self.ct_sgant_screen.ids.tdrs_east12.source = mimic_directory + "/Mimic/Pi/imgs/ct/TDRS.png"
+                self.ct_sgant_screen.ids.tdrs_z7.source = mimic_directory + "/Mimic/Pi/imgs/ct/TDRS.zip"
+
+        elif float(aos) == 0.0 and (float(sgant_transmit) == 0.0 or float(sgant_transmit) == 1.0):
+            self.ct_sgant_screen.ids.radio_up.color = 0, 0, 0, 0
+            self.ct_sgant_screen.ids.tdrs_east12.source = mimic_directory + "/Mimic/Pi/imgs/ct/TDRS.png"
+            self.ct_sgant_screen.ids.tdrs_east6.source = mimic_directory + "/Mimic/Pi/imgs/ct/TDRS.png"
+            self.ct_sgant_screen.ids.tdrs_west11.source = mimic_directory + "/Mimic/Pi/imgs/ct/TDRS.png"
+            self.ct_sgant_screen.ids.tdrs_west10.source = mimic_directory + "/Mimic/Pi/imgs/ct/TDRS.png"
+            self.ct_sgant_screen.ids.tdrs_z7.source = mimic_directory + "/Mimic/Pi/imgs/ct/TDRS.png"
+
+        #now check main CT screen radio signal
+        if float(sgant_transmit) == 1.0 and float(aos) == 1.0:
+            self.ct_screen.ids.sgant1_radio.color = 1, 1, 1, 1
+            self.ct_screen.ids.sgant2_radio.color = 1, 1, 1, 1
+        elif float(sgant_transmit) == 1.0 and float(aos) == 0.0:
+            self.ct_screen.ids.sgant1_radio.color = 0, 0, 0, 0
+            self.ct_screen.ids.sgant2_radio.color = 0, 0, 0, 0
+        elif float(sgant_transmit) == 0.0:
+            self.ct_screen.ids.sgant1_radio.color = 0, 0, 0, 0
+            self.ct_screen.ids.sgant2_radio.color = 0, 0, 0, 0
+        elif float(aos) == 0.0:
+            self.ct_screen.ids.sgant1_radio.color = 0, 0, 0, 0
+            self.ct_screen.ids.sgant2_radio.color = 0, 0, 0, 0
+
+        if float(sasa1_active) == 1.0 and float(aos) == 1.0:
+            self.ct_screen.ids.sasa1_radio.color = 1, 1, 1, 1
+        elif float(sasa1_active) == 1.0 and float(aos) == 0.0:
+            self.ct_screen.ids.sasa1_radio.color = 0, 0, 0, 0
+        elif float(sasa1_active) == 0.0:
+            self.ct_screen.ids.sasa1_radio.color = 0, 0, 0, 0
+        elif float(aos) == 0.0:
+            self.ct_screen.ids.sasa1_radio.color = 0, 0, 0, 0
+
+
+        if float(sasa2_active) == 1.0 and float(aos) == 1.0:
+            self.ct_screen.ids.sasa2_radio.color = 1, 1, 1, 1
+        elif float(sasa2_active) == 1.0 and float(aos) == 0.0:
+            self.ct_screen.ids.sasa2_radio.color = 0, 0, 0, 0
+        elif float(sasa2_active) == 0.0:
+            self.ct_screen.ids.sasa2_radio.color = 0, 0, 0, 0
+        elif float(aos) == 0.0:
+            self.ct_screen.ids.sasa2_radio.color = 0, 0, 0, 0
+
+        if float(uhf1_power) == 1.0 and float(aos) == 1.0:
+            self.ct_screen.ids.uhf1_radio.color = 1, 1, 1, 1
+        elif float(uhf1_power) == 1.0 and float(aos) == 0.0:
+            self.ct_screen.ids.uhf1_radio.color = 1, 0, 0, 1
+        elif float(uhf1_power) == 0.0:
+            self.ct_screen.ids.uhf1_radio.color = 0, 0, 0, 0
+
+        if float(uhf2_power) == 1.0 and float(aos) == 1.0:
+            self.ct_screen.ids.uhf2_radio.color = 1, 1, 1, 1
+        elif float(uhf2_power) == 1.0 and float(aos) == 0.0:
+            self.ct_screen.ids.uhf2_radio.color = 1, 0, 0, 1
+        elif float(uhf2_power) == 0.0:
+            self.ct_screen.ids.uhf2_radio.color = 0, 0, 0, 0
+
+        ##-------------------EVA Functionality-------------------##
+        if stationmode == 5:
+            evaflashevent = Clock.schedule_once(self.flashEVAbutton, 1)
+
+        ##-------------------US EVA Functionality-------------------##
+
+
+        if airlock_pump_voltage == 1:
+            self.us_eva.ids.pumpvoltage.text = "Airlock Pump Power On!"
+            self.us_eva.ids.pumpvoltage.color = 0.33, 0.7, 0.18
+        else:
+            self.us_eva.ids.pumpvoltage.text = "Airlock Pump Power Off"
+            self.us_eva.ids.pumpvoltage.color = 0, 0, 0
+
+        if airlock_pump_switch == 1:
+            self.us_eva.ids.pumpswitch.text = "Airlock Pump Active!"
+            self.us_eva.ids.pumpswitch.color = 0.33, 0.7, 0.18
+        else:
+            self.us_eva.ids.pumpswitch.text = "Airlock Pump Inactive"
+            self.us_eva.ids.pumpswitch.color = 0, 0, 0
+
+        ##activate EVA button flash
+        if (airlock_pump_voltage == 1 or crewlockpres < 734):
+            usevaflashevent = Clock.schedule_once(self.flashUS_EVAbutton, 1)
+
+        ##No EVA Currently
+        if airlock_pump_voltage == 0 and airlock_pump_switch == 0 and crewlockpres > 737 and airlockpres > 740:
+            eva = False
+            self.us_eva.ids.leak_timer.text = ""
+            self.us_eva.ids.Crewlock_Status_image.source = mimic_directory + '/Mimic/Pi/imgs/eva/BlankLights.png'
+            self.us_eva.ids.EVA_occuring.color = 1, 0, 0
+            self.us_eva.ids.EVA_occuring.text = "Currently No EVA"
+
+        ##EVA Standby - NOT UNIQUE
+        if airlock_pump_voltage == 1 and airlock_pump_switch == 1 and crewlockpres > 740 and airlockpres > 740:
+            standby = True
+            self.us_eva.ids.leak_timer.text = "~160s Leak Check"
+            self.us_eva.ids.Crewlock_Status_image.source = mimic_directory + '/Mimic/Pi/imgs/eva/StandbyLights.png'
+            self.us_eva.ids.EVA_occuring.color = 0, 0, 1
+            self.us_eva.ids.EVA_occuring.text = "EVA Standby"
+        else:
+            standby = False
+
+        ##EVA Prebreath Pressure
+        if airlock_pump_voltage == 1 and crewlockpres > 740 and airlockpres > 740:
+            prebreath1 = True
+            self.us_eva.ids.Crewlock_Status_image.source = mimic_directory + '/Mimic/Pi/imgs/eva/PreBreatheLights.png'
+            self.us_eva.ids.leak_timer.text = "~160s Leak Check"
+            self.us_eva.ids.EVA_occuring.color = 0, 0, 1
+            self.us_eva.ids.EVA_occuring.text = "Pre-EVA Nitrogen Purge"
+
+        ##EVA Depress1
+        if airlock_pump_voltage == 1 and airlock_pump_switch == 1 and crewlockpres < 740 and airlockpres > 740:
+            depress1 = True
+            self.us_eva.ids.leak_timer.text = "~160s Leak Check"
+            self.us_eva.ids.EVA_occuring.text = "Crewlock Depressurizing"
+            self.us_eva.ids.EVA_occuring.color = 0, 0, 1
+            self.us_eva.ids.Crewlock_Status_image.source = mimic_directory + '/Mimic/Pi/imgs/eva/DepressLights.png'
+
+        ##EVA Leakcheck
+        if airlock_pump_voltage == 1 and crewlockpres < 260 and crewlockpres > 250 and (depress1 or leakhold):
+            if depress1:
+                holdstartTime = float(unixconvert[7])*24+unixconvert[3]+float(unixconvert[4])/60+float(unixconvert[5])/3600
+            leakhold = True
+            depress1 = False
+            self.us_eva.ids.EVA_occuring.text = "Leak Check in Progress!"
+            self.us_eva.ids.EVA_occuring.color = 0, 0, 1
+            Clock.schedule_once(self.hold_timer, 1)
+            self.us_eva.ids.Crewlock_Status_image.source = mimic_directory + '/Mimic/Pi/imgs/eva/LeakCheckLights.png'
+        else:
+            leakhold = False
+
+        ##EVA Depress2
+        if airlock_pump_voltage == 1 and crewlockpres <= 250 and crewlockpres > 3:
+            leakhold = False
+            self.us_eva.ids.leak_timer.text = "Complete"
+            self.us_eva.ids.EVA_occuring.text = "Crewlock Depressurizing"
+            self.us_eva.ids.EVA_occuring.color = 0, 0, 1
+            self.us_eva.ids.Crewlock_Status_image.source = mimic_directory + '/Mimic/Pi/imgs/eva/DepressLights.png'
+
+        ##EVA in progress
+        if crewlockpres < 2.5:
+            eva = True
+            self.us_eva.ids.EVA_occuring.text = "EVA In Progress!!!"
+            self.us_eva.ids.EVA_occuring.color = 0.33, 0.7, 0.18
+            self.us_eva.ids.leak_timer.text = "Complete"
+            self.us_eva.ids.Crewlock_Status_image.source = mimic_directory + '/Mimic/Pi/imgs/eva/InProgressLights.png'
+            evatimerevent = Clock.schedule_once(self.EVA_clock, 1)
+
+        ##Repress - this one still did not work with the code changes I did for eva88 (June 2023)
+        if airlock_pump_voltage == 1 and airlock_pump_switch == 1 and crewlockpres >= 3 and airlockpres < 734:
+            eva = False
+            self.us_eva.ids.EVA_occuring.color = 0, 0, 1
+            self.us_eva.ids.EVA_occuring.text = "Crewlock Repressurizing"
+            self.us_eva.ids.Crewlock_Status_image.source = mimic_directory + '/Mimic/Pi/imgs/eva/RepressLights.png'
+
+        ##-------------------RS EVA Functionality-------------------##
+        ##if eva station mode and not us eva
+        if airlock_pump_voltage == 0 and crewlockpres >= 734 and stationmode == 5:
+            rsevaflashevent = Clock.schedule_once(self.flashRS_EVAbutton, 1)
+
+
+        ##-------------------EVA Functionality End-------------------##
+
+#        if (difference > -10) and (isinstance(App.get_running_app().root_window.children[0], Popup)==False):
+#            LOSpopup = Popup(title='Loss of Signal', content=Label(text='Possible LOS Soon'), size_hint=(0.3, 0.2), auto_dismiss=True)
+#            LOSpopup.open()
+
+        ##-------------------Fake Orbit Simulator-------------------##
+        #self.fakeorbit_screen.ids.psarj.text = str(psarj)
+        #self.fakeorbit_screen.ids.ssarj.text = str(ssarj)
+        #self.fakeorbit_screen.ids.beta1a.text = str(beta1a)
+        #self.fakeorbit_screen.ids.beta1b.text = str(beta1b)
+        #self.fakeorbit_screen.ids.beta2a.text = str(beta2a)
+        #self.fakeorbit_screen.ids.beta2b.text = str(beta2b)
+        #self.fakeorbit_screen.ids.beta3a.text = str(beta3a)
+        #self.fakeorbit_screen.ids.beta3b.text = str(beta3b)
+        #self.fakeorbit_screen.ids.beta4a.text = str(beta4a)
+        #self.fakeorbit_screen.ids.beta4b.text = str(beta4b)
+
+        if demoboolean:
+            if Disco:
+                serialWrite("Disco ")
+                Disco = False
+            #serialWrite("PSARJ=" + psarj + " " + "SSARJ=" + ssarj + " " + "PTRRJ=" + ptrrj + " " + "STRRJ=" + strrj + " " + "B1B=" + beta1b + " " + "B1A=" + beta1a + " " + "B2B=" + beta2b + " " + "B2A=" + beta2a + " " + "B3B=" + beta3b + " " + "B3A=" + beta3a + " " + "B4B=" + beta4b + " " + "B4A=" + beta4a + " " + "V1A=" + v1a + " " + "V2A=" + v2a + " " + "V3A=" + v3a + " " + "V4A=" + v4a + " " + "V1B=" + v1b + " " + "V2B=" + v2b + " " + "V3B=" + v3b + " " + "V4B=" + v4b + " ")
+            serialWrite("PSARJ=" + psarj + " " + "SSARJ=" + ssarj + " " + "PTRRJ=" + ptrrj + " " + "STRRJ=" + strrj + " " + "B1B=" + beta1b + " " + "B1A=" + beta1a + " " + "B2B=" + beta2b + " " + "B2A=" + beta2a + " " + "B3B=" + beta3b + " " + "B3A=" + beta3a + " " + "B4B=" + beta4b + " " + "B4A=" + beta4a + " " + "AOS=" + aos + " " + "V1A=" + v1a + " " + "V2A=" + v2a + " " + "V3A=" + v3a + " " + "V4A=" + v4a + " " + "V1B=" + v1b + " " + "V2B=" + v2b + " " + "V3B=" + v3b + " " + "V4B=" + v4b + " " + "ISS=" + module + " " + "Sgnt_el=" + str(int(sgant_elevation)) + " " + "Sgnt_xel=" + str(int(sgant_xelevation)) + " " + "Sgnt_xmit=" + str(int(sgant_transmit)) + " " + "SASA_Xmit=" + str(int(sasa_xmit)) + " SASA_AZ=" + str(float(sasa_az)) + " SASA_EL=" + str(float(sasa_el)) + " ")
+
+        self.orbit_data.ids.position_x.text = str("{:.2f}".format(position_x))
+        self.orbit_data.ids.position_y.text = str("{:.2f}".format(position_y))
+        self.orbit_data.ids.position_z.text = str("{:.2f}".format(position_z))
+        self.orbit_data.ids.velocity_x.text = str("{:.2f}".format(velocity_x))
+        self.orbit_data.ids.velocity_y.text = str("{:.2f}".format(velocity_y))
+        self.orbit_data.ids.velocity_z.text = str("{:.2f}".format(velocity_z))
+ 
+        self.eps_screen.ids.psarj_value.text = psarj + "deg"
+        self.eps_screen.ids.ssarj_value.text = ssarj + "deg"
+        self.tcs_screen.ids.ptrrj_value.text = ptrrj + "deg"
+        self.tcs_screen.ids.strrj_value.text = strrj + "deg"
+
+        self.tcs_screen.ids.SWmode_loopA.text = str(SWmode_loopA)
+        self.tcs_screen.ids.SWmode_loopB.text = str(SWmode_loopB)
+        self.tcs_screen.ids.NH3flow_loopA.text = str(NH3flow_loopA)
+        self.tcs_screen.ids.NH3flow_loopB.text = str(NH3flow_loopB)
+        self.tcs_screen.ids.NH3outletPress_loopA.text = str(NH3outletPress_loopA)
+        self.tcs_screen.ids.NH3outletPress_loopB.text = str(NH3outletPress_loopB)
+        self.tcs_screen.ids.NH3outletTemp_loopA.text = str(NH3outletTemp_loopA)
+        self.tcs_screen.ids.NH3outletTemp_loopB.text = str(NH3outletTemp_loopB)
+        
+        self.eclss_screen.ids.CabinTemp.text = str(CabinTemp)
+        self.eclss_screen.ids.CabinPress.text = str(CabinPress)
+        self.eclss_screen.ids.CrewlockPress.text = str(CrewlockPress)
+        self.eclss_screen.ids.AirlockPress.text = str(AirlockPress)
+        self.eclss_screen.ids.CleanWater.text = str(CleanWater)
+        self.eclss_screen.ids.WasteWater.text = str(WasteWater)
+        self.eclss_screen.ids.O2prodRate.text = str(O2prodRate)
+        
+        #self.eclss_screen.ids.O2genState.text = str(O2genState)
+        if int(O2genState) == 1:
+            self.eclss_screen.ids.O2genState.text = "PROCESS"
+        elif int(O2genState) == 2:
+            self.eclss_screen.ids.O2genState.text = "STANDBY"
+        elif int(O2genState) == 3:
+            self.eclss_screen.ids.O2genState.text = "SHUTDOWN"
+        elif int(O2genState) == 4:
+            self.eclss_screen.ids.O2genState.text = "STOP"
+        elif int(O2genState) == 5:
+            self.eclss_screen.ids.O2genState.text = "VENT DOME"
+        elif int(O2genState) == 6:
+            self.eclss_screen.ids.O2genState.text = "INERT DOME"
+        elif int(O2genState) == 7:
+            self.eclss_screen.ids.O2genState.text = "FAST SHTDWN"
+        elif int(O2genState) == 8:
+            self.eclss_screen.ids.O2genState.text = "N2 PURGE SHTDWN"
+        else:
+            self.eclss_screen.ids.O2genState.text = "n/a"
+        
+        #self.eclss_screen.ids.VRSvlvPosition.text = str(VRSvlvPosition)
+        if int(VRSvlvPosition) == 0:
+            self.eclss_screen.ids.VRSvlvPosition.text = "FAIL"
+        elif int(VRSvlvPosition) == 1:
+            self.eclss_screen.ids.VRSvlvPosition.text = "OPEN"
+        elif int(VRSvlvPosition) == 2:
+            self.eclss_screen.ids.VRSvlvPosition.text = "CLSD"
+        elif int(VRSvlvPosition) == 3:
+            self.eclss_screen.ids.VRSvlvPosition.text = "TRNS"
+        else:
+            self.eclss_screen.ids.VESvlvPosition.text = "n/a"
+        
+        #self.eclss_screen.ids.VESvlvPosition.text = str(VESvlvPosition)
+        if int(VESvlvPosition) == 0:
+            self.eclss_screen.ids.VESvlvPosition.text = "FAIL"
+        elif int(VESvlvPosition) == 1:
+            self.eclss_screen.ids.VESvlvPosition.text = "OPEN"
+        elif int(VESvlvPosition) == 2:
+            self.eclss_screen.ids.VESvlvPosition.text = "CLSD"
+        elif int(VESvlvPosition) == 3:
+            self.eclss_screen.ids.VESvlvPosition.text = "TRNS"
+        else:
+            self.eclss_screen.ids.VESvlvPosition.text = "n/a"
+        
+        self.eclss_wrm_screen.ids.UrineTank.text = str(UrineTank)
+        self.eclss_wrm_screen.ids.CleanWater.text = str(CleanWater)
+        self.eclss_wrm_screen.ids.WasteWater.text = str(WasteWater)
+        
+        #self.eclss_wrm_screen.ids.UrineProcessState.text = str(UrineProcessState)
+        if int(UrineProcessState) == 2:
+            self.eclss_wrm_screen.ids.UrineProcessState.text = "STOP"
+        elif int(UrineProcessState) == 4:
+            self.eclss_wrm_screen.ids.UrineProcessState.text = "SHTDWN"
+        elif int(UrineProcessState) == 8:
+            self.eclss_wrm_screen.ids.UrineProcessState.text = "MAINT"
+        elif int(UrineProcessState) == 16:
+            self.eclss_wrm_screen.ids.UrineProcessState.text = "NORM"
+        elif int(UrineProcessState) == 32:
+            self.eclss_wrm_screen.ids.UrineProcessState.text = "STBY"
+        elif int(UrineProcessState) == 64:
+            self.eclss_wrm_screen.ids.UrineProcessState.text = "IDLE"
+        elif int(UrineProcessState) == 128:
+            self.eclss_wrm_screen.ids.UrineProcessState.text = "INIT"
+        else:
+            self.eclss_wrm_screen.ids.UrineProcessState.text = "n/a"
+        
+        #self.eclss_wrm_screen.ids.WaterProcessState.text = str(WaterProcessState)
+        if int(WaterProcessState) == 1:
+            self.eclss_wrm_screen.ids.WaterProcessState.text = "STOP"
+        elif int(WaterProcessState) == 2:
+            self.eclss_wrm_screen.ids.WaterProcessState.text = "SHTDWN"
+        elif int(WaterProcessState) == 3:
+            self.eclss_wrm_screen.ids.WaterProcessState.text = "STBY"
+        elif int(WaterProcessState) == 4:
+            self.eclss_wrm_screen.ids.WaterProcessState.text = "PROC"
+        elif int(WaterProcessState) == 5:
+            self.eclss_wrm_screen.ids.WaterProcessState.text = "HOT SVC"
+        elif int(WaterProcessState) == 6:
+            self.eclss_wrm_screen.ids.WaterProcessState.text = "FLUSH"
+        elif int(WaterProcessState) == 7:
+            self.eclss_wrm_screen.ids.WaterProcessState.text = "WARM SHTDWN"
+        else:
+            self.eclss_wrm_screen.ids.WaterProcessState.text = "n/a"
+        
+        #self.eclss_wrm_screen.ids.WaterProcessStep.text = str(WaterProcessStep)
+        if int(WaterProcessStep) == 0:
+            self.eclss_wrm_screen.ids.WaterProcessStep.text = "NONE"
+        elif int(WaterProcessStep) == 1:
+            self.eclss_wrm_screen.ids.WaterProcessStep.text = "VENT"
+        elif int(WaterProcessStep) == 2:
+            self.eclss_wrm_screen.ids.WaterProcessStep.text = "HEATUP"
+        elif int(WaterProcessStep) == 3:
+            self.eclss_wrm_screen.ids.WaterProcessStep.text = "OURGE"
+        elif int(WaterProcessStep) == 4:
+            self.eclss_wrm_screen.ids.WaterProcessStep.text = "FLOW"
+        elif int(WaterProcessStep) == 5:
+            self.eclss_wrm_screen.ids.WaterProcessStep.text = "TEST"
+        elif int(WaterProcessStep) == 6:
+            self.eclss_wrm_screen.ids.WaterProcessStep.text = "TEST SV 1"
+        elif int(WaterProcessStep) == 7:
+            self.eclss_wrm_screen.ids.WaterProcessStep.text = "TEST SV 2"
+        elif int(WaterProcessStep) == 8:
+            self.eclss_wrm_screen.ids.WaterProcessStep.text = "SERVICE"
+        else:
+            self.eclss_wrm_screen.ids.WaterProcessStep.text = "n/a"
+        
+        self.eclss_iatcs_screen.ids.LTwater_Lab.text = str(LTwater_Lab)
+        self.eclss_iatcs_screen.ids.MTwater_Lab.text = str(MTwater_Lab)
+        self.eclss_iatcs_screen.ids.FluidTempAir_Lab.text = str(FluidTempAir_Lab)
+        self.eclss_iatcs_screen.ids.FluidTempAv_Lab.text = str(FluidTempAv_Lab)
+        self.eclss_iatcs_screen.ids.LTwater_Node2.text = str(LTwater_Node2)
+        self.eclss_iatcs_screen.ids.MTwater_Node2.text = str(MTwater_Node2)
+        self.eclss_iatcs_screen.ids.FluidTempAir_Node2.text = str(FluidTempAir_Node2)
+        self.eclss_iatcs_screen.ids.FluidTempAv_Node2.text = str(FluidTempAv_Node2)
+        self.eclss_iatcs_screen.ids.LTwater_Node3.text = str(LTwater_Node3)
+        self.eclss_iatcs_screen.ids.MTwater_Node3.text = str(MTwater_Node3)
+        self.eclss_iatcs_screen.ids.FluidTempAir_Node3.text = str(FluidTempAir_Node3)
+        self.eclss_iatcs_screen.ids.FluidTempAv_Node3.text = str(FluidTempAv_Node3)
+        
+        #self.eclss_iatcs_screen.ids.AC_LabPort.text = str(WaterProcessStep)
+        if int(AC_LabPort) == 0:
+            self.eclss_iatcs_screen.ids.AC_LabPort.text = "RESET"
+        elif int(AC_LabPort) == 1:
+            self.eclss_iatcs_screen.ids.AC_LabPort.text = "DRAIN"
+        elif int(AC_LabPort) == 2:
+            self.eclss_iatcs_screen.ids.AC_LabPort.text = "DRYOUT"
+        elif int(AC_LabPort) == 3:
+            self.eclss_iatcs_screen.ids.AC_LabPort.text = "EIB OFF"
+        elif int(AC_LabPort) == 4:
+            self.eclss_iatcs_screen.ids.AC_LabPort.text = "OFF"
+        elif int(AC_LabPort) == 5:
+            self.eclss_iatcs_screen.ids.AC_LabPort.text = "ON"
+        elif int(AC_LabPort) == 6:
+            self.eclss_iatcs_screen.ids.AC_LabPort.text = "STARTUP"
+        elif int(AC_LabPort) == 7:
+            self.eclss_iatcs_screen.ids.AC_LabPort.text = "TEST2"
+        else:
+            self.eclss_iatcs_screen.ids.AC_LabPort.text = "n/a"
+        
+        #self.eclss_iatcs_screen.ids.AC_LabStbd.text = str(WaterProcessStep)
+        if int(AC_LabStbd) == 0:
+            self.eclss_iatcs_screen.ids.AC_LabStbd.text = "RESET"
+        elif int(AC_LabStbd) == 1:
+            self.eclss_iatcs_screen.ids.AC_LabStbd.text = "DRAIN"
+        elif int(AC_LabStbd) == 2:
+            self.eclss_iatcs_screen.ids.AC_LabStbd.text = "DRYOUT"
+        elif int(AC_LabStbd) == 3:
+            self.eclss_iatcs_screen.ids.AC_LabStbd.text = "EIB OFF"
+        elif int(AC_LabStbd) == 4:
+            self.eclss_iatcs_screen.ids.AC_LabStbd.text = "OFF"
+        elif int(AC_LabStbd) == 5:
+            self.eclss_iatcs_screen.ids.AC_LabStbd.text = "ON"
+        elif int(AC_LabStbd) == 6:
+            self.eclss_iatcs_screen.ids.AC_LabStbd.text = "STARTUP"
+        elif int(AC_LabStbd) == 7:
+            self.eclss_iatcs_screen.ids.AC_LabStbd.text = "TEST2"
+        else:
+            self.eclss_iatcs_screen.ids.AC_LabStbd.text = "n/a"
+        
+        #self.eclss_iatcs_screen.ids.AC_Node2.text = str(WaterProcessStep)
+        if int(AC_Node2) == 0:
+            self.eclss_iatcs_screen.ids.AC_Node2.text = "RESET"
+        elif int(AC_Node2) == 1:
+            self.eclss_iatcs_screen.ids.AC_Node2.text = "DRAIN"
+        elif int(AC_Node2) == 2:
+            self.eclss_iatcs_screen.ids.AC_Node2.text = "DRYOUT"
+        elif int(AC_Node2) == 3:
+            self.eclss_iatcs_screen.ids.AC_Node2.text = "EIB OFF"
+        elif int(AC_Node2) == 4:
+            self.eclss_iatcs_screen.ids.AC_Node2.text = "OFF"
+        elif int(AC_Node2) == 5:
+            self.eclss_iatcs_screen.ids.AC_Node2.text = "ON"
+        elif int(AC_Node2) == 6:
+            self.eclss_iatcs_screen.ids.AC_Node2.text = "STARTUP"
+        elif int(AC_Node2) == 7:
+            self.eclss_iatcs_screen.ids.AC_Node2.text = "TEST2"
+        else:
+            self.eclss_iatcs_screen.ids.AC_Node2.text = "n/a"
+        
+        #self.eclss_iatcs_screen.ids.AC_Node3.text = str(WaterProcessStep)
+        if int(AC_Node3) == 0:
+            self.eclss_iatcs_screen.ids.AC_Node3.text = "RESET"
+        elif int(AC_Node3) == 1:
+            self.eclss_iatcs_screen.ids.AC_Node3.text = "DRAIN"
+        elif int(AC_Node3) == 2:
+            self.eclss_iatcs_screen.ids.AC_Node3.text = "DRYOUT"
+        elif int(AC_Node3) == 3:
+            self.eclss_iatcs_screen.ids.AC_Node3.text = "EIB OFF"
+        elif int(AC_Node3) == 4:
+            self.eclss_iatcs_screen.ids.AC_Node3.text = "OFF"
+        elif int(AC_Node3) == 5:
+            self.eclss_iatcs_screen.ids.AC_Node3.text = "ON"
+        elif int(AC_Node3) == 6:
+            self.eclss_iatcs_screen.ids.AC_Node3.text = "STARTUP"
+        elif int(AC_Node3) == 7:
+            self.eclss_iatcs_screen.ids.AC_Node3.text = "TEST2"
+        else:
+            self.eclss_iatcs_screen.ids.AC_Node3.text = "n/a"
+        
+        ##Summary Telemetery on Robo Screen
+        self.robo_screen.ids.mt_worksite.text = str(mt_worksite)
+        
+        #self.robo_screen.ids.OperatingBase.text = str(OperatingBase)
+        if int(OperatingBase) == 0:
+            self.robo_screen.ids.OperatingBase.text = "A"
+        elif int(OperatingBase) == 5:
+            self.robo_screen.ids.OperatingBase.text = "B"
+        else:
+            self.robo_screen.ids.OperatingBase.text = "n/a"
+        
+        #self.robo_screen.ids.BaseLocation.text = str(BaseLocation)
+        if int(BaseLocation) == 1:
+            self.robo_screen.ids.BaseLocation.text = "Lab"
+        elif int(BaseLocation) == 2:
+            self.robo_screen.ids.BaseLocation.text = "Node 3"
+        elif int(BaseLocation) == 4:
+            self.robo_screen.ids.BaseLocation.text = "Node 2"
+        elif int(BaseLocation) == 7:
+            self.robo_screen.ids.BaseLocation.text = "MBS PDGF 1"
+        elif int(BaseLocation) == 8:
+            self.robo_screen.ids.BaseLocation.text = "MBS PDGF 2"
+        elif int(BaseLocation) == 11:
+            self.robo_screen.ids.BaseLocation.text = "MBS PDGF 3"
+        elif int(BaseLocation) == 13:
+            self.robo_screen.ids.BaseLocation.text = "MBS PDGF 4"
+        elif int(BaseLocation) == 14:
+            self.robo_screen.ids.BaseLocation.text = "FGB"
+        elif int(BaseLocation) == 16:
+            self.robo_screen.ids.BaseLocation.text = "POA"
+        elif int(BaseLocation) == 19:
+            self.robo_screen.ids.BaseLocation.text = "SSRMS Tip LEE"
+        elif int(BaseLocation) == 63:
+            self.robo_screen.ids.BaseLocation.text = "Undefined"
+        else:
+            self.robo_screen.ids.BaseLocation.text = "n/a"
+        
+        #self.robo_screen.ids.SPDMbase.text = str(SPDMbase)
+        if int(SPDMbase) == 1:
+            self.robo_screen.ids.SPDMbase.text = "US Lab"
+        elif int(SPDMbase) == 2:
+            self.robo_screen.ids.SPDMbase.text = "Node 3"
+        elif int(SPDMbase) == 4:
+            self.robo_screen.ids.SPDMbase.text = "Node 2"
+        elif int(SPDMbase) == 7:
+            self.robo_screen.ids.SPDMbase.text = "MBS PDGF 1"
+        elif int(SPDMbase) == 8:
+            self.robo_screen.ids.SPDMbase.text = "MBS PDGF 2"
+        elif int(SPDMbase) == 11:
+            self.robo_screen.ids.SPDMbase.text = "MBS PDGF 3"
+        elif int(SPDMbase) == 13:
+            self.robo_screen.ids.SPDMbase.text = "MBS PDGF 4"
+        elif int(SPDMbase) ==14:
+            self.robo_screen.ids.SPDMbase.text = "FGB"
+        elif int(SPDMbase) == 16:
+            self.robo_screen.ids.SPDMbase.text = "POA"
+        elif int(SPDMbase) == 19:
+            self.robo_screen.ids.SPDMbase.text = "SSRMS Tip LEE"
+        elif int(SPDMbase) == 63:
+            self.robo_screen.ids.SPDMbase.text = "Undefined"
+        else:
+            self.robo_screen.ids.SPDMbase.text = "n/a"
+        
+        #self.robo_screen.ids.SPDMoperatingBase.text = str(SPDMoperatingBase)
+        if int(SPDMoperatingBase) == 1:
+            self.robo_screen.ids.SPDMoperatingBase.text = "SPDM Body LEE"
+        elif int(SPDMoperatingBase) == 2:
+            self.robo_screen.ids.SPDMoperatingBase.text = "SPDM Body PDGF"
+        else:
+            self.robo_screen.ids.SPDMoperatingBase.text = "n/a"
+
+        #self.mss_mt_screen.ids.MCASpayload.text = str(MCASpayload)
+        if int(MCASpayload) == 0:
+            self.mss_mt_screen.ids.MCASpayload.text = "Released"
+        elif int(MCASpayload) == 1:
+            self.mss_mt_screen.ids.MCASpayload.text = "Captured"
+        else:
+            self.mss_mt_screen.ids.MCASpayload.text = "n/a"   
+        #self.mss_mt_screen.ids.POApayload.text = str(POApayload)
+        if int(POApayload) == 0:
+            self.mss_mt_screen.ids.POApayload.text = "Released"
+        elif int(POApayload) == 1:
+            self.mss_mt_screen.ids.POApayload.text = "Captive"
+        elif int(POApayload) == 2:
+            self.mss_mt_screen.ids.POApayload.text = "Captured"
+        else:
+            self.mss_mt_screen.ids.POApayload.text = "n/a" 
+        
+        #self.ssrms_screen.ids.OperatingBase.text = str(OperatingBase)
+        if int(OperatingBase) == 0:
+            self.ssrms_screen.ids.OperatingBase.text = "A"
+        elif int(OperatingBase) == 5:
+            self.ssrms_screen.ids.OperatingBase.text = "B"
+        else:
+            self.ssrms_screen.ids.OperatingBase.text = "n/a"
+                                      
+        #self.ssrms_screen.ids.TipLEEstatus.text = str(TipLEEstatus)
+        if int(TipLEEstatus) == 0:
+            self.ssrms_screen.ids.TipLEEstatus.text = "Released"
+        elif int(TipLEEstatus) == 1:
+            self.ssrms_screen.ids.TipLEEstatus.text = "Captive"
+        elif int(TipLEEstatus) == 2:
+            self.ssrms_screen.ids.TipLEEstatus.text = "Captured"
+        else:
+            self.ssrms_screen.ids.TipLEEstatus.text = "n/a"
+        
+         #self.ssrms_screen.ids.SACSopBase.text = str(SACSopBase)
+        if int(SACSopBase) == 0:
+            self.ssrms_screen.ids.SACSopBase.text = "A"
+        elif int(SACSopBase) == 5:
+            self.ssrms_screen.ids.SACSopBase.text = "B"
+        else:
+            self.ssrms_screen.ids.OperatingBase.text = "n/a"
+        
+        self.ssrms_screen.ids.ShoulderRoll.text = str(ShoulderRoll) + " deg"
+        self.ssrms_screen.ids.ShoulderYaw.text = str(ShoulderYaw) + " deg"
+        self.ssrms_screen.ids.ShoulderPitch.text = str(ShoulderPitch) + " deg"
+        self.ssrms_screen.ids.ElbowPitch.text = str(ElbowPitch) + " deg"
+        self.ssrms_screen.ids.WristRoll.text = str(WristRoll) + " deg"
+        self.ssrms_screen.ids.WristYaw.text = str(WristYaw) + " deg"
+        self.ssrms_screen.ids.WristPitch.text = str(WristPitch) + " deg"
+        
+        #self.ssrms_screen.ids.BaseLocation.text = str(BaseLocation)
+        if int(BaseLocation) == 1:
+            self.ssrms_screen.ids.BaseLocation.text = "Lab"
+        elif int(BaseLocation) == 2:
+            self.ssrms_screen.ids.BaseLocation.text = "Node 3"
+        elif int(BaseLocation) == 4:
+            self.ssrms_screen.ids.BaseLocation.text = "Node 2"
+        elif int(BaseLocation) == 7:
+            self.ssrms_screen.ids.BaseLocation.text = "MBS PDGF 1"
+        elif int(BaseLocation) == 8:
+            self.ssrms_screen.ids.BaseLocation.text = "MBS PDGF 2"
+        elif int(BaseLocation) == 11:
+            self.ssrms_screen.ids.BaseLocation.text = "MBS PDGF 3"
+        elif int(BaseLocation) == 13:
+            self.ssrms_screen.ids.BaseLocation.text = "MBS PDGF 4"
+        elif int(BaseLocation) ==14:
+            self.ssrms_screen.ids.BaseLocation.text = "FGB"
+        elif int(BaseLocation) == 16:
+            self.ssrms_screen.ids.BaseLocation.text = "POA"
+        elif int(BaseLocation) == 19:
+            self.ssrms_screen.ids.BaseLocation.text = "SSRMS Tip LEE"
+        elif int(BaseLocation) == 63:
+            self.ssrms_screen.ids.BaseLocation.text = "Undefined"
+        else:
+            self.ssrms_screen.ids.BaseLocation.text = "n/a"
+        
+        #self.spdm1_screen.ids.SPDMbase.text = str(SPDMbase)
+        if int(SPDMbase) == 1:
+            self.spdm1_screen.ids.SPDMbase.text = "Lab"
+        elif int(SPDMbase) == 2:
+            self.spdm1_screen.ids.SPDMbase.text = "Node 3"
+        elif int(SPDMbase) == 4:
+            self.spdm1_screen.ids.SPDMbase.text = "Node 2"
+        elif int(SPDMbase) == 7:
+            self.spdm1_screen.ids.SPDMbase.text = "MBS PDGF 1"
+        elif int(SPDMbase) == 8:
+            self.spdm1_screen.ids.SPDMbase.text = "MBS PDGF 2"
+        elif int(SPDMbase) == 11:
+            self.spdm1_screen.ids.SPDMbase.text = "MBS PDGF 3"
+        elif int(SPDMbase) == 13:
+            self.spdm1_screen.ids.SPDMbase.text = "MBS PDGF 4"
+        elif int(SPDMbase) ==14:
+            self.spdm1_screen.ids.SPDMbase.text = "FGB"
+        elif int(SPDMbase) == 16:
+            self.spdm1_screen.ids.SPDMbase.text = "POA"
+        elif int(SPDMbase) == 19:
+            self.spdm1_screen.ids.SPDMbase.text = "SSRMS Tip LEE"
+        elif int(SPDMbase) == 63:
+            self.spdm1_screen.ids.SPDMbase.text = "Undefined"
+        else:
+            self.spdm1_screen.ids.SPDMbase.text = "n/a"
+        
+         #self.spdm1_screen.ids.SPDMoperatingBase.text = str(SPDMoperatingBase)
+        if int(SPDMoperatingBase) == 1:
+            self.spdm1_screen.ids.SPDMoperatingBase.text = "SPDM Body LEE"
+        elif int(SPDMoperatingBase) == 2:
+            self.spdm1_screen.ids.SPDMoperatingBase.text = "SPDM Body PDGF"
+        else:
+            self.spdm1_screen.ids.SPDMoperatingBase.text = "n/a"
+        
+        #self.spdm1_screen.ids.Arm1OTCM.text = str(Arm1OTCM)
+        if int(Arm1OTCM) == 0:
+            self.spdm1_screen.ids.Arm1OTCM.text = "Released"
+        elif int(Arm1OTCM) == 1:
+            self.spdm1_screen.ids.Arm1OTCM.text = "Captive"
+        elif int(Arm1OTCM) == 2:
+            self.spdm1_screen.ids.Arm1OTCM.text = "Captured"
+        else:
+            self.spdm1_screen.ids.Arm1OTCM.text = "n/a"
+        
+        #self.spdm1_screen.ids.Arm2OTCM.text = str(Arm1OTCM)
+        if int(Arm2OTCM) == 0:
+            self.spdm1_screen.ids.Arm2OTCM.text = "Released"
+        elif int(Arm2OTCM) == 1:
+            self.spdm1_screen.ids.Arm2OTCM.text = "Captive"
+        elif int(Arm2OTCM) == 2:
+            self.spdm1_screen.ids.Arm2OTCM.text = "Captured"
+        else:
+            self.spdm1_screen.ids.Arm2OTCM.text = "n/a"
+        
+        #self.spdm1_screen.ids.BodyPayload.text = str(BodyPayload)
+        if int(BodyPayload) == 0:
+            self.spdm1_screen.ids.BodyPayload.text = "Released"
+        elif int(BodyPayload) == 1:
+            self.spdm1_screen.ids.BodyPayload.text = "Captive"
+        elif int(BodyPayload) == 2:
+            self.spdm1_screen.ids.BodyPayload.text = "Captured"
+        else:
+            self.spdm1_screen.ids.BodyPayload.text = "n/a"
+        
+        self.spdm1_screen.ids.BodyRoll.text = str(BodyRoll)
+        self.spdm1_screen.ids.Shoulder1Roll.text = str(Shoulder1Roll)
+        self.spdm1_screen.ids.Shoulder1Yaw.text = str(Shoulder1Yaw)
+        self.spdm1_screen.ids.Shoulder1Pitch.text = str(Shoulder1Pitch)
+        self.spdm1_screen.ids.Elbow1Pitch.text = str(Elbow1Pitch)
+        self.spdm1_screen.ids.Wrist1Roll.text = str(Wrist1Roll)
+        self.spdm1_screen.ids.Wrist1Yaw.text = str(Wrist1Yaw)
+        self.spdm1_screen.ids.Wrist1Pitch.text = str(Wrist1Pitch)
+        self.spdm1_screen.ids.Shoulder2Roll.text = str(Shoulder2Roll)
+        self.spdm1_screen.ids.Shoulder2Yaw.text = str(Shoulder2Yaw)
+        self.spdm1_screen.ids.Shoulder2Pitch.text = str(Shoulder2Pitch)
+        self.spdm1_screen.ids.Elbow2Pitch.text = str(Elbow2Pitch)
+        self.spdm1_screen.ids.Wrist2Roll.text = str(Wrist2Roll)
+        self.spdm1_screen.ids.Wrist2Yaw.text = str(Wrist2Yaw)
+        self.spdm1_screen.ids.Wrist2Pitch.text = str(Wrist2Pitch)
+        
+        #self.ct_uhf_screen.ids.UHF1pwr.text = str(UHF1pwr)
+        if int(UHF1pwr) == 0:
+            self.ct_uhf_screen.ids.UHF1pwr.text = "Off-Ok"
+        elif int(UHF1pwr) == 1:
+            self.ct_uhf_screen.ids.UHF1pwr.text = "Not Off-Ok"
+        elif int(UHF1pwr) == 2:
+            self.ct_uhf_screen.ids.UHF1pwr.text = "Not Off-Failed"
+        else:
+            self.ct_uhf_screen.ids.UHF1pwr.text = "n/a"        
+        #self.ct_uhf_screen.ids.UHF2pwr.text = str(UHF2pwr)
+        if int(UHF2pwr) == 0:
+            self.ct_uhf_screen.ids.UHF2pwr.text = "Off-Ok"
+        elif int(UHF2pwr) == 1:
+            self.ct_uhf_screen.ids.UHF2pwr.text = "Not Off-Ok"
+        elif int(UHF2pwr) == 2:
+            self.ct_uhf_screen.ids.UHF2pwr.text = "Not Off-Failed"
+        else:
+            self.ct_uhf_screen.ids.UHF2pwr.text = "n/a"
+        #self.ct_uhf_screen.ids.UHFframeSync.text = str(UHFframeSync)
+        if int(UHFframeSync) == 0:
+            self.ct_uhf_screen.ids.UHFframeSync.text = "Unlocked"
+        elif int(UHFframeSync) == 1:
+            self.ct_uhf_screen.ids.UHFframeSync.text = "Locked"
+        else:
+            self.iss_screen.ids.UHFframeSync.text = "n/a"
+        
+        self.ct_sasa_screen.ids.ActiveString.text = str(ActiveString)
+        self.ct_sasa_screen.ids.RFG1status.text = str(RFG1status)
+        if int(RFG1status) == 0:
+            self.ct_sasa_screen.ids.RFG1status.text = "Off-Ok"
+        elif int(RFG1status) == 1:
+            self.ct_sasa_screen.ids.RFG1status.text = "Not Off-Ok"
+        elif int(RFG1status) == 2:
+            self.ct_sasa_screen.ids.RFG1status.text = "Not Off-Failed"
+        else:
+            self.ct_sasa_screen.ids.RFG1status.text = "n/a"
+        self.ct_sasa_screen.ids.RFG1azimuth.text = str(RFG1azimuth)
+        self.ct_sasa_screen.ids.RFG1elev.text = str(RFG1elev)
+        
+        self.ct_sasa_screen.ids.RFG2status.text = str(RFG2status)
+        if int(RFG2status) == 0:
+            self.ct_sasa_screen.ids.RFG2status.text = "Off-Ok"
+        elif int(RFG2status) == 1:
+            self.ct_sasa_screen.ids.RFG2status.text = "Not Off-Ok"
+        elif int(RFG2status) == 2:
+            self.ct_sasa_screen.ids.RFG2status.text = "Not Off-Failed"
+        else:
+            self.ct_sasa.ids.RFG2status.text = "n/a"
+        self.ct_sasa_screen.ids.RFG2azimuth.text = str(RFG2azimuth)
+        self.ct_sasa_screen.ids.RFG2elev.text = str(RFG2elev)        
+
+        self.eps_screen.ids.beta1b_value.text = beta1b
+        self.eps_screen.ids.beta1a_value.text = beta1a
+        self.eps_screen.ids.beta2b_value.text = beta2b
+        self.eps_screen.ids.beta2a_value.text = beta2a
+        self.eps_screen.ids.beta3b_value.text = beta3b
+        self.eps_screen.ids.beta3a_value.text = beta3a
+        self.eps_screen.ids.beta4b_value.text = beta4b
+        self.eps_screen.ids.beta4a_value.text = beta4a
+        self.eps_screen.ids.c1a_value.text = c1a + "A"
+        self.eps_screen.ids.v1a_value.text = v1a + "V"
+        self.eps_screen.ids.c1b_value.text = c1b + "A"
+        self.eps_screen.ids.v1b_value.text = v1b + "V"
+        self.eps_screen.ids.c2a_value.text = c2a + "A"
+        self.eps_screen.ids.v2a_value.text = v2a + "V"
+        self.eps_screen.ids.c2b_value.text = c2b + "A"
+        self.eps_screen.ids.v2b_value.text = v2b + "V"
+        self.eps_screen.ids.c3a_value.text = c3a + "A"
+        self.eps_screen.ids.v3a_value.text = v3a + "V"
+        self.eps_screen.ids.c3b_value.text = c3b + "A"
+        self.eps_screen.ids.v3b_value.text = v3b + "V"
+        self.eps_screen.ids.c4a_value.text = c4a + "A"
+        self.eps_screen.ids.v4a_value.text = v4a + "V"
+        self.eps_screen.ids.c4b_value.text = c4b + "A"
+        self.eps_screen.ids.v4b_value.text = v4b + "V"
+        self.iss_screen.ids.altitude_value.text = str(altitude) + " km"
+        self.iss_screen.ids.velocity_value.text = str(velocity) + " m/s"
+        self.iss_screen.ids.stationmass_value.text = str(iss_mass) + " kg"
+
+        self.us_eva.ids.EVA_needle.angle = float(self.map_rotation(0.0193368*float(crewlockpres)))
+        self.us_eva.ids.crewlockpressure_value.text = "{:.2f}".format(0.0193368*float(crewlockpres))
+
+        psi_bar_x = self.map_psi_bar(0.0193368*float(crewlockpres)) #convert to torr
+
+        self.us_eva.ids.EVA_psi_bar.pos_hint = {"center_x": psi_bar_x, "center_y": 0.61}
+
+
+        ##-------------------Signal Status Check-------------------##
+
+        #if client_status.split(":")[0] == "CONNECTED": we dont check client status anymore in the python lightstreamer script
+        if sub_status == "Subscribed":
+            #client connected and subscibed to ISS telemetry
+            if float(aos) == 1.00:
+                self.signal_acquired() #signal status 1 means acquired
+                sasa_xmit = 1
+            elif float(aos) == 0.00:
+               self.signal_lost() #signal status 0 means loss of signal
+               sasa_xmit = 0
+            elif float(aos) == 2.00:
+               self.signal_stale() #signal status 2 means data is not being updated from server
+               sasa_xmit = 0
+        else:
+            self.signal_unsubscribed()
+        #else:
+        #    self.signal_unsubscribed()
+
+        if mimicbutton: # and float(aos) == 1.00):
+            serialWrite("PSARJ=" + psarj + " " + "SSARJ=" + ssarj + " " + "PTRRJ=" + ptrrj + " " + "STRRJ=" + strrj + " " + "B1B=" + beta1b + " " + "B1A=" + beta1a + " " + "B2B=" + beta2b + " " + "B2A=" + beta2a + " " + "B3B=" + beta3b + " " + "B3A=" + beta3a + " " + "B4B=" + beta4b + " " + "B4A=" + beta4a + " " + "AOS=" + aos + " " + "V1A=" + v1a + " " + "V2A=" + v2a + " " + "V3A=" + v3a + " " + "V4A=" + v4a + " " + "V1B=" + v1b + " " + "V2B=" + v2b + " " + "V3B=" + v3b + " " + "V4B=" + v4b + " " + "ISS=" + module + " " + "Sgnt_el=" + str(int(sgant_elevation)) + " " + "Sgnt_xel=" + str(int(sgant_xelevation)) + " " + "Sgnt_xmit=" + str(int(sgant_transmit)) + " " + "SASA_Xmit=" + str(int(sasa_xmit)) + " SASA_AZ=" + str(float(sasa_az)) + " SASA_EL=" + str(float(sasa_el)) + " ")
+
+#All GUI Screens are on separate kv files
+Builder.load_file(mimic_directory + '/Mimic/Pi/Screens/Settings_Screen.kv')
+Builder.load_file(mimic_directory + '/Mimic/Pi/Screens/FakeOrbitScreen.kv')
+Builder.load_file(mimic_directory + '/Mimic/Pi/Screens/LED_Screen.kv')
+Builder.load_file(mimic_directory + '/Mimic/Pi/Screens/Orbit_Screen.kv')
+Builder.load_file(mimic_directory + '/Mimic/Pi/Screens/Orbit_Pass.kv')
+Builder.load_file(mimic_directory + '/Mimic/Pi/Screens/Orbit_Data.kv')
+Builder.load_file(mimic_directory + '/Mimic/Pi/Screens/ISS_Screen.kv')
+Builder.load_file(mimic_directory + '/Mimic/Pi/Screens/ECLSS_Screen.kv')
+Builder.load_file(mimic_directory + '/Mimic/Pi/Screens/ECLSS_WRM_Screen.kv')
+Builder.load_file(mimic_directory + '/Mimic/Pi/Screens/ECLSS_IATCS_Screen.kv')
+Builder.load_file(mimic_directory + '/Mimic/Pi/Screens/EPS_Screen.kv')
+Builder.load_file(mimic_directory + '/Mimic/Pi/Screens/CT_Screen.kv')
+Builder.load_file(mimic_directory + '/Mimic/Pi/Screens/CT_SGANT_Screen.kv')
+Builder.load_file(mimic_directory + '/Mimic/Pi/Screens/CT_SASA_Screen.kv')
+Builder.load_file(mimic_directory + '/Mimic/Pi/Screens/CT_UHF_Screen.kv')
+Builder.load_file(mimic_directory + '/Mimic/Pi/Screens/CT_Camera_Screen.kv')
+Builder.load_file(mimic_directory + '/Mimic/Pi/Screens/GNC_Screen.kv')
+Builder.load_file(mimic_directory + '/Mimic/Pi/Screens/CDH_Screen.kv')
+Builder.load_file(mimic_directory + '/Mimic/Pi/Screens/Science_Screen.kv')
+Builder.load_file(mimic_directory + '/Mimic/Pi/Screens/USOS_Screen.kv')
+Builder.load_file(mimic_directory + '/Mimic/Pi/Screens/VV_Screen.kv')
+Builder.load_file(mimic_directory + '/Mimic/Pi/Screens/TCS_Screen.kv')
+Builder.load_file(mimic_directory + '/Mimic/Pi/Screens/EVA_US_Screen.kv')
+Builder.load_file(mimic_directory + '/Mimic/Pi/Screens/EVA_RS_Screen.kv')
+Builder.load_file(mimic_directory + '/Mimic/Pi/Screens/EVA_Main_Screen.kv')
+Builder.load_file(mimic_directory + '/Mimic/Pi/Screens/EVA_Pictures.kv')
+Builder.load_file(mimic_directory + '/Mimic/Pi/Screens/Crew_Screen.kv')
+Builder.load_file(mimic_directory + '/Mimic/Pi/Screens/RS_Screen.kv')
+
+Builder.load_file(mimic_directory + '/Mimic/Pi/Screens/ManualControlScreen.kv')
+Builder.load_file(mimic_directory + '/Mimic/Pi/Screens/Robo_Screen.kv')
+Builder.load_file(mimic_directory + '/Mimic/Pi/Screens/SSRMS_Screen.kv')
+Builder.load_file(mimic_directory + '/Mimic/Pi/Screens/SPDM1_Screen.kv')
+Builder.load_file(mimic_directory + '/Mimic/Pi/Screens/MSS_MT_Screen.kv')
+Builder.load_file(mimic_directory + '/Mimic/Pi/Screens/MimicScreen.kv')
+Builder.load_file(mimic_directory + '/Mimic/Pi/Screens/MainScreen.kv')
+Builder.load_file(mimic_directory + '/Mimic/Pi/Screens/RS_Dock_Screen.kv')
+Builder.load_string('''
+#:kivy 1.8
+#:import kivy kivy
+#:import win kivy.core.window
+ScreenManager:
+    Settings_Screen:
+    FakeOrbitScreen:
+    LED_Screen:
+    Orbit_Screen:
+    Orbit_Pass:
+    Orbit_Data:
+    EPS_Screen:
+    CT_Screen:
+    CT_SASA_Screen:
+    CT_UHF_Screen:
+    CT_Camera_Screen:
+    CT_SGANT_Screen:
+    ISS_Screen:
+    ECLSS_Screen:
+    GNC_Screen:
+    TCS_Screen:
+    EVA_US_Screen:
+    EVA_RS_Screen:
+    EVA_Main_Screen:
+    EVA_Pictures:
+    RS_Screen:
+    Crew_Screen:
+    ManualControlScreen:
+    MSS_MT_Screen:
+    MimicScreen:
+    MainScreen:
+''')
+
+if __name__ == '__main__':
+    MainApp().run()